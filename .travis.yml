--- conflicted
+++ resolved
@@ -10,95 +10,15 @@
     - mariadb.example.com
 
 before_install:
-<<<<<<< HEAD
-  - chmod +x .travis/script.sh
-  - chmod +x .travis/build/build.sh
-  - chmod +x .travis/build/docker-entrypoint.sh
-  - chmod 777 .travis/build/
-  - echo "MAVEN_OPTS='-Xmx384m'" > ~/.mavenrc
-
-install:
-  - mkdir tmp
-  - .travis/gen-ssl.sh mariadb.example.com tmp
-  - export PROJ_PATH=`pwd`
-  - export SSLCERT=$PROJ_PATH/tmp
-  - export ENTRYPOINT=$PROJ_PATH/.travis/sql
-=======
   - git clone https://github.com/mariadb-corporation/connector-test-machine.git
   # Load cached docker images
   - if [[ -d $HOME/docker ]]; then ls $HOME/docker/*.tar.gz | xargs -I {file} sh -c "zcat {file} | docker load"; fi
->>>>>>> f9f78c4f
 
 cache:
   directories:
     - $HOME/docker
     - $HOME/.m2
 
-<<<<<<< HEAD
-env:
-  - SSLPORT=3305
-
-matrix:
-  allow_failures:
-    - env: DB=build:10.6 PACKET=8M
-      jdk: openjdk11
-    - env: DB=mysql:8.0 PACKET=8M ADDITIONAL_CONF=--default-authentication-plugin=mysql_native_password --caching_sha2_password_private_key_path=/etc/sslcert/server.key --caching_sha2_password_public_key_path=/etc/sslcert/public.key
-      jdk: openjdk11
-  include:
-    - env: DB=build:10.6 PACKET=8M
-      jdk: openjdk11
-    - env: SKYSQL=true PACKET=8M
-      jdk: openjdk11
-    - env: SKYSQL_HA=true PACKET=8M
-      jdk: openjdk11
-    - env: DB=mysql:5.7 PACKET=8M
-      jdk: openjdk11
-    - env: DB=mysql:8.0 PACKET=8M ADDITIONAL_CONF=--default-authentication-plugin=mysql_native_password --caching_sha2_password_private_key_path=/etc/sslcert/server.key --caching_sha2_password_public_key_path=/etc/sslcert/public.key
-      jdk: openjdk11
-    - env: DB=mariadb:10.1 PACKET=8M
-      jdk: openjdk11
-    - env: DB=mariadb:10.2 PACKET=8M
-      jdk: openjdk11
-    - env: DB=mariadb:10.3 PACKET=8M
-      jdk: openjdk11
-    - env: DB=mariadb:10.4 PACKET=8M
-      jdk: openjdk11
-    - env: DB=mariadb:10.5 PACKET=8M
-      jdk: openjdk11
-    - env: DB=mariadb:10.5 PACKET=8M
-      jdk: oraclejdk11
-    - env: DB=mariadb:10.5 PACKET=8M BENCH=true
-      jdk: oraclejdk11
-    - env: DB=mariadb:10.5 PACKET=8M GALERA=true
-      jdk: openjdk11
-    - env: DB=mariadb:10.5 PACKET=8M PROFILE=true
-      jdk: openjdk11
-    - env: DB=mariadb:10.5 PACKET=8M TYPE=PREPARE
-      jdk: openjdk11
-    - env: DB=mariadb:10.5 PACKET=8M TYPE=REWRITE
-      jdk: openjdk11
-    - env: DB=mariadb:10.5 PACKET=8M TYPE=MULTI
-      jdk: openjdk11
-    - env: DB=mariadb:10.5 PACKET=20M
-      jdk: openjdk11
-    - env: DB=mariadb:10.5 PACKET=40M
-      jdk: openjdk11
-    - env: DB=mariadb:10.5 PACKET=40M TYPE=BULK_SERVER
-      jdk: openjdk11
-    - env: DB=mariadb:10.5 PACKET=40M TYPE=NO_BULK_CLIENT
-      jdk: openjdk11
-    - env: DB=mariadb:10.5 PACKET=40M TYPE=NO_BULK_SERVER
-      jdk: openjdk11
-    - env: DB=mariadb:10.5 PACKET=40M COMPRESSION=true
-      jdk: openjdk11
-    - env: DB=mariadb:10.5 PACKET=8M MAXSCALE_VERSION=2.5.3 MAXSCALE_TEST_DISABLE=true SSLPORT=4009
-      jdk: openjdk11
-
-script:
-  - if [[ "$DB" == build* ]] ; then .travis/build/build.sh; fi
-  - if [[ "$DB" == build* ]] ; then docker build -t build:10.6 --label build .travis/build/; fi
-  - .travis/script.sh
-=======
 env: LOCAL=0
 
 install:
@@ -141,7 +61,6 @@
   - if [ -n "$BENCH" ] ; then mvn package -P bench -Dmaven.test.skip -Dmaven.javadoc.skip=true ; fi
   - if [ -n "$BENCH" ] ; then java -Duser.country=US -Duser.language=en -DTEST_PORT=$TEST_DB_PORT -DTEST_HOST=$TEST_DB_HOST -DTEST_USERNAME=$TEST_DB_USER -DTEST_PASSWORD=$TEST_DB_PASSWORD -jar target/benchmarks.jar; fi
   - if [ -z "$BENCH" ] ; then MAVEN_SKIP_RC=true MAVEN_OPTS="-Xmx2g" mvn clean test -DjobId=${TRAVIS_JOB_ID}; fi
->>>>>>> f9f78c4f
 
 after_script:
   - bash <(curl -s https://codecov.io/bash)