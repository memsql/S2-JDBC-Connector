/*
 *
 * MariaDB Client for Java
 *
 * Copyright (c) 2012-2014 Monty Program Ab.
 * Copyright (c) 2015-2017 MariaDB Ab.
 *
 * This library is free software; you can redistribute it and/or modify it under
 * the terms of the GNU Lesser General Public License as published by the Free
 * Software Foundation; either version 2.1 of the License, or (at your option)
 * any later version.
 *
 * This library is distributed in the hope that it will be useful, but
 * WITHOUT ANY WARRANTY; without even the implied warranty of MERCHANTABILITY or
 * FITNESS FOR A PARTICULAR PURPOSE.  See the GNU Lesser General Public License
 * for more details.
 *
 * You should have received a copy of the GNU Lesser General Public License along
 * with this library; if not, write to Monty Program Ab info@montyprogram.com.
 *
 * This particular MariaDB Client for Java file is work
 * derived from a Drizzle-JDBC. Drizzle-JDBC file which is covered by subject to
 * the following copyright and notice provisions:
 *
 * Copyright (c) 2009-2011, Marcus Eriksson
 *
 * Redistribution and use in source and binary forms, with or without modification,
 * are permitted provided that the following conditions are met:
 * Redistributions of source code must retain the above copyright notice, this list
 * of conditions and the following disclaimer.
 *
 * Redistributions in binary form must reproduce the above copyright notice, this
 * list of conditions and the following disclaimer in the documentation and/or
 * other materials provided with the distribution.
 *
 * Neither the name of the driver nor the names of its contributors may not be
 * used to endorse or promote products derived from this software without specific
 * prior written permission.
 *
 * THIS SOFTWARE IS PROVIDED BY THE COPYRIGHT HOLDERS  AND CONTRIBUTORS "AS IS"
 * AND ANY EXPRESS OR IMPLIED WARRANTIES, INCLUDING, BUT NOT LIMITED TO, THE IMPLIED
 * WARRANTIES OF MERCHANTABILITY AND FITNESS FOR A PARTICULAR PURPOSE ARE DISCLAIMED.
 * IN NO EVENT SHALL THE COPYRIGHT HOLDER OR CONTRIBUTORS BE LIABLE FOR ANY DIRECT,
 * INDIRECT, INCIDENTAL, SPECIAL, EXEMPLARY, OR CONSEQUENTIAL DAMAGES (INCLUDING, BUT
 * NOT LIMITED TO, PROCUREMENT OF SUBSTITUTE GOODS OR SERVICES; LOSS OF USE, DATA, OR
 * PROFITS; OR BUSINESS INTERRUPTION) HOWEVER CAUSED AND ON ANY THEORY OF LIABILITY,
 * WHETHER IN CONTRACT, STRICT LIABILITY, OR TORT (INCLUDING NEGLIGENCE OR OTHERWISE)
 * ARISING IN ANY WAY OUT OF THE USE OF THIS SOFTWARE, EVEN IF ADVISED OF THE POSSIBILITY
 * OF SUCH DAMAGE.
 *
 */

package org.mariadb.jdbc;

import org.mariadb.jdbc.internal.com.read.resultset.SelectResultSet;
import org.mariadb.jdbc.internal.com.send.parameters.ParameterHolder;
import org.mariadb.jdbc.internal.logging.Logger;
import org.mariadb.jdbc.internal.logging.LoggerFactory;
import org.mariadb.jdbc.internal.util.dao.ServerPrepareResult;
import org.mariadb.jdbc.internal.util.exceptions.ExceptionMapper;

import java.sql.*;
import java.util.*;

public class MariaDbPreparedStatementServer extends BasePrepareStatement implements Cloneable {

    private static final Logger logger = LoggerFactory.getLogger(MariaDbPreparedStatementServer.class);

<<<<<<< HEAD
    String sql;
    ServerPrepareResult serverPrepareResult = null;
    boolean returnTableAlias = false;
    int parameterCount = -1;
    MariaDbResultSetMetaData metadata;
    MariaDbParameterMetaData parameterMetaData;
    Map<Integer, ParameterHolder> currentParameterHolder;
    List<ParameterHolder[]> queryParameters = new ArrayList<ParameterHolder[]>();
    boolean mustExecuteOnMaster;
=======
    protected int parameterCount = -1;
    private String sql;
    private ServerPrepareResult serverPrepareResult = null;
    private boolean returnTableAlias = false;
    private MariaDbResultSetMetaData metadata;
    private MariaDbParameterMetaData parameterMetaData;
    private Map<Integer, ParameterHolder> currentParameterHolder;
    private List<ParameterHolder[]> queryParameters = new ArrayList<>();
    private boolean mustExecuteOnMaster;
>>>>>>> 19091f7c

    /**
     * Constructor for creating Server prepared statement.
     *
     * @param connection            current connection
     * @param sql                   Sql String to prepare
     * @param resultSetScrollType   one of the following <code>ResultSet</code> constants: <code>ResultSet.TYPE_FORWARD_ONLY</code>,
     *                              <code>ResultSet.TYPE_SCROLL_INSENSITIVE</code>, or <code>ResultSet.TYPE_SCROLL_SENSITIVE</code>
     * @param resultSetConcurrency  a concurrency type; one of <code>ResultSet.CONCUR_READ_ONLY</code> or
     *                              <code>ResultSet.CONCUR_UPDATABLE</code>
     * @param autoGeneratedKeys     a flag indicating whether auto-generated keys should be returned; one of
     *                              <code>Statement.RETURN_GENERATED_KEYS</code>
     *                              or <code>Statement.NO_GENERATED_KEYS</code>
     * @throws SQLException exception
     */
    public MariaDbPreparedStatementServer(MariaDbConnection connection, String sql, int resultSetScrollType,
                                          int resultSetConcurrency, int autoGeneratedKeys)
            throws SQLException {
        super(connection, resultSetScrollType, resultSetConcurrency, autoGeneratedKeys);
        this.sql = sql;
        returnTableAlias = options.useOldAliasMetadataBehavior;
        currentParameterHolder = Collections.synchronizedMap(new TreeMap<Integer, ParameterHolder>());
        mustExecuteOnMaster = protocol.isMasterConnection();
        prepare(this.sql);
    }

    /**
     * Clone statement.
     *
     * @param connection connection
     * @return Clone statement.
     * @throws CloneNotSupportedException if any error occur.
     */
    public MariaDbPreparedStatementServer clone(MariaDbConnection connection) throws CloneNotSupportedException {
        MariaDbPreparedStatementServer clone = (MariaDbPreparedStatementServer) super.clone(connection);
        clone.metadata = metadata;
        clone.parameterMetaData = parameterMetaData;
        clone.queryParameters = new ArrayList<ParameterHolder[]>();
        clone.mustExecuteOnMaster = mustExecuteOnMaster;
        //force prepare
        try {
            clone.prepare(sql);
        } catch (SQLException e) {
            throw new CloneNotSupportedException("PrepareStatement not ");
        }
        return clone;
    }

    private void prepare(String sql) throws SQLException {
        try {
            serverPrepareResult = protocol.prepare(sql, mustExecuteOnMaster);
            setMetaFromResult();
        } catch (SQLException e) {
            try {
                this.close();
            } catch (Exception ee) {
                //eat exception.
            }
            logger.error("error preparing query", e);
            throw ExceptionMapper.getException(e, connection, this, false);
        }
    }

    private void setMetaFromResult() {
        parameterCount = serverPrepareResult.getParameters().length;
        metadata = new MariaDbResultSetMetaData(serverPrepareResult.getColumns(), protocol.getDataTypeMappingFlags(), returnTableAlias);
        parameterMetaData = new MariaDbParameterMetaData(serverPrepareResult.getParameters());
    }

    public void setParameter(final int parameterIndex, final ParameterHolder holder) throws SQLException {
        currentParameterHolder.put(parameterIndex - 1, holder);
    }

    @Override
    public void addBatch() throws SQLException {
        validParameters();
        queryParameters.add(currentParameterHolder.values().toArray(new ParameterHolder[0]));
    }

    /**
     * Add batch.
     *
     * @param sql typically this is a SQL <code>INSERT</code> or <code>UPDATE</code> statement
     * @throws SQLException every time since that method is forbidden on prepareStatement
     */
    @Override
    public void addBatch(final String sql) throws SQLException {
        throw new SQLException("Cannot do addBatch(String) on preparedStatement");
    }

    public void clearBatch() {
        queryParameters.clear();
        hasLongData = false;
    }

    @Override
    public ParameterMetaData getParameterMetaData() throws SQLException {
        return parameterMetaData;
    }


    @Override
    public ResultSetMetaData getMetaData() throws SQLException {
        return metadata;
    }


    /**
     * <p>Submits a batch of send to the database for execution and if all send execute successfully, returns an
     * array of update counts. The <code>int</code> elements of the array that is returned are ordered to correspond to
     * the send in the batch, which are ordered according to the order in which they were added to the batch. The
     * elements in the array returned by the method <code>executeBatch</code> may be one of the following:</p>
     * <ol><li>A number greater than or equal to zero -- indicates that the command was processed successfully and is an update
     * count giving the number of rows in the database that were affected by the command's execution
     * <li>A value of <code>SUCCESS_NO_INFO</code> -- indicates that the command was processed successfully but that the number of rows
     * affected is unknown.
     * If one of the send in a batch update fails to execute properly, this method throws a
     * <code>BatchUpdateException</code>, and a JDBC driver may or may not continue to process the remaining send in
     * the batch.  However, the driver's behavior must be consistent with a particular DBMS, either always continuing to
     * process send or never continuing to process send.  If the driver continues processing after a failure,
     * the array returned by the method <code>BatchUpdateException.getUpdateCounts</code> will contain as many elements
     * as there are send in the batch, and at least one of the elements will be the following:
     * <li>A value of <code>EXECUTE_FAILED</code> -- indicates that the command failed to execute successfully and
     * occurs only if a driver continues to process send after a command fails </ol>
     * <p>The possible implementations and return values have been modified in the Java 2 SDK, Standard Edition, version
     * 1.3 to accommodate the option of continuing to proccess send in a batch update after a
     * <code>BatchUpdateException</code> object has been thrown.</p>
     *
     * @return an array of update counts containing one element for each command in the batch.  The elements of the
     * array are ordered according to the order in which send were added to the batch.
     * @throws SQLException if a database access error occurs, this method is called on a closed
     *                      <code>Statement</code> or the driver does not support batch statements. Throws
     *                      {@link BatchUpdateException} (a subclass of <code>SQLException</code>) if
     *                      one of the send sent to the database fails to execute properly or attempts to
     *                      return a result set.
     * @see #addBatch
     * @see DatabaseMetaData#supportsBatchUpdates
     * @since 1.3
     */
    @Override
    public int[] executeBatch() throws SQLException {
        checkClose();
        int queryParameterSize = queryParameters.size();
        if (queryParameterSize == 0) return new int[0];
        executeBatchInternal(queryParameterSize);
        results.commandEnd();
        return results.getCmdInformation().getUpdateCounts();
    }

    /**
     * Execute batch, like executeBatch(), with returning results with long[].
     * For when row count may exceed Integer.MAX_VALUE.
     *
     * @return an array of update counts (one element for each command in the batch)
     * @throws SQLException if a database error occur.
     */
    public long[] executeLargeBatch() throws SQLException {
        checkClose();
        int queryParameterSize = queryParameters.size();
        if (queryParameterSize == 0) return new long[0];
        executeBatchInternal(queryParameterSize);
        results.commandEnd();
        return results.getCmdInformation().getLargeUpdateCounts();
    }

    private void executeBatchInternal(int queryParameterSize) throws SQLException {
        lock.lock();
        executing = true;
        try {
            executeQueryPrologue(serverPrepareResult);

            results.reset(0, true, queryParameterSize, true, resultSetScrollType, resultSetConcurrency, autoGeneratedKeys);

            //if  multi send capacity
            if ((options.useBatchMultiSend || options.useBulkStmts)
                    && (protocol.executeBatchServer(mustExecuteOnMaster, serverPrepareResult, results, sql, queryParameters, hasLongData))) {
                if (metadata == null) setMetaFromResult(); //first prepare
                return;
            }

            //send query one by one, reading results for each query before sending another one
            SQLException exception = null;
            if (queryTimeout > 0) {
                for (int counter = 0; counter < queryParameterSize; counter++) {
                    ParameterHolder[] parameterHolder = queryParameters.get(counter);
                    try {
                        protocol.stopIfInterrupted();
                        serverPrepareResult.resetParameterTypeHeader();
                        protocol.executePreparedQuery(mustExecuteOnMaster, serverPrepareResult, results, parameterHolder);
                    } catch (SQLException queryException) {
                        if (options.continueBatchOnError) {
                            if (exception == null) exception = queryException;
                        } else {
                            throw queryException;
                        }
                    }
                }
            } else {
                for (int counter = 0; counter < queryParameterSize; counter++) {
                    ParameterHolder[] parameterHolder = queryParameters.get(counter);
                    try {
                        serverPrepareResult.resetParameterTypeHeader();
                        protocol.executePreparedQuery(mustExecuteOnMaster, serverPrepareResult, results, parameterHolder);
                    } catch (SQLException queryException) {
                        if (options.continueBatchOnError) {
                            if (exception == null) exception = queryException;
                        } else {
                            throw queryException;
                        }
                    }
                }
            }
            if (exception != null) throw exception;

            results.commandEnd();
        } catch (SQLException initialSqlEx) {
            results.commandEnd();
            throw executeBatchExceptionEpilogue(initialSqlEx, results.getCmdInformation(), queryParameterSize);
        } finally {
            executeBatchEpilogue();
            lock.unlock();
        }
    }

    // must have "lock" locked before invoking
    private void executeQueryPrologue(ServerPrepareResult serverPrepareResult) throws SQLException {
        executing = true;
        if (closed) {
            throw new SQLException("execute() is called on closed statement");
        }
        protocol.prologProxy(serverPrepareResult, maxRows, protocol.getProxy() != null, connection, this);
        if (queryTimeout != 0) setTimerTask();
    }

    @Override
    public ResultSet executeQuery() throws SQLException {
        if (execute()) {
            return results.getResultSet();
        }
        return SelectResultSet.createEmptyResultSet();
    }

    @Override
    public int executeUpdate() throws SQLException {
        if (execute()) {
            return 0;
        }
        return getUpdateCount();
    }

    @Override
    public void clearParameters() throws SQLException {
        currentParameterHolder.clear();
    }

    @Override
    public boolean execute() throws SQLException {
        return executeInternal(getFetchSize());
    }

    protected void validParameters() throws SQLException {
        for (int i = 0; i < parameterCount; i++) {
            if (currentParameterHolder.get(i) == null) {
                logger.error("Parameter at position {} is not set", (i + 1));
                ExceptionMapper.throwException(new SQLException("Parameter at position " + (i + 1) + " is not set", "07004"),
                        connection, this);
            }
        }
    }

    protected boolean executeInternal(int fetchSize) throws SQLException {
        validParameters();

        lock.lock();
        try {
            executeQueryPrologue(serverPrepareResult);
            ParameterHolder[] parameterHolders = currentParameterHolder.values().toArray(new ParameterHolder[0]);

            results.reset(fetchSize, false, 1, true, resultSetScrollType, resultSetConcurrency, autoGeneratedKeys);

            serverPrepareResult.resetParameterTypeHeader();
            protocol.executePreparedQuery(mustExecuteOnMaster, serverPrepareResult, results, parameterHolders);

            results.commandEnd();
            return results.getResultSet() != null;

        } catch (SQLException exception) {
            throw executeExceptionEpilogue(exception);
        } finally {
            executeEpilogue();
            lock.unlock();
        }

    }


    /**
     * <p>Releases this <code>Statement</code> object's database and JDBC resources immediately instead of waiting for this
     * to happen when it is automatically closed. It is generally good practice to release resources as soon as you are
     * finished with them to avoid tying up database resources.</p>
     * <p>Calling the method <code>close</code> on a <code>Statement</code> object that is already closed has no effect.</p>
     * <p><B>Note:</B>When a <code>Statement</code> object is closed, its current <code>ResultSet</code> object, if one
     * exists, is also closed.</p>
     *
     * @throws SQLException if a database access error occurs
     */
    @Override
    public void close() throws SQLException {
        lock.lock();
        try {
            closed = true;

            if (results.getFetchSize() != 0) {
<<<<<<< HEAD
                if (options.killFetchStmtOnClose) {
                    try {
                        protocol.cancelCurrentQuery();
                        skipMoreResults();
                    } catch (SQLException sqle) {
                        //eat exception
                    } catch (IOException ioe) {
                        //eat exception
                    }
                } else skipMoreResults();
=======
                skipMoreResults();
>>>>>>> 19091f7c
            }
            results.close();

            // No possible future use for the cached results, so these can be cleared
            // This makes the cache eligible for garbage collection earlier if the statement is not
            // immediately garbage collected
            if (protocol != null) {
                try {
                    serverPrepareResult.getUnProxiedProtocol().releasePrepareStatement(serverPrepareResult);
                } catch (SQLException e) {
                    //if (log.isDebugEnabled()) log.debug("Error releasing preparedStatement", e);
                }
            }

            protocol = null;
            if (connection == null || connection.pooledConnection == null
                    || connection.pooledConnection.noStmtEventListeners()) {
                return;
            }
            connection.pooledConnection.fireStatementClosed(this);
            connection = null;
        } finally {
            lock.unlock();
        }
    }

    protected int getParameterCount() {
        return parameterCount;
    }

    /**
     * Return sql String value.
     *
     * @return String representation
     */
    public String toString() {
        StringBuilder sb = new StringBuilder("sql : '" + serverPrepareResult.getSql() + "'");
        if (parameterCount > 0) {
            sb.append(", parameters : [");
            for (int i = 0; i < parameterCount; i++) {
                ParameterHolder holder = currentParameterHolder.get(i);
                if (holder == null) {
                    sb.append("null");
                } else {
                    sb.append(holder.toString());
                }
                if (i != parameterCount - 1) {
                    sb.append(",");
                }
            }
            sb.append("]");
        }
        return sb.toString();
    }

    /**
     * Permit to retrieve current connection thread id, or -1 if unknown.
     *
     * @return current connection thread id.
     */
    public long getServerThreadId() {
        return serverPrepareResult.getUnProxiedProtocol().getServerThreadId();
    }

}<|MERGE_RESOLUTION|>--- conflicted
+++ resolved
@@ -66,17 +66,6 @@
 
     private static final Logger logger = LoggerFactory.getLogger(MariaDbPreparedStatementServer.class);
 
-<<<<<<< HEAD
-    String sql;
-    ServerPrepareResult serverPrepareResult = null;
-    boolean returnTableAlias = false;
-    int parameterCount = -1;
-    MariaDbResultSetMetaData metadata;
-    MariaDbParameterMetaData parameterMetaData;
-    Map<Integer, ParameterHolder> currentParameterHolder;
-    List<ParameterHolder[]> queryParameters = new ArrayList<ParameterHolder[]>();
-    boolean mustExecuteOnMaster;
-=======
     protected int parameterCount = -1;
     private String sql;
     private ServerPrepareResult serverPrepareResult = null;
@@ -84,9 +73,8 @@
     private MariaDbResultSetMetaData metadata;
     private MariaDbParameterMetaData parameterMetaData;
     private Map<Integer, ParameterHolder> currentParameterHolder;
-    private List<ParameterHolder[]> queryParameters = new ArrayList<>();
+    private List<ParameterHolder[]> queryParameters = new ArrayList<ParameterHolder[]>();
     private boolean mustExecuteOnMaster;
->>>>>>> 19091f7c
 
     /**
      * Constructor for creating Server prepared statement.
@@ -400,20 +388,7 @@
             closed = true;
 
             if (results.getFetchSize() != 0) {
-<<<<<<< HEAD
-                if (options.killFetchStmtOnClose) {
-                    try {
-                        protocol.cancelCurrentQuery();
-                        skipMoreResults();
-                    } catch (SQLException sqle) {
-                        //eat exception
-                    } catch (IOException ioe) {
-                        //eat exception
-                    }
-                } else skipMoreResults();
-=======
                 skipMoreResults();
->>>>>>> 19091f7c
             }
             results.close();
 
