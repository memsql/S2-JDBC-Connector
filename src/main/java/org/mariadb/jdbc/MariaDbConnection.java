/*
 *
 * MariaDB Client for Java
 *
 * Copyright (c) 2012-2014 Monty Program Ab.
 * Copyright (c) 2015-2017 MariaDB Ab.
 *
 * This library is free software; you can redistribute it and/or modify it under
 * the terms of the GNU Lesser General Public License as published by the Free
 * Software Foundation; either version 2.1 of the License, or (at your option)
 * any later version.
 *
 * This library is distributed in the hope that it will be useful, but
 * WITHOUT ANY WARRANTY; without even the implied warranty of MERCHANTABILITY or
 * FITNESS FOR A PARTICULAR PURPOSE.  See the GNU Lesser General Public License
 * for more details.
 *
 * You should have received a copy of the GNU Lesser General Public License along
 * with this library; if not, write to Monty Program Ab info@montyprogram.com.
 *
 * This particular MariaDB Client for Java file is work
 * derived from a Drizzle-JDBC. Drizzle-JDBC file which is covered by subject to
 * the following copyright and notice provisions:
 *
 * Copyright (c) 2009-2011, Marcus Eriksson
 *
 * Redistribution and use in source and binary forms, with or without modification,
 * are permitted provided that the following conditions are met:
 * Redistributions of source code must retain the above copyright notice, this list
 * of conditions and the following disclaimer.
 *
 * Redistributions in binary form must reproduce the above copyright notice, this
 * list of conditions and the following disclaimer in the documentation and/or
 * other materials provided with the distribution.
 *
 * Neither the name of the driver nor the names of its contributors may not be
 * used to endorse or promote products derived from this software without specific
 * prior written permission.
 *
 * THIS SOFTWARE IS PROVIDED BY THE COPYRIGHT HOLDERS  AND CONTRIBUTORS "AS IS"
 * AND ANY EXPRESS OR IMPLIED WARRANTIES, INCLUDING, BUT NOT LIMITED TO, THE IMPLIED
 * WARRANTIES OF MERCHANTABILITY AND FITNESS FOR A PARTICULAR PURPOSE ARE DISCLAIMED.
 * IN NO EVENT SHALL THE COPYRIGHT HOLDER OR CONTRIBUTORS BE LIABLE FOR ANY DIRECT,
 * INDIRECT, INCIDENTAL, SPECIAL, EXEMPLARY, OR CONSEQUENTIAL DAMAGES (INCLUDING, BUT
 * NOT LIMITED TO, PROCUREMENT OF SUBSTITUTE GOODS OR SERVICES; LOSS OF USE, DATA, OR
 * PROFITS; OR BUSINESS INTERRUPTION) HOWEVER CAUSED AND ON ANY THEORY OF LIABILITY,
 * WHETHER IN CONTRACT, STRICT LIABILITY, OR TORT (INCLUDING NEGLIGENCE OR OTHERWISE)
 * ARISING IN ANY WAY OUT OF THE USE OF THIS SOFTWARE, EVEN IF ADVISED OF THE POSSIBILITY
 * OF SUCH DAMAGE.
 *
 */

package org.mariadb.jdbc;

import org.mariadb.jdbc.internal.logging.Logger;
import org.mariadb.jdbc.internal.logging.LoggerFactory;
import org.mariadb.jdbc.internal.protocol.Protocol;
import org.mariadb.jdbc.internal.util.CallableStatementCache;
import org.mariadb.jdbc.internal.util.ConnectionState;
import org.mariadb.jdbc.internal.util.Options;
import org.mariadb.jdbc.internal.util.Utils;
import org.mariadb.jdbc.internal.util.dao.CallableStatementCacheKey;
import org.mariadb.jdbc.internal.util.dao.CloneableCallableStatement;
import org.mariadb.jdbc.internal.util.exceptions.ExceptionMapper;
import org.mariadb.jdbc.internal.util.pool.GlobalStateInfo;
import org.mariadb.jdbc.internal.util.pool.Pools;

import java.net.SocketException;
import java.sql.*;
import java.util.HashMap;
import java.util.Map;
import java.util.Properties;
import java.util.concurrent.Executor;
import java.util.concurrent.locks.ReentrantLock;
import java.util.regex.Matcher;
import java.util.regex.Pattern;


@SuppressWarnings("Annotator")
public class MariaDbConnection implements Connection {
    private static final Logger logger = LoggerFactory.getLogger(MariaDbConnection.class);

    /**
     * Pattern  to check the correctness of callable statement query string
     * Legal queries, as documented in JDK have the form:
     * {[?=]call[(arg1,..,,argn)]}
     */
    private static final Pattern CALLABLE_STATEMENT_PATTERN =
            Pattern.compile("^(\\s*\\{)?\\s*((\\?\\s*=)?(\\s*\\/\\*([^\\*]|\\*[^\\/])*\\*\\/)*\\s*"
                            + "call(\\s*\\/\\*([^\\*]|\\*[^\\/])*\\*\\/)*\\s*((((`[^`]+`)|([^`\\}]+))\\.)?"
                            + "((`[^`]+`)|([^`\\}\\(]+)))\\s*(\\(.*\\))?(\\s*\\/\\*([^\\*]|\\*[^\\/])*\\*\\/)*"
                            + "\\s*(#.*)?)\\s*(\\}\\s*)?$",
                    Pattern.CASE_INSENSITIVE | Pattern.DOTALL);
    /**
     * Check that query can be executed with PREPARE.
     */
    private static final Pattern PREPARABLE_STATEMENT_PATTERN =
            Pattern.compile("^(\\s*\\/\\*([^\\*]|\\*[^\\/])*\\*\\/)*\\s*(SELECT|UPDATE|INSERT|DELETE|REPLACE|DO|CALL)",
                    Pattern.CASE_INSENSITIVE);
    public final ReentrantLock lock;
    /**
     * the protocol to communicate with.
     */
    private final Protocol protocol;
    public MariaDbPooledConnection pooledConnection;
    private CallableStatementCache callableStatementCache;

    protected boolean nullCatalogMeansCurrent = true;
    private volatile int lowercaseTableNames = -1;
    private boolean canUseServerTimeout = false;
    private boolean sessionStateAware = true;
    private int stateFlag = 0;
    private int defaultTransactionIsolation = 0;

    /**
     * save point count - to generate good names for the savepoints.
     */
    private int savepointCount = 0;
    /**
     * the properties for the client.
     */
    private final Options options;
    private boolean warningsCleared;

    /**
     * Creates a new connection with a given protocol and query factory.
     *
     * @param protocol   the protocol to use.
     */
    public MariaDbConnection(Protocol protocol) {
        this.protocol = protocol;
        options = protocol.getOptions();
        canUseServerTimeout = protocol.versionGreaterOrEqual(10, 1, 2);
        sessionStateAware = protocol.sessionStateAware();
        nullCatalogMeansCurrent = options.nullCatalogMeansCurrent;
        if (options.cacheCallableStmts) {
            callableStatementCache = CallableStatementCache.newInstance(options.callableStmtCacheSize);
        }
        this.lock = protocol.getLock();

    }

    /**
     * Create new connection Object.
     * @param urlParser     parser
     * @param globalInfo    global info
     * @return connection object
     * @throws SQLException if any connection error occur
     */
    public static MariaDbConnection newConnection(UrlParser urlParser, GlobalStateInfo globalInfo) throws SQLException {
        if (urlParser.getOptions().pool) {
            return Pools.retrievePool(urlParser).getConnection();
        }

        Protocol protocol = Utils.retrieveProxy(urlParser, globalInfo);
        return new MariaDbConnection(protocol);
    }

    public static String quoteIdentifier(String string) {
        return "`" + string.replaceAll("`", "``") + "`";
    }

    /**
     * UnQuote string.
     *
     * @param string value
     * @return unquote string
     * @deprecated since 1.3.0
     */
    @Deprecated
    public static String unquoteIdentifier(String string) {
        if (string != null && string.startsWith("`") && string.endsWith("`") && string.length() >= 2) {
            return string.substring(1, string.length() - 1).replace("``", "`");
        }
        return string;
    }

    protected Protocol getProtocol() {
        return protocol;
    }

    /**
     * creates a new statement.
     *
     * @return a statement
     * @throws SQLException if we cannot create the statement.
     */
    public Statement createStatement() throws SQLException {
        checkConnection();
        return new MariaDbStatement(this, ResultSet.TYPE_FORWARD_ONLY, ResultSet.CONCUR_READ_ONLY);
    }

    /**
     * Creates a <code>Statement</code> object that will generate <code>ResultSet</code> objects with the given type
     * and concurrency. This method is the same as the <code>createStatement</code> method above, but it allows the
     * default result set type and concurrency to be overridden.
     * The holdability of the created result sets can be determined by calling {@link #getHoldability}.
     *
     * @param resultSetType        a result set type; one of <code>ResultSet.TYPE_FORWARD_ONLY</code>,
     *                             <code>ResultSet.TYPE_SCROLL_INSENSITIVE</code>, or
     *                             <code>ResultSet.TYPE_SCROLL_SENSITIVE</code>
     * @param resultSetConcurrency a concurrency type; one of <code>ResultSet.CONCUR_READ_ONLY</code> or
     *                             <code>ResultSet.CONCUR_UPDATABLE</code>
     * @return a new <code>Statement</code> object that will generate <code>ResultSet</code> objects with the given
     * type and concurrency
     * @throws SQLException if a database access error occurs, this method is called on a closed connection or the given
     *                      parameters are not <code>ResultSet</code> constants indicating type and concurrency
     */
    public Statement createStatement(final int resultSetType, final int resultSetConcurrency) throws SQLException {
        return new MariaDbStatement(this, resultSetType, resultSetConcurrency);
    }

    /**
     * Creates a <code>Statement</code> object that will generate <code>ResultSet</code> objects with the given type,
     * concurrency, and holdability.
     * This method is the same as the <code>createStatement</code> method above, but it allows the default result set
     * type, concurrency, and holdability to be overridden.
     *
     * @param resultSetType        one of the following <code>ResultSet</code> constants:
     *                             <code>ResultSet.TYPE_FORWARD_ONLY</code>,
     *                             <code>ResultSet.TYPE_SCROLL_INSENSITIVE</code>, or
     *                             <code>ResultSet.TYPE_SCROLL_SENSITIVE</code>
     * @param resultSetConcurrency one of the following <code>ResultSet</code> constants:
     *                             <code>ResultSet.CONCUR_READ_ONLY</code> or
     *                             <code>ResultSet.CONCUR_UPDATABLE</code>
     * @param resultSetHoldability one of the following <code>ResultSet</code> constants:
     *                             <code>ResultSet.HOLD_CURSORS_OVER_COMMIT</code> or
     *                             <code>ResultSet.CLOSE_CURSORS_AT_COMMIT</code>
     * @return a new <code>Statement</code> object that will generate <code>ResultSet</code> objects with the given
     * type, concurrency, and holdability
     * @throws SQLException                    if a database access error occurs, this method is called on a closed
     *                                         connection or the given parameters are not <code>ResultSet</code>
     *                                         constants indicating type, concurrency, and holdability
     * @throws SQLFeatureNotSupportedException if the JDBC driver does not support this method or this method is not
     *                                         supported for the specified result set type, result set holdability
     *                                         and result set concurrency.
     * @see ResultSet
     * @since 1.4
     */
    public Statement createStatement(final int resultSetType, final int resultSetConcurrency, final int resultSetHoldability)
            throws SQLException {
        return new MariaDbStatement(this, resultSetType, resultSetConcurrency);
    }

    private void checkConnection() throws SQLException {
        if (protocol.isExplicitClosed()) {
            throw new SQLException("createStatement() is called on closed connection");
        }
        if (protocol.isClosed() && protocol.getProxy() != null) {
            lock.lock();
            try {
                protocol.getProxy().reconnect();
            } finally {
                lock.unlock();
            }
        }
    }

    /**
     * Create a new client prepared statement.
     *
     * @param sql the query.
     * @return a client prepared statement.
     * @throws SQLException if there is a problem preparing the statement.
     */
    public MariaDbPreparedStatementClient clientPrepareStatement(final String sql) throws SQLException {
        return new MariaDbPreparedStatementClient(this,
                sql,
                ResultSet.TYPE_FORWARD_ONLY,
                ResultSet.CONCUR_READ_ONLY,
                Statement.RETURN_GENERATED_KEYS);
    }

    /**
     * Create a new server prepared statement.
     *
     * @param sql the query.
     * @return a server prepared statement.
     * @throws SQLException if there is a problem preparing the statement.
     */
    public MariaDbPreparedStatementServer serverPrepareStatement(final String sql) throws SQLException {
        return new MariaDbPreparedStatementServer(this,
                sql,
                ResultSet.TYPE_FORWARD_ONLY,
                ResultSet.CONCUR_READ_ONLY,
                Statement.RETURN_GENERATED_KEYS);
    }

    /**
     * creates a new prepared statement.
     *
     * @param sql the query.
     * @return a prepared statement.
     * @throws SQLException if there is a problem preparing the statement.
     */
    public PreparedStatement prepareStatement(final String sql) throws SQLException {
        return internalPrepareStatement(sql,
                ResultSet.TYPE_FORWARD_ONLY,
                ResultSet.CONCUR_READ_ONLY,
                Statement.NO_GENERATED_KEYS);
    }


    /**
     * Creates a <code>PreparedStatement</code> object that will generate <code>ResultSet</code> objects with the given
     * type and concurrency. This method is the same as the <code>prepareStatement</code> method above, but it allows
     * the default result set type and concurrency to be overridden. The holdability of the created result sets can be
     * determined by calling {@link #getHoldability}.
     *
     * @param sql                  a <code>String</code> object that is the SQL statement to be sent to the database;
     *                             may contain one or more '?' IN parameters
     * @param resultSetType        a result set type; one of <code>ResultSet.TYPE_FORWARD_ONLY</code>,
     *                             <code>ResultSet.TYPE_SCROLL_INSENSITIVE</code>, or
     *                             <code>ResultSet.TYPE_SCROLL_SENSITIVE</code>
     * @param resultSetConcurrency a concurrency type; one of <code>ResultSet.CONCUR_READ_ONLY</code> or
     *                             <code>ResultSet.CONCUR_UPDATABLE</code>
     * @return a new PreparedStatement object containing the pre-compiled SQL statement that will produce
     * <code>ResultSet</code> objects with the given type and concurrency
     * @throws SQLException if a database access error occurs, this method is called on a closed connection or the
     *                      given parameters are not<code>ResultSet</code> constants indicating type and concurrency
     */
    public PreparedStatement prepareStatement(final String sql, final int resultSetType, final int resultSetConcurrency)
            throws SQLException {
        return internalPrepareStatement(sql,
                resultSetType,
                resultSetConcurrency,
                Statement.NO_GENERATED_KEYS);
    }

    /**
     * <p>Creates a <code>PreparedStatement</code> object that will generate <code>ResultSet</code> objects with the
     * given type, concurrency, and holdability.</p>
     * <p>This method is the same as the <code>prepareStatement</code> method above, but it allows the default result
     * set type, concurrency, and holdability to be overridden.</p>
     *
     * @param sql                  a <code>String</code> object that is the SQL statement to be sent to the database;
     *                             may contain one or more '?' IN parameters
     * @param resultSetType        one of the following <code>ResultSet</code> constants:
     *                             <code>ResultSet.TYPE_FORWARD_ONLY</code>,
     *                             <code>ResultSet.TYPE_SCROLL_INSENSITIVE</code>, or
     *                             <code>ResultSet.TYPE_SCROLL_SENSITIVE</code>
     * @param resultSetConcurrency one of the following <code>ResultSet</code> constants:
     *                             <code>ResultSet.CONCUR_READ_ONLY</code> or
     *                             <code>ResultSet.CONCUR_UPDATABLE</code>
     * @param resultSetHoldability one of the following <code>ResultSet</code> constants:
     *                             <code>ResultSet.HOLD_CURSORS_OVER_COMMIT</code> or
     *                             <code>ResultSet.CLOSE_CURSORS_AT_COMMIT</code>
     * @return a new <code>PreparedStatement</code> object, containing the pre-compiled SQL statement, that will
     * generate <code>ResultSet</code> objects with the given type, concurrency, and holdability
     * @throws SQLException                    if a database access error occurs, this method is called on a closed
     *                                         connection or the given parameters are not
     *                                         <code>ResultSet</code> constants indicating type, concurrency, and
     *                                         holdability
     * @throws SQLFeatureNotSupportedException if the JDBC driver does not support this method or this method is not
     *                                         supported for the specified result set type, result set holdability and
     *                                         result set concurrency.
     * @see ResultSet
     * @since 1.4
     */
    public PreparedStatement prepareStatement(final String sql,
                                              final int resultSetType,
                                              final int resultSetConcurrency,
                                              final int resultSetHoldability) throws SQLException {
        if (resultSetConcurrency != ResultSet.CONCUR_READ_ONLY) {
            throw ExceptionMapper.getFeatureNotSupportedException("Only read-only result sets allowed");
        }
        //TODO : implement parameters
        // resultSetType is ignored since we always are scroll insensitive
        return prepareStatement(sql);
    }

    /**
     * <p>Creates a default <code>PreparedStatement</code> object that has the capability to retrieve auto-generated keys. The given constant tells
     * the driver whether it should make auto-generated keys available for retrieval.  This parameter is ignored if the SQL statement is not an
     * <code>INSERT</code> statement, or an SQL statement able to return auto-generated keys (the list of such statements is vendor-specific).</p>
     * <p><B>Note:</B> This method is optimized for handling parametric SQL statements that benefit from precompilation. If the driver supports
     * precompilation, the method <code>prepareStatement</code> will send the statement to the database for precompilation. Some drivers may not
     * support precompilation. In this case, the statement may not be sent to the database until the <code>PreparedStatement</code> object is
     * executed.  This has no direct effect on users; however, it does affect which methods throw certain SQLExceptions.</p>
     * <p>Result sets created using the returned <code>PreparedStatement</code> object will by default be type <code>TYPE_FORWARD_ONLY</code> and
     * have a concurrency level of <code>CONCUR_READ_ONLY</code>. The holdability of the created result sets can be determined by calling
     * {@link #getHoldability}.</p>
     *
     * @param sql               an SQL statement that may contain one or more '?' IN parameter placeholders
     * @param autoGeneratedKeys a flag indicating whether auto-generated keys should be returned; one of
     *                          <code>Statement.RETURN_GENERATED_KEYS</code>
     *                          or <code>Statement.NO_GENERATED_KEYS</code>
     * @return a new <code>PreparedStatement</code> object, containing the pre-compiled SQL statement, that will have
     * the capability of returning auto-generated keys
     * @throws SQLException                    if a database access error occurs, this method is called on a closed
     *                                         connection or the given parameter is not a <code>Statement</code>
     *                                         constant indicating whether auto-generated keys should be returned
     * @throws SQLFeatureNotSupportedException if the JDBC driver does not support this method with a constant of
     *                                         Statement.RETURN_GENERATED_KEYS
     * @since 1.4
     */
    public PreparedStatement prepareStatement(final String sql, final int autoGeneratedKeys) throws SQLException {
        return internalPrepareStatement(sql,
                ResultSet.TYPE_FORWARD_ONLY,
                ResultSet.CONCUR_READ_ONLY,
                autoGeneratedKeys);
    }

    /**
     * <p>Creates a default <code>PreparedStatement</code> object capable of returning the auto-generated keys designated by the given array. This
     * array contains the indexes of the columns in the target table that contain the auto-generated keys that should be made available.  The driver
     * will ignore the array if the SQL statement is not an <code>INSERT</code> statement, or an SQL statement able to return auto-generated keys
     * (the list of such statements is vendor-specific).</p>
     * <p>An SQL statement with or without IN parameters can be pre-compiled and stored in a <code>PreparedStatement</code> object. This object can
     * then be used to efficiently execute this statement multiple times.</p>
     * <p><B>Note:</B> This method is optimized for handling parametric SQL statements that benefit from precompilation. If the driver supports
     * precompilation, the method <code>prepareStatement</code> will send the statement to the database for precompilation. Some drivers may not
     * support precompilation. In this case, the statement may not be sent to the database until the <code>PreparedStatement</code> object is
     * executed.  This has no direct effect on users; however, it does affect which methods throw certain SQLExceptions.</p>
     * <p>
     * Result sets created using the returned <code>PreparedStatement</code> object will by default be type <code>TYPE_FORWARD_ONLY</code> and have a
     * concurrency level of <code>CONCUR_READ_ONLY</code>. The holdability of the created result sets can be determined by calling
     * {@link #getHoldability}.</p>
     *
     * @param sql           an SQL statement that may contain one or more '?' IN parameter placeholders
     * @param columnIndexes an array of column indexes indicating the columns that should be returned from the inserted row or rows
     * @return a new <code>PreparedStatement</code> object, containing the pre-compiled statement, that is capable of returning the auto-generated
     * keys designated by the given array of column indexes
     * @throws SQLException                    if a database access error occurs or this method is called on a closed connection
     * @throws SQLFeatureNotSupportedException if the JDBC driver does not support this method
     * @since 1.4
     */
    public PreparedStatement prepareStatement(final String sql, final int[] columnIndexes) throws SQLException {
        return prepareStatement(sql, Statement.RETURN_GENERATED_KEYS);
    }

    /**
     * <p>Creates a default <code>PreparedStatement</code> object capable of returning the auto-generated keys designated by the given array.
     * This array contains the names of the columns in the target table that contain the auto-generated keys that should be returned. The driver will
     * ignore the array if the SQL statement is not an <code>INSERT</code> statement, or an SQL statement able to return auto-generated keys
     * (the list of such statements is vendor-specific).</p>
     * <p>An SQL statement with or without IN parameters can be pre-compiled and stored in a <code>PreparedStatement</code> object. This object can
     * then be used to efficiently execute this statement multiple times.</p>
     * <p><B>Note:</B> This method is optimized for handling parametric SQL statements that benefit from precompilation. If the driver supports
     * precompilation, the method <code>prepareStatement</code> will send the statement to the database for precompilation. Some drivers may not
     * support precompilation. In this case, the statement may not be sent to the database until the <code>PreparedStatement</code> object is
     * executed.  This has no direct effect on users; however, it does affect which methods throw certain SQLExceptions.</p>
     * <p>Result sets created using the returned <code>PreparedStatement</code> object will by default be type <code>TYPE_FORWARD_ONLY</code> and
     * have a concurrency level of <code>CONCUR_READ_ONLY</code>. The holdability of the created result sets can be determined by calling
     * {@link #getHoldability}.</p>
     *
     * @param sql         an SQL statement that may contain one or more '?' IN parameter placeholders
     * @param columnNames an array of column names indicating the columns that should be returned from the inserted row or rows
     * @return a new <code>PreparedStatement</code> object, containing the pre-compiled statement, that is capable of returning the auto-generated
     * keys designated by the given array of column names
     * @throws SQLException                    if a database access error occurs or this method is called on a closed connection
     * @throws SQLFeatureNotSupportedException if the JDBC driver does not support this method
     * @since 1.4
     */
    public PreparedStatement prepareStatement(final String sql, final String[] columnNames) throws SQLException {
        return prepareStatement(sql, Statement.RETURN_GENERATED_KEYS);
    }


    /**
     * Send ServerPrepareStatement or ClientPrepareStatement depending on SQL query and options
     * If server side and PREPARE can be delayed, a facade will be return, to have a fallback on client prepareStatement.
     *
     * @param sql                   sql query
     * @param resultSetScrollType   one of the following <code>ResultSet</code> constants: <code>ResultSet.TYPE_FORWARD_ONLY</code>,
     *                              <code>ResultSet.TYPE_SCROLL_INSENSITIVE</code>, or <code>ResultSet.TYPE_SCROLL_SENSITIVE</code>
     * @param resultSetConcurrency  a concurrency type; one of <code>ResultSet.CONCUR_READ_ONLY</code> or
     *                              <code>ResultSet.CONCUR_UPDATABLE</code>
     * @param autoGeneratedKeys     a flag indicating whether auto-generated keys should be returned; one of
     *                              <code>Statement.RETURN_GENERATED_KEYS</code>
     *                              or <code>Statement.NO_GENERATED_KEYS</code>
     * @return PrepareStatement
     * @throws SQLException if a connection error occur during the server preparation.
     */
    private PreparedStatement internalPrepareStatement(final String sql,
                                                       final int resultSetScrollType,
                                                       final int resultSetConcurrency,
                                                       final int autoGeneratedKeys)
            throws SQLException {

        if (sql != null) {

            String sqlQuery = Utils.nativeSql(sql, protocol.noBackslashEscapes());

            if (options.useServerPrepStmts && PREPARABLE_STATEMENT_PATTERN.matcher(sqlQuery).find()) {
                //prepare isn't delayed -> if prepare fail, fallback to client preparedStatement?
                checkConnection();
                try {
                    return new MariaDbPreparedStatementServer(this,
                            sqlQuery,
                            resultSetScrollType,
                            resultSetConcurrency,
                            autoGeneratedKeys);
                } catch (SQLNonTransientConnectionException e) {
                    throw e;
                } catch (SQLException e) {
                    //on some specific case, server cannot prepared data (CONJ-238)
                    //will use clientPreparedStatement
                }
            }
            return new MariaDbPreparedStatementClient(this,
                    sqlQuery,
                    resultSetScrollType,
                    resultSetConcurrency,
                    autoGeneratedKeys);
        } else {
            throw new SQLException("SQL value can not be NULL");
        }
    }

    /**
     * Creates a <code>CallableStatement</code> object for calling
     * database stored procedures.
     * The <code>CallableStatement</code> object provides
     * methods for setting up its IN and OUT parameters, and
     * methods for executing the call to a stored procedure.
     * example : {?= call &lt;procedure-name&gt;[(&lt;arg1&gt;,&lt;arg2&gt;, ...)]}
     * or {call &lt;procedure-name&gt;[(&lt;arg1&gt;,&lt;arg2&gt;, ...)]}
     * <p>
     * <b>Note:</b> This method is optimized for handling stored
     * procedure call statements.
     * </p>
     *
     * @param sql an SQL statement that may contain one or more '?'
     *            parameter placeholders. Typically this statement is specified using JDBC
     *            call escape syntax.
     * @return a new default <code>CallableStatement</code> object containing the
     * pre-compiled SQL statement
     * @throws SQLException if a database access error occurs
     *                      or this method is called on a closed connection
     */
    public CallableStatement prepareCall(final String sql) throws SQLException {
        return prepareCall(sql, ResultSet.TYPE_FORWARD_ONLY, ResultSet.CONCUR_READ_ONLY);
    }


    /**
     * Creates a <code>CallableStatement</code> object that will generate <code>ResultSet</code> objects with the given
     * type and concurrency. This method is the same as the <code>prepareCall</code> method above, but it allows the
     * default result set type and concurrency to be overridden.
     * The holdability of the created result sets can be determined by calling {@link #getHoldability}.
     *
     * @param sql                  a <code>String</code> object that is the SQL statement to be sent to the database;
     *                             may contain on or more '?' parameters
     * @param resultSetType        a result set type; one of <code>ResultSet.TYPE_FORWARD_ONLY</code>,
     *                             <code>ResultSet.TYPE_SCROLL_INSENSITIVE</code>, or
     *                             <code>ResultSet.TYPE_SCROLL_SENSITIVE</code>
     * @param resultSetConcurrency a concurrency type; one of <code>ResultSet.CONCUR_READ_ONLY</code> or
     *                             <code>ResultSet.CONCUR_UPDATABLE</code>
     * @return a new <code>CallableStatement</code> object containing the pre-compiled SQL statement that will produce
     * <code>ResultSet</code> objects with the given type and concurrency
     * @throws SQLException                    if a database access error occurs, this method is called on a closed
     *                                         connection or the given parameters are not
     *                                         <code>ResultSet</code> constants indicating type and concurrency
     * @throws SQLFeatureNotSupportedException if the JDBC driver does not support this method or this method is not
     *                                         supported for the
     *                                         specified result set type and result set concurrency.
     */
    public CallableStatement prepareCall(final String sql, final int resultSetType, final int resultSetConcurrency) throws SQLException {
        checkConnection();

        Matcher matcher = CALLABLE_STATEMENT_PATTERN.matcher(sql);
        if (!matcher.matches()) {
            throw new SQLSyntaxErrorException(
                    "invalid callable syntax. must be like {[?=]call <procedure/function name>[(?,?, ...)]}\n but was : "
                            + sql);
        }

        String query = Utils.nativeSql(matcher.group(2), protocol.noBackslashEscapes());

        boolean isFunction = (matcher.group(3) != null);
        String databaseAndProcedure = matcher.group(8);
        String database = matcher.group(10);
        String procedureName = matcher.group(13);
        String arguments = matcher.group(16);
        if (database == null && sessionStateAware) database = getDatabase();

        if (database != null && options.cacheCallableStmts) {

            if (callableStatementCache.containsKey(new CallableStatementCacheKey(database, query))) {
                try {
                    CallableStatement callableStatement = callableStatementCache.get(new CallableStatementCacheKey(database, query));
                    if (callableStatement != null) {
                        //Clone to avoid side effect like having some open resultSet.
                        return ((CloneableCallableStatement) callableStatement).clone(this);
                    }
                } catch (CloneNotSupportedException cloneNotSupportedException) {
                    cloneNotSupportedException.printStackTrace();
                }
            }
            CallableStatement callableStatement = createNewCallableStatement(query,
                    procedureName,
                    isFunction,
                    databaseAndProcedure,
                    database,
                    arguments,
                    resultSetType,
                    resultSetConcurrency);
            callableStatementCache.put(new CallableStatementCacheKey(database, query), callableStatement);
            return callableStatement;
        }
        return createNewCallableStatement(query,
                procedureName,
                isFunction,
                databaseAndProcedure,
                database,
                arguments,
                resultSetType,
                resultSetConcurrency);
    }

    /**
     * Creates a <code>CallableStatement</code> object that will generate <code>ResultSet</code> objects with the given
     * type and concurrency. This method is the same as the <code>prepareCall</code> method above, but it allows the
     * default result set type, result set concurrency type and holdability to be overridden.
     *
     * @param sql                  a <code>String</code> object that is the SQL statement to be sent to the database;
     *                             may contain on or more '?' parameters
     * @param resultSetType        one of the following <code>ResultSet</code> constants:
     *                             <code>ResultSet.TYPE_FORWARD_ONLY</code>,
     *                             <code>ResultSet.TYPE_SCROLL_INSENSITIVE</code>, or
     *                             <code>ResultSet.TYPE_SCROLL_SENSITIVE</code>
     * @param resultSetConcurrency one of the following <code>ResultSet</code> constants:
     *                             <code>ResultSet.CONCUR_READ_ONLY</code> or
     *                             <code>ResultSet.CONCUR_UPDATABLE</code>
     * @param resultSetHoldability one of the following <code>ResultSet</code> constants:
     *                             <code>ResultSet.HOLD_CURSORS_OVER_COMMIT</code> or
     *                             <code>ResultSet.CLOSE_CURSORS_AT_COMMIT</code>
     * @return a new <code>CallableStatement</code> object, containing the pre-compiled SQL statement, that will
     * generate <code>ResultSet</code> objects with the given type, concurrency, and holdability
     * @throws SQLException                    if a database access error occurs, this method is called on a closed
     *                                         connection or the given parameters are not
     *                                         <code>ResultSet</code> constants indicating type, concurrency, and
     *                                         holdability
     * @throws SQLFeatureNotSupportedException if the JDBC driver does not support this method or this method is not
     *                                         supported for the specified result set type, result set holdability and
     *                                         result set concurrency.
     * @see ResultSet
     * @since 1.4
     */
    public CallableStatement prepareCall(final String sql,
                                         final int resultSetType,
                                         final int resultSetConcurrency,
                                         final int resultSetHoldability) throws SQLException {
        return prepareCall(sql);
    }

    private CallableStatement createNewCallableStatement(String query, String procedureName, boolean isFunction,
                                                         String databaseAndProcedure, String database, String arguments,
                                                         int resultSetType, final int resultSetConcurrency) throws SQLException {
        if (isFunction) {
            return new MariaDbFunctionStatement(this,
                    database,
                    databaseAndProcedure,
                    (arguments == null) ? "()" : arguments,
                    resultSetType,
                    resultSetConcurrency);
        } else {
            return new MariaDbProcedureStatement(query,
                    this,
                    procedureName,
                    database,
                    resultSetType,
                    resultSetConcurrency);
        }
    }

    @Override
    public String nativeSQL(final String sql) throws SQLException {
        return Utils.nativeSql(sql, protocol.noBackslashEscapes());
    }

    /**
     * returns true if statements on this connection are auto commited.
     *
     * @return true if auto commit is on.
     * @throws SQLException if there is an error
     */
    public boolean getAutoCommit() throws SQLException {
        return protocol != null && protocol.getAutocommit();
    }

    /**
     * Sets whether this connection is auto commited.
     *
     * @param autoCommit if it should be auto commited.
     * @throws SQLException if something goes wrong talking to the server.
     */
    public void setAutoCommit(boolean autoCommit) throws SQLException {
        if (autoCommit == getAutoCommit()) return;
        stateFlag |= ConnectionState.STATE_AUTOCOMMIT;
        createStatement().executeUpdate("set autocommit=" + ((autoCommit) ? "1" : "0"));
    }

    /**
     * Sends commit to the server.
     *
     * @throws SQLException if there is an error commiting.
     */
    public void commit() throws SQLException {
        if (!getAutoCommit()) {
            lock.lock();
            try {
                if (!getAutoCommit() && protocol.inTransaction()) {
                    createStatement().execute("COMMIT");
                }
            } finally {
                lock.unlock();
            }
        }
    }

    /**
     * Rolls back a transaction.
     *
     * @throws SQLException if there is an error rolling back.
     */
    public void rollback() throws SQLException {
        if (!getAutoCommit()) {
            lock.lock();
            try {
                if (!getAutoCommit() && protocol.inTransaction()) {
                    createStatement().execute("ROLLBACK");
                }
            } finally {
                lock.unlock();
            }
        }
    }

    /**
     * <p>Undoes all changes made after the given <code>Savepoint</code> object was set.</p>
     * <p>This method should be used only when auto-commit has been disabled.</p>
     *
     * @param savepoint the <code>Savepoint</code> object to roll back to
     * @throws SQLException                    if a database access error occurs, this method is called while
     *                                         participating in a distributed transaction, this
     *                                         method is called on a closed connection, the <code>Savepoint</code>
     *                                         object is no longer valid, or this <code>Connection</code> object is
     *                                         currently in auto-commit mode
     * @throws SQLFeatureNotSupportedException if the JDBC driver does not support this method
     * @see Savepoint
     * @see #rollback
     * @since 1.4
     */
    public void rollback(final Savepoint savepoint) throws SQLException {
        createStatement().execute("ROLLBACK TO SAVEPOINT " + savepoint.toString());
    }

    /**
     * close the connection.
     *
     * @throws SQLException if there is a problem talking to the server.
     */
    public void close() throws SQLException {
        if (pooledConnection != null) {
            rollback();
            pooledConnection.fireConnectionClosed();
            return;
        }
        protocol.closeExplicit();
    }

    /**
     * checks if the connection is closed.
     *
     * @return true if the connection is closed
     * @throws SQLException if the connection cannot be closed.
     */
    public boolean isClosed() throws SQLException {
        return protocol.isClosed();
    }

    /**
     * returns the meta data about the database.
     *
     * @return meta data about the db.
     * @throws SQLException if there is a problem creating the meta data.
     */
    public DatabaseMetaData getMetaData() throws SQLException {
        UrlParser urlParser = protocol.getUrlParser();
        return new MariaDbDatabaseMetaData(
                this,
                urlParser.getUsername(),
                urlParser.getInitialUrl());
    }

    /**
     * Retrieves whether this <code>Connection</code> object is in read-only mode.
     *
     * @return <code>true</code> if this <code>Connection</code> object is read-only; <code>false</code> otherwise
     * @throws SQLException SQLException if a database access error occurs or this method is called on a closed connection
     */
    public boolean isReadOnly() throws SQLException {
        return protocol.getReadonly();
    }

    /**
     * Sets whether this connection is read only.
     *
     * @param readOnly true if it should be read only.
     * @throws SQLException if there is a problem
     */
    public void setReadOnly(final boolean readOnly) throws SQLException {
        try {
            logger.debug("conn={}({}) - set read-only to value {} {}",
                    protocol.getServerThreadId(),
                    protocol.isMasterConnection() ? "M" : "S",
                    readOnly);
            stateFlag |= ConnectionState.STATE_READ_ONLY;
            protocol.setReadonly(readOnly);
        } catch (SQLException e) {
            ExceptionMapper.throwException(e, this, null);
        }
    }

    /**
     * <p>Retrieves this <code>Connection</code> object's current catalog name.</p>
     *
     * @return the current catalog name or <code>null</code> if there is none
     * @throws SQLException if a database access error occurs or this method is called on a closed connection
     * @see #setCatalog
     */
    public String getCatalog() throws SQLException {
        return protocol.getCatalog();
    }

    /**
     * <p>Sets the given catalog name in order to select a subspace of this <code>Connection</code> object's database in which to work.</p>
     * <p>If the driver does not support catalogs, it will silently ignore this request.</p>
     * MySQL treats catalogs and databases as equivalent
     *
     * @param catalog the name of a catalog (subspace in this <code>Connection</code> object's database) in which to work
     * @throws SQLException if a database access error occurs or this method is called on a closed connection
     * @see #getCatalog
     */
    public void setCatalog(final String catalog) throws SQLException {
        if (catalog == null) {
            throw new SQLException("The catalog name may not be null", "XAE05");
        }
        try {
            stateFlag |= ConnectionState.STATE_DATABASE;
            protocol.setCatalog(catalog);
        } catch (SQLException e) {
            ExceptionMapper.throwException(e, this, null);
        }
    }

    public boolean isServerMariaDb() throws SQLException {
        return protocol.isServerMariaDb();
    }

    public boolean versionGreaterOrEqual(int major, int minor, int patch) {
        return protocol.versionGreaterOrEqual(major, minor, patch);
    }

    /**
     * Retrieves this <code>Connection</code> object's current transaction isolation level.
     *
     * @return the current transaction isolation level, which will be one of the following constants:
     * <code>Connection.TRANSACTION_READ_UNCOMMITTED</code>,
     * <code>Connection.TRANSACTION_READ_COMMITTED</code>, <code>Connection.TRANSACTION_REPEATABLE_READ</code>,
     * <code>Connection.TRANSACTION_SERIALIZABLE</code>, or <code>Connection.TRANSACTION_NONE</code>.
     * @throws SQLException if a database access error occurs or this method is called on a closed connection
     * @see #setTransactionIsolation
     */
    public int getTransactionIsolation() throws SQLException {
<<<<<<< HEAD
        Statement stmt = createStatement();
        ResultSet rs = stmt.executeQuery("SELECT @@tx_isolation");
        if (rs.next()) {
            final String response = rs.getString(1);
            if (response.equals("REPEATABLE-READ")) {
                return Connection.TRANSACTION_REPEATABLE_READ;
            }
            if (response.equals("READ-UNCOMMITTED")) {
                return Connection.TRANSACTION_READ_UNCOMMITTED;
            }
            if (response.equals("READ-COMMITTED")) {
                return Connection.TRANSACTION_READ_COMMITTED;
            }
            if (response.equals("SERIALIZABLE")) {
                return Connection.TRANSACTION_SERIALIZABLE;
=======
        try (Statement stmt = createStatement()) {
            String sql = "SELECT @@tx_isolation";
            if (!protocol.isServerMariaDb() && protocol.versionGreaterOrEqual(8,0,3)) sql = "SELECT @@transaction_isolation";
            try (ResultSet rs = stmt.executeQuery(sql)) {
                if (rs.next()) {
                    final String response = rs.getString(1);
                    switch (response) {
                        case "REPEATABLE-READ":
                            return Connection.TRANSACTION_REPEATABLE_READ;

                        case "READ-UNCOMMITTED":
                            return Connection.TRANSACTION_READ_UNCOMMITTED;

                        case "READ-COMMITTED":
                            return Connection.TRANSACTION_READ_COMMITTED;

                        case "SERIALIZABLE":
                            return Connection.TRANSACTION_SERIALIZABLE;

                        default:
                            if (!protocol.isServerMariaDb() && protocol.versionGreaterOrEqual(8,0,3)) {
                                throw ExceptionMapper.getSqlException("Could not get transaction isolation level: "
                                        + "Invalid @@transaction_isolation value \"" + response + "\"");
                            }
                            throw ExceptionMapper.getSqlException("Could not get transaction isolation level: "
                                    + "Invalid @@tx_isolation value \"" + response + "\"");
                    }
                }
>>>>>>> 723f06a3
            }
        }
        throw ExceptionMapper.getSqlException("Could not get transaction isolation level");
    }

    /**
     * <p>Attempts to change the transaction isolation level for this <code>Connection</code> object to the one given.
     * The constants defined in the interface <code>Connection</code> are the possible transaction isolation levels.</p>
     * <p><B>Note:</B> If this method is called during a transaction, the result is implementation-defined.</p>
     *
     * @param level one of the following <code>Connection</code> constants:
     *              <code>Connection.TRANSACTION_READ_UNCOMMITTED</code>,
     *              <code>Connection.TRANSACTION_READ_COMMITTED</code>,
     *              <code>Connection.TRANSACTION_REPEATABLE_READ</code>, or
     *              <code>Connection.TRANSACTION_SERIALIZABLE</code>.
     *              (Note that <code>Connection.TRANSACTION_NONE</code> cannot be used because it specifies that
     *              transactions are not supported.)
     * @throws SQLException if a database access error occurs, this method is called on a closed connection or the given
     *                      parameter is not one
     *                      of the <code>Connection</code> constants
     * @see DatabaseMetaData#supportsTransactionIsolationLevel
     * @see #getTransactionIsolation
     */
    public void setTransactionIsolation(final int level) throws SQLException {
        try {
            stateFlag |= ConnectionState.STATE_TRANSACTION_ISOLATION;
            protocol.setTransactionIsolation(level);
        } catch (SQLException e) {
            ExceptionMapper.throwException(e, this, null);
        }
    }

    /**
     * <p>Retrieves the first warning reported by calls on this <code>Connection</code> object.  If there is more than one warning, subsequent
     * warnings will be chained to the first one and can be retrieved by calling the method <code>SQLWarning.getNextWarning</code> on the warning
     * that was retrieved previously.</p>
     * <p>This method may not be called on a closed connection; doing so will cause an <code>SQLException</code> to be thrown.</p>
     * <p><B>Note:</B> Subsequent warnings will be chained to this SQLWarning.</p>
     *
     * @return the first <code>SQLWarning</code> object or <code>null</code> if there are none
     * @throws SQLException if a database access error occurs or this method is called on a closed connection
     * @see SQLWarning
     */
    public SQLWarning getWarnings() throws SQLException {
        if (warningsCleared || isClosed() || !protocol.hasWarnings()) return null;

        SQLWarning last = null;
        SQLWarning first = null;

        Statement st = this.createStatement();
        ResultSet rs = st.executeQuery("show warnings");

        // returned result set has 'level', 'code' and 'message' columns, in this order.
        while (rs.next()) {
            int code = rs.getInt(2);
            String message = rs.getString(3);
            SQLWarning warning = new SQLWarning(message, ExceptionMapper.mapCodeToSqlState(code), code);
            if (first == null) {
                first = warning;
                last = warning;
            } else {
                last.setNextWarning(warning);
                last = warning;
            }
        }
        return first;
    }

    /**
     * Clears all warnings reported for this <code>Connection</code> object. After a call to this method, the method <code>getWarnings</code> returns
     * <code>null</code> until a new warning is reported for this <code>Connection</code> object.
     *
     * @throws SQLException SQLException if a database access error occurs or this method is called on a closed connection
     */
    public void clearWarnings() throws SQLException {
        if (this.isClosed()) {
            throw ExceptionMapper.getSqlException("Connection.clearWarnings cannot be called on a closed connection");
        }
        warningsCleared = true;
    }

    /**
     * Reenable warnings, when next statement is executed.
     */
    public void reenableWarnings() {
        warningsCleared = false;
    }

    /**
     * Retrieves the <code>Map</code> object associated with this <code>Connection</code> object. Unless the application has added an entry, the type
     * map returned will be empty.
     *
     * @return the <code>java.util.Map</code> object associated with this <code>Connection</code> object
     * @throws SQLException                    if a database access error occurs or this method is called on a closed connection
     * @throws SQLFeatureNotSupportedException if the JDBC driver does not support this method
     * @see #setTypeMap
     * @since 1.2
     */
    public Map<String, Class<?>> getTypeMap() throws SQLException {
        return null;
    }

    /**
     * Installs the given <code>TypeMap</code> object as the type map for this <code>Connection</code> object.
     * The type map will be used for the
     * custom mapping of SQL structured types and distinct types.
     *
     * @param map the <code>java.util.Map</code> object to install as the replacement for this <code>Connection</code>
     *            object's default type map
     * @throws SQLException                    if a database access error occurs, this method is called on a closed
     *                                         connection or the given parameter is not a
     *                                         <code>java.util.Map</code> object
     * @throws SQLFeatureNotSupportedException if the JDBC driver does not support this method
     * @see #getTypeMap
     */
    public void setTypeMap(final Map<String, Class<?>> map) throws SQLException {
        throw ExceptionMapper.getFeatureNotSupportedException("Not yet supported");
    }

    /**
     * Retrieves the current holdability of <code>ResultSet</code> objects created using this <code>Connection</code>
     * object.
     *
     * @return the holdability, one of <code>ResultSet.HOLD_CURSORS_OVER_COMMIT</code> or
     * <code>ResultSet.CLOSE_CURSORS_AT_COMMIT</code>
     * @throws SQLException if a database access error occurs or this method is called on a closed connection
     * @see #setHoldability
     * @see DatabaseMetaData#getResultSetHoldability
     * @see ResultSet
     * @since 1.4
     */
    public int getHoldability() throws SQLException {
        return ResultSet.HOLD_CURSORS_OVER_COMMIT;
    }

    /**
     * Changes the default holdability of <code>ResultSet</code> objects created using this <code>Connection</code>
     * object to the given holdability.
     * The default holdability of <code>ResultSet</code> objects can be be determined by invoking
     * {@link DatabaseMetaData#getResultSetHoldability}.
     *
     * @param holdability a <code>ResultSet</code> holdability constant; one of
     *                    <code>ResultSet.HOLD_CURSORS_OVER_COMMIT</code> or
     *                    <code>ResultSet.CLOSE_CURSORS_AT_COMMIT</code>
     * @throws SQLException                    if a database access occurs, this method is called on a closed
     *                                         connection, or the given parameter is not a
     *                                         <code>ResultSet</code> constant indicating holdability
     * @throws SQLFeatureNotSupportedException if the given holdability is not supported
     * @see #getHoldability
     * @see DatabaseMetaData#getResultSetHoldability
     * @see ResultSet
     */
    @Override
    public void setHoldability(final int holdability) throws SQLException {
        //not handled
    }

    /**
     * <p>Creates an unnamed savepoint in the current transaction and returns the new <code>Savepoint</code> object that
     * represents it.</p>
     * <p>if setSavepoint is invoked outside of an active transaction, a transaction will be started at this newly
     * created savepoint.</p>
     *
     * @return the new <code>Savepoint</code> object
     * @throws SQLException                    if a database access error occurs, this method is called while
     *                                         participating in a distributed transaction, this method is called on a
     *                                         closed connection or this <code>Connection</code> object is currently in
     *                                         auto-commit mode
     * @throws SQLFeatureNotSupportedException if the JDBC driver does not support this method
     * @see Savepoint
     * @since 1.4
     */
    public Savepoint setSavepoint() throws SQLException {
        return setSavepoint("unnamed");
    }

    /**
     * <p>Creates a savepoint with the given name in the current transaction and returns the new <code>Savepoint</code>
     * object that represents it.</p>
     * if setSavepoint is invoked outside of an active transaction, a transaction will be started at this newly created
     * savepoint.
     *
     * @param name a <code>String</code> containing the name of the savepoint
     * @return the new <code>Savepoint</code> object
     * @throws SQLException                    if a database access error occurs, this method is called while
     *                                         participating in a distributed transaction, this method is called on a
     *                                         closed connection or this <code>Connection</code> object is currently in
     *                                         auto-commit mode
     * @throws SQLFeatureNotSupportedException if the JDBC driver does not support this method
     * @see Savepoint
     * @since 1.4
     */
    public Savepoint setSavepoint(final String name) throws SQLException {
        Savepoint savepoint = new MariaDbSavepoint(name, savepointCount++);
        Statement st = createStatement();
        st.execute("SAVEPOINT " + savepoint.toString());
        return savepoint;

    }


    /**
     * Removes the specified <code>Savepoint</code>  and subsequent <code>Savepoint</code> objects from the current
     * transaction. Any reference to the savepoint after it have been removed will cause an <code>SQLException</code>
     * to be thrown.
     *
     * @param savepoint the <code>Savepoint</code> object to be removed
     * @throws SQLException                    if a database access error occurs, this method is called on a closed
     *                                         connection or the given <code>Savepoint</code> object is not a valid
     *                                         savepoint in the current transaction
     * @throws SQLFeatureNotSupportedException if the JDBC driver does not support this method
     * @since 1.4
     */
    public void releaseSavepoint(final Savepoint savepoint) throws SQLException {
        Statement st = createStatement();
        st.execute("RELEASE SAVEPOINT " + savepoint.toString());
    }

    /**
     * Constructs an object that implements the <code>Clob</code> interface. The object returned initially contains no
     * data. The <code>setAsciiStream</code>, <code>setCharacterStream</code> and <code>setString</code> methods of the
     * <code>Clob</code> interface may be used to add data to the <code>Clob</code>.
     *
     * @return An object that implements the <code>Clob</code> interface
     * @throws SQLException                    if an object that implements the <code>Clob</code> interface can not be
     *                                         constructed, this method is called on a
     *                                         closed connection or a database access error occurs.
     * @throws SQLFeatureNotSupportedException if the JDBC driver does not support this data type
     * @since 1.6
     */
    public Clob createClob() throws SQLException {
        return new MariaDbClob();
    }

    /**
     * Constructs an object that implements the <code>Blob</code> interface. The object returned initially contains no
     * data. The <code>setBinaryStream</code> and <code>setBytes</code> methods of the <code>Blob</code> interface may
     * be used to add data to the <code>Blob</code>.
     *
     * @return An object that implements the <code>Blob</code> interface
     * @throws SQLException                    if an object that implements the <code>Blob</code> interface can not be
     *                                         constructed, this method is called on a
     *                                         closed connection or a database access error occurs.
     * @throws SQLFeatureNotSupportedException if the JDBC driver does not support this data type
     * @since 1.6
     */
    public Blob createBlob() throws SQLException {
        return new MariaDbBlob();
    }

    /**
     * Constructs an object that implements the <code>NClob</code> interface. The object returned initially contains no
     * data. The <code>setAsciiStream</code>, <code>setCharacterStream</code> and <code>setString</code> methods of the
     * <code>NClob</code> interface may be used to add data to the <code>NClob</code>.
     *
     * @return An object that implements the <code>NClob</code> interface
     * @throws SQLException                    if an object that implements the <code>NClob</code> interface can not be
     *                                         constructed, this method is called on a
     *                                         closed connection or a database access error occurs.
     * @throws SQLFeatureNotSupportedException if the JDBC driver does not support this data type
     * @since 1.6
     */
    public NClob createNClob() throws SQLException {
        return new MariaDbClob();
    }

    /**
     * Constructs an object that implements the <code>SQLXML</code> interface. The object returned initially contains no
     * data. The <code>createXmlStreamWriter</code> object and <code>setString</code> method of the <code>SQLXML</code>
     * interface may be used to add data to the <code>SQLXML</code> object.
     *
     * @return An object that implements the <code>SQLXML</code> interface
     * @throws SQLException                    if an object that implements the <code>SQLXML</code> interface can not be
     *                                         constructed, this method is called on a
     *                                         closed connection or a database access error occurs.
     * @throws SQLFeatureNotSupportedException if the JDBC driver does not support this data type
     * @since 1.6
     */
    @Override
    public SQLXML createSQLXML() throws SQLException {
        throw ExceptionMapper.getFeatureNotSupportedException("Not supported");
    }

    /**
     * <p>Returns true if the connection has not been closed and is still valid. The driver shall submit a query on the
     * connection or use some other mechanism that positively verifies the connection is still valid when this method
     * is called.</p>
     * <p>The query submitted by the driver to validate the connection shall be executed in the context of the current
     * transaction.</p>
     *
     * @param timeout - The time in seconds to wait for the database operation used to validate the connection to
     *                complete. If the timeout period expires before the operation completes, this method returns
     *                false.  A value of 0 indicates a timeout is not applied to the database operation.
     * @return true if the connection is valid, false otherwise
     * @throws SQLException if the value supplied for <code>timeout</code> is less then 0
     * @see DatabaseMetaData#getClientInfoProperties
     * @since 1.6
     */
    public boolean isValid(final int timeout) throws SQLException {
        if (timeout < 0) {
            throw new SQLException("the value supplied for timeout is negative");
        }
        if (isClosed()) return false;

        try {
            return protocol.isValid(timeout * 1000);
        } catch (SQLException e) {
            ExceptionMapper.checkConnectionException(e, this);
            return false;
        }
    }

    /**
     * <p>Sets the value of the connection's client info properties.  The <code>Properties</code> object contains the
     * names and values of the client info properties to be set.  The set of client info properties contained in the
     * properties list replaces the current set of client info properties on the connection.  If a property that is
     * currently set on the connection is not present in the properties list, that property is
     * cleared. Specifying an empty properties list will clear all of the properties on the connection.  See
     * <code>setClientInfo (String, String)</code> for more information.</p>
     * <p>If an error occurs in setting any of the client info properties, a <code>SQLClientInfoException</code> is
     * thrown. The <code>SQLClientInfoException</code> contains information indicating which client info properties
     * were not set. The state of the client information is unknown because some databases do not allow multiple
     * client info properties to be set atomically.  For those databases, one or
     * more properties may have been set before the error occurred.</p>
     *
     * @param properties the list of client info properties to set
     * @throws SQLClientInfoException if the database server returns an error while setting the clientInfo values on the
     *                                database server or
     *                                this method is called on a closed connection
     * @see Connection#setClientInfo(String, String) setClientInfo(String, String)
     * @since 1.6
     */
    public void setClientInfo(final Properties properties) throws SQLClientInfoException {
        Map<String, ClientInfoStatus> propertiesExceptions = new HashMap<String, ClientInfoStatus>();
        for (String name : new String[]{"ApplicationName", "ClientUser", "ClientHostname"}) {
            try {
                setClientInfo(name, properties.getProperty(name));
            } catch (SQLClientInfoException e) {
                propertiesExceptions.putAll(e.getFailedProperties());
            }
        }

        if (!propertiesExceptions.isEmpty()) {
            String errorMsg = "setClientInfo errors : the following properties where not set : " + propertiesExceptions.keySet();
            throw new SQLClientInfoException(errorMsg, propertiesExceptions);
        }
    }

    /**
     * <p>Sets the value of the client info property specified by name to the value specified by value.</p>
     * <p>Applications may use the <code>DatabaseMetaData.getClientInfoProperties</code> method to determine the client info properties supported by
     * the driver and the maximum length that may be specified for each property.</p>
     * <p>The driver stores the value specified in a suitable location in the database.  For example in a special register, session parameter, or
     * system table column.  For efficiency the driver may defer setting the value in the database until the next time a statement is executed or
     * prepared. Other than storing the client information in the appropriate place in the database, these methods shall not alter the behavior of
     * the connection in anyway.  The values supplied to these methods are used for accounting, diagnostics and debugging purposes only.</p>
     * <p>The driver shall generate a warning if the client info name specified is not recognized by the driver.</p>
     * <p>If the value specified to this method is greater than the maximum length for the property the driver may either truncate the value and
     * generate a warning or generate a <code>SQLClientInfoException</code>.  If the driver generates a <code>SQLClientInfoException</code>, the
     * value specified was not set on the connection.</p>
     * <p>The following are standard client info properties.  Drivers are not required to support these properties however if the driver supports a
     * client info property that can be described by one of the standard properties, the standard property name should be used.</p>
     * <ul> <li>ApplicationName  -       The name of the application currently utilizing the connection</li> <li>ClientUser -       The
     * name of the user that the application using the connection is performing work for.  This may not be the same as the user name that was used in
     * establishing the connection.</li> <li>ClientHostname   -       The hostname of the computer the application using the connection is running
     * on.</li> </ul>
     *
     * @param name  The name of the client info property to set
     * @param value The value to set the client info property to.  If the value is null, the current value of the specified property is cleared.
     * @throws SQLClientInfoException if the database server returns an error while setting the client info value on the database server or
     *                                this method is called on a closed connection
     * @since 1.6
     */
    public void setClientInfo(final String name, final String value) throws SQLClientInfoException {
        checkClientClose(name);
        checkClientReconnect(name);
        checkClientValidProperty(name);

        try {
            Statement statement = createStatement();
            statement.execute(buildClientQuery(name, value));
        } catch (SQLException sqle) {
            Map<String, ClientInfoStatus> failures = new HashMap<String, ClientInfoStatus>();
            failures.put(name, ClientInfoStatus.REASON_UNKNOWN);
            throw new SQLClientInfoException("unexpected error during setClientInfo", failures, sqle);
        }
    }

    private void checkClientClose(final String name) throws SQLClientInfoException {
        if (protocol.isExplicitClosed()) {
            Map<String, ClientInfoStatus> failures = new HashMap<String, ClientInfoStatus>();
            failures.put(name, ClientInfoStatus.REASON_UNKNOWN);
            throw new SQLClientInfoException("setClientInfo() is called on closed connection", failures);
        }
    }

    private void checkClientReconnect(final String name) throws SQLClientInfoException {
        if (protocol.isClosed() && protocol.getProxy() != null) {
            lock.lock();
            try {
                protocol.getProxy().reconnect();
            } catch (SQLException sqle) {
                Map<String, ClientInfoStatus> failures = new HashMap<String, ClientInfoStatus>();
                failures.put(name, ClientInfoStatus.REASON_UNKNOWN);
                throw new SQLClientInfoException("Connection closed", failures, sqle);
            } finally {
                lock.unlock();
            }
        }
    }

    private void checkClientValidProperty(final String name) throws SQLClientInfoException {
        if (name == null || (!"ApplicationName".equals(name)
                && !"ClientUser".equals(name)
                && !"ClientHostname".equals(name))) {
            Map<String, ClientInfoStatus> failures = new HashMap<String, ClientInfoStatus>();
            failures.put(name, ClientInfoStatus.REASON_UNKNOWN_PROPERTY);
            throw new SQLClientInfoException("setClientInfo() parameters can only be \"ApplicationName\",\"ClientUser\" or \"ClientHostname\", "
                    + "but was : " + name, failures);
        }
    }

    private String buildClientQuery(final String name, final String value) {
        StringBuilder escapeQuery = new StringBuilder("SET @").append(name).append("=");
        if (value == null) {
            escapeQuery.append("null");
        } else {
            escapeQuery.append("'");
            int charsOffset = 0;
            int charsLength = value.length();
            char charValue;
            if (protocol.noBackslashEscapes()) {
                while (charsOffset < charsLength) {
                    charValue = value.charAt(charsOffset);
                    if (charValue == '\'') escapeQuery.append('\''); //add a single escape quote
                    escapeQuery.append(charValue);
                    charsOffset++;
                }
            } else {
                while (charsOffset < charsLength) {
                    charValue = value.charAt(charsOffset);
                    if (charValue == '\''
                            || charValue == '\\'
                            || charValue == '"'
                            || charValue == 0) escapeQuery.append('\\'); //add escape slash
                    escapeQuery.append(charValue);
                    charsOffset++;
                }
            }
            escapeQuery.append("'");
        }
        return escapeQuery.toString();
    }

    /**
     * Returns a list containing the name and current value of each client info property supported by the driver.  The value of a client info property
     * may be null if the property has not been set and does not have a default value.
     *
     * @return A <code>Properties</code> object that contains the name and current value of each of the client info properties supported by the
     * driver.
     * @throws SQLException if the database server returns an error when fetching the client info values from the database or this method is
     *                      called on a closed connection
     * @since 1.6
     */
    public Properties getClientInfo() throws SQLException {
        checkConnection();
        Properties properties = new Properties();
        Statement statement = createStatement();
        ResultSet rs = statement.executeQuery("SELECT @ApplicationName, @ClientUser, @ClientHostname");
        if (rs.next()) {
            if (rs.getString(1) != null) properties.setProperty("ApplicationName", rs.getString(1));
            if (rs.getString(2) != null) properties.setProperty("ClientUser", rs.getString(2));
            if (rs.getString(3) != null) properties.setProperty("ClientHostname", rs.getString(3));
            return properties;
        }
        properties.setProperty("ApplicationName", null);
        properties.setProperty("ClientUser", null);
        properties.setProperty("ClientHostname", null);
        return properties;
    }

    /**
     * Returns the value of the client info property specified by name.  This method may return null if the specified client info property has not
     * been set and does not have a default value.  This method will also return null if the specified client info property name is not supported by
     * the driver.
     * Applications may use the <code>DatabaseMetaData.getClientInfoProperties</code> method to determine the client info properties supported by the
     * driver.
     *
     * @param name The name of the client info property to retrieve
     * @return The value of the client info property specified
     * @throws SQLException if the database server returns an error when fetching the client info value from the database or this method is
     *                      called on a closed connection
     * @see DatabaseMetaData#getClientInfoProperties
     * @since 1.6
     */
    public String getClientInfo(final String name) throws SQLException {
        checkConnection();
        if (!"ApplicationName".equals(name) && !"ClientUser".equals(name) && !"ClientHostname".equals(name)) {
            throw new SQLException("name must be \"ApplicationName\", \"ClientUser\" or \"ClientHostname\", but was \"" + name + "\"");
        }
        Statement statement = createStatement();
        ResultSet rs = statement.executeQuery("SELECT @" + name);
        if (rs.next()) {
            return rs.getString(1);
        }
        return null;
    }

    /**
     * Factory method for creating Array objects.
     * <b>Note: </b>When <code>createArrayOf</code> is used to create an array object that maps to a primitive data type, then it is
     * implementation-defined whether the <code>Array</code> object is an array of that primitive data type or an array of <code>Object</code>.
     * <b>Note: </b>The JDBC driver is responsible for mapping the elements <code>Object</code> array to the default JDBC SQL type defined in
     * java.sql.Types for the given class of <code>Object</code>. The default mapping is specified in Appendix B of the JDBC specification.  If the
     * resulting JDBC type is not the appropriate type for the given typeName then it is implementation defined whether an <code>SQLException</code>
     * is thrown or the driver supports the resulting conversion.
     *
     * @param typeName the SQL name of the type the elements of the array map to. The typeName is a database-specific name which may be the name of a
     *                 built-in type, a user-defined type or a standard  SQL type supported by this database. This is the value returned by
     *                 <code>Array.getBaseTypeName</code>
     * @param elements the elements that populate the returned object
     * @return an Array object whose elements map to the specified SQL type
     * @throws SQLException                    if a database error occurs, the JDBC type is not appropriate for the typeName and the conversion is not
     *                                         supported, the typeName is null or this method is called on a closed connection
     * @throws SQLFeatureNotSupportedException if the JDBC driver does not support this data type
     * @since 1.6
     */
    public Array createArrayOf(final String typeName, final Object[] elements) throws SQLException {
        throw ExceptionMapper.getFeatureNotSupportedException("Not yet supported");
    }

    /**
     * Factory method for creating Struct objects.
     *
     * @param typeName   the SQL type name of the SQL structured type that this <code>Struct</code> object maps to. The typeName is the name of  a
     *                   user-defined type that has been defined for this database. It is the value returned by <code>Struct.getSQLTypeName</code>.
     * @param attributes the attributes that populate the returned object
     * @return a Struct object that maps to the given SQL type and is populated with the given attributes
     * @throws SQLException                    if a database error occurs, the typeName is null or this method is called on a closed connection
     * @throws SQLFeatureNotSupportedException if the JDBC driver does not support this data type
     * @since 1.6
     */
    public Struct createStruct(final String typeName, final Object[] attributes) throws SQLException {
        throw ExceptionMapper.getFeatureNotSupportedException("Not yet supported");
    }

    /**
     * Returns an object that implements the given interface to allow access to non-standard methods, or standard methods not exposed by the proxy.
     * If the receiver implements the interface then the result is the receiver or a proxy for the receiver. If the receiver is a wrapper and the
     * wrapped object implements the interface then the result is the wrapped object or a proxy for the wrapped object. Otherwise return the the
     * result of calling <code>unwrap</code> recursively on the wrapped object or a proxy for that result. If the receiver is not a wrapper and does
     * not implement the interface, then an <code>SQLException</code> is thrown.
     *
     * @param iface A Class defining an interface that the result must implement.
     * @return an object that implements the interface. May be a proxy for the actual implementing object.
     * @throws SQLException If no object found that implements the interface
     * @since 1.6
     */
    public <T> T unwrap(final Class<T> iface) throws SQLException {
        try {
            if (isWrapperFor(iface)) {
                return iface.cast(this);
            } else {
                throw new SQLException("The receiver is not a wrapper for " + iface.getName());
            }
        } catch (Exception e) {
            throw new SQLException("The receiver is not a wrapper and does not implement the interface");
        }
    }

    /**
     * Returns true if this either implements the interface argument or is directly or indirectly a wrapper for an object that does. Returns false
     * otherwise. If this implements the interface then return true, else if this is a wrapper then return the result of recursively calling
     * <code>isWrapperFor</code> on the wrapped object. If this does not implement the interface and is not a wrapper, return false. This method
     * should be implemented as a low-cost operation compared to <code>unwrap</code> so that callers can use this method to avoid expensive
     * <code>unwrap</code> calls that may fail. If this method returns true then calling <code>unwrap</code> with the same argument should succeed.
     *
     * @param iface a Class defining an interface.
     * @return true if this implements the interface or directly or indirectly wraps an object that does.
     * @throws SQLException if an error occurs while determining whether this is a wrapper for an object with the given interface.
     * @since 1.6
     */
    public boolean isWrapperFor(final Class<?> iface) throws SQLException {
        return iface.isInstance(this);
    }

    /**
     * returns the username for the connection.
     *
     * @return the username.
     */
    public String getUsername() {
        return protocol.getUsername();
    }

    /**
     * returns the hostname for the connection.
     *
     * @return the hostname.
     */
    public String getHostname() {
        return protocol.getHost();
    }

    /**
     * returns the port for the connection.
     *
     * @return the port
     */
    public int getPort() {
        return protocol.getPort();
    }

    /**
     * returns the database.
     *
     * @return the database
     */
    private String getDatabase() {
        return protocol.getDatabase();
    }

    protected boolean getPinGlobalTxToPhysicalConnection() {
        return protocol.getPinGlobalTxToPhysicalConnection();
    }

    /**
     * If failover is not activated, will close connection when a connection error occur.
     */
    public void setHostFailed() {
        if (protocol.getProxy() == null) {
            protocol.setHostFailedWithoutProxy();
        }
    }

    /**
     * Are table case sensitive or not . Default Value: 0 (Unix), 1 (Windows), 2 (Mac OS X). If set to 0 (the default on Unix-based systems), table
     * names and aliases and database names are compared in a case-sensitive manner. If set to 1 (the default on Windows), names are stored in
     * lowercase and not compared in a case-sensitive manner. If set to 2 (the default on Mac OS X), names are stored as declared, but compared in
     * lowercase.
     *
     * @return int value.
     * @throws SQLException if a connection error occur
     */
    public int getLowercaseTableNames() throws SQLException {
        if (lowercaseTableNames == -1) {
            Statement st = createStatement();
            ResultSet rs = st.executeQuery("select @@lower_case_table_names");
            rs.next();
            lowercaseTableNames = rs.getInt(1);
        }
        return lowercaseTableNames;
    }

    /**
     * Abort connection.
     *
     * @param executor executor
     * @throws SQLException if security manager doesn't permit it.
     */
    public void abort(Executor executor) throws SQLException {
        if (this.isClosed()) return;

        SQLPermission sqlPermission = new SQLPermission("callAbort");
        SecurityManager securityManager = System.getSecurityManager();
        if (securityManager != null) {
            securityManager.checkPermission(sqlPermission);
        }
        if (executor == null) {
            throw ExceptionMapper.getSqlException("Cannot abort the connection: null executor passed");
        }

        executor.execute(new Runnable() {
            @Override
            public void run() {
                protocol.abort();
            }
        });
    }

    /**
     * Get network timeout.
     *
     * @return timeout
     * @throws SQLException if database socket error occur
     */
    public int getNetworkTimeout() throws SQLException {
        try {
            return this.protocol.getTimeout();
        } catch (SocketException se) {
            throw ExceptionMapper.getSqlException("Cannot retrieve the network timeout", se);
        }
    }

    public String getSchema() throws SQLException {
        // We support only catalog
        return null;
    }

    public void setSchema(String arg0) throws SQLException {
        // We support only catalog, and JDBC indicate "If the driver does not support schemas, it will silently ignore this request."
    }


    /**
     * Change network timeout
     *
     * @param executor     executor (can be null)
     * @param milliseconds network timeout in milliseconds.
     * @throws SQLException if security manager doesn't permit it.
     */
    public void setNetworkTimeout(Executor executor, final int milliseconds) throws SQLException {
        if (this.isClosed()) {
            throw ExceptionMapper.getSqlException("Connection.setNetworkTimeout cannot be called on a closed connection");
        }
        if (milliseconds < 0) {
            throw ExceptionMapper.getSqlException("Connection.setNetworkTimeout cannot be called with a negative timeout");
        }
        SQLPermission sqlPermission = new SQLPermission("setNetworkTimeout");
        SecurityManager securityManager = System.getSecurityManager();
        if (securityManager != null) {
            securityManager.checkPermission(sqlPermission);
        }
        try {
            stateFlag |= ConnectionState.STATE_NETWORK_TIMEOUT;
            protocol.setTimeout(milliseconds);
        } catch (SocketException se) {
            throw ExceptionMapper.getSqlException("Cannot set the network timeout", se);
        }
    }

    public long getServerThreadId() {
        return (protocol != null) ? protocol.getServerThreadId() : -1;
    }

    public boolean canUseServerTimeout() {
        return canUseServerTimeout;
    }


    public void setDefaultTransactionIsolation(int defaultTransactionIsolation) {
        this.defaultTransactionIsolation = defaultTransactionIsolation;
    }

    /**
     * Reset connection set has it was after creating a "fresh" new connection.
     * defaultTransactionIsolation must have been initialized.
     *
     * BUT :
     * - session variable state are reset only if option useResetConnection is set and
     * - if using the option "useServerPrepStmts", PREPARE statement are still prepared
     *
     * @throws SQLException if resetting operation failed
     */
    public void reset() throws SQLException {
        boolean useComReset = options.useResetConnection
                && ((protocol.isServerMariaDb() && protocol.versionGreaterOrEqual(10, 2, 4))
                || (!protocol.isServerMariaDb() && protocol.versionGreaterOrEqual(5, 7, 3)));

        if (useComReset) protocol.reset();

        if (stateFlag != 0) {

            try {

                if ((stateFlag & ConnectionState.STATE_NETWORK_TIMEOUT) != 0) {
                    setNetworkTimeout(null, options.socketTimeout);
                }

                if ((stateFlag & ConnectionState.STATE_AUTOCOMMIT) != 0) {
                    setAutoCommit(options.autocommit);
                }

                if ((stateFlag & ConnectionState.STATE_DATABASE) != 0) {
                    protocol.resetDatabase();
                }

                if ((stateFlag & ConnectionState.STATE_READ_ONLY) != 0) {
                    setReadOnly(false); //default to master connection
                }

                //COM_RESET_CONNECTION reset transaction isolation
                if (!useComReset && (stateFlag & ConnectionState.STATE_TRANSACTION_ISOLATION) != 0) {
                    setTransactionIsolation(defaultTransactionIsolation);
                }

                stateFlag = 0;

            } catch (SQLException sqle) {
                throw ExceptionMapper.getSqlException("error resetting connection");
            }
        }

        warningsCleared = true;
    }
}<|MERGE_RESOLUTION|>--- conflicted
+++ resolved
@@ -865,9 +865,10 @@
      * @see #setTransactionIsolation
      */
     public int getTransactionIsolation() throws SQLException {
-<<<<<<< HEAD
         Statement stmt = createStatement();
-        ResultSet rs = stmt.executeQuery("SELECT @@tx_isolation");
+        String sql = "SELECT @@tx_isolation";
+        if (!protocol.isServerMariaDb() && protocol.versionGreaterOrEqual(8,0,3)) sql = "SELECT @@transaction_isolation";
+        ResultSet rs = stmt.executeQuery(sql);
         if (rs.next()) {
             final String response = rs.getString(1);
             if (response.equals("REPEATABLE-READ")) {
@@ -881,37 +882,13 @@
             }
             if (response.equals("SERIALIZABLE")) {
                 return Connection.TRANSACTION_SERIALIZABLE;
-=======
-        try (Statement stmt = createStatement()) {
-            String sql = "SELECT @@tx_isolation";
-            if (!protocol.isServerMariaDb() && protocol.versionGreaterOrEqual(8,0,3)) sql = "SELECT @@transaction_isolation";
-            try (ResultSet rs = stmt.executeQuery(sql)) {
-                if (rs.next()) {
-                    final String response = rs.getString(1);
-                    switch (response) {
-                        case "REPEATABLE-READ":
-                            return Connection.TRANSACTION_REPEATABLE_READ;
-
-                        case "READ-UNCOMMITTED":
-                            return Connection.TRANSACTION_READ_UNCOMMITTED;
-
-                        case "READ-COMMITTED":
-                            return Connection.TRANSACTION_READ_COMMITTED;
-
-                        case "SERIALIZABLE":
-                            return Connection.TRANSACTION_SERIALIZABLE;
-
-                        default:
-                            if (!protocol.isServerMariaDb() && protocol.versionGreaterOrEqual(8,0,3)) {
-                                throw ExceptionMapper.getSqlException("Could not get transaction isolation level: "
-                                        + "Invalid @@transaction_isolation value \"" + response + "\"");
-                            }
-                            throw ExceptionMapper.getSqlException("Could not get transaction isolation level: "
-                                    + "Invalid @@tx_isolation value \"" + response + "\"");
-                    }
-                }
->>>>>>> 723f06a3
             }
+            if (!protocol.isServerMariaDb() && protocol.versionGreaterOrEqual(8,0,3)) {
+                throw ExceptionMapper.getSqlException("Could not get transaction isolation level: "
+                        + "Invalid @@transaction_isolation value \"" + response + "\"");
+            }
+            throw ExceptionMapper.getSqlException("Could not get transaction isolation level: "
+                    + "Invalid @@tx_isolation value \"" + response + "\"");
         }
         throw ExceptionMapper.getSqlException("Could not get transaction isolation level");
     }
