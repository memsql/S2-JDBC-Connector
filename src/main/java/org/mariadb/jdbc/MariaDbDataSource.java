--- conflicted
+++ resolved
@@ -254,13 +254,8 @@
         try {
             ReentrantLock lock = new ReentrantLock();
             Protocol proxyfiedProtocol = Utils.retrieveProxy(urlParser, lock);
-<<<<<<< HEAD
-            return MariaDbConnection.newConnection(proxyfiedProtocol, lock);
+            return MariaDbConnection.newConnection(urlParser.getInitialUrl(), proxyfiedProtocol, lock);
         } catch (SQLException e) {
-=======
-            return MariaDbConnection.newConnection(urlParser.getInitialUrl(), proxyfiedProtocol, lock);
-        } catch (QueryException e) {
->>>>>>> e2f9dd24
             ExceptionMapper.throwException(e, null, null);
             return null;
         }
