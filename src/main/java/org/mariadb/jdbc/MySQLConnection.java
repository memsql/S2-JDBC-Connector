/*
MariaDB Client for Java

Copyright (c) 2012 Monty Program Ab.

This library is free software; you can redistribute it and/or modify it under
the terms of the GNU Lesser General Public License as published by the Free
Software Foundation; either version 2.1 of the License, or (at your option)
any later version.

This library is distributed in the hope that it will be useful, but
WITHOUT ANY WARRANTY; without even the implied warranty of MERCHANTABILITY or
FITNESS FOR A PARTICULAR PURPOSE.  See the GNU Lesser General Public License
for more details.

You should have received a copy of the GNU Lesser General Public License along
with this library; if not, write to Monty Program Ab info@montyprogram.com.

This particular MariaDB Client for Java file is work
derived from a Drizzle-JDBC. Drizzle-JDBC file which is covered by subject to
the following copyright and notice provisions:

Copyright (c) 2009-2011, Marcus Eriksson

Redistribution and use in source and binary forms, with or without modification,
are permitted provided that the following conditions are met:
Redistributions of source code must retain the above copyright notice, this list
of conditions and the following disclaimer.

Redistributions in binary form must reproduce the above copyright notice, this
list of conditions and the following disclaimer in the documentation and/or
other materials provided with the distribution.

Neither the name of the driver nor the names of its contributors may not be
used to endorse or promote products derived from this software without specific
prior written permission.

THIS SOFTWARE IS PROVIDED BY THE COPYRIGHT HOLDERS  AND CONTRIBUTORS "AS IS"
AND ANY EXPRESS OR IMPLIED WARRANTIES, INCLUDING, BUT NOT LIMITED TO, THE IMPLIED
WARRANTIES OF MERCHANTABILITY AND FITNESS FOR A PARTICULAR PURPOSE ARE DISCLAIMED.
IN NO EVENT SHALL THE COPYRIGHT HOLDER OR CONTRIBUTORS BE LIABLE FOR ANY DIRECT,
INDIRECT, INCIDENTAL, SPECIAL, EXEMPLARY, OR CONSEQUENTIAL DAMAGES (INCLUDING, BUT
NOT LIMITED TO, PROCUREMENT OF SUBSTITUTE GOODS OR SERVICES; LOSS OF USE, DATA, OR
PROFITS; OR BUSINESS INTERRUPTION) HOWEVER CAUSED AND ON ANY THEORY OF LIABILITY,
WHETHER IN CONTRACT, STRICT LIABILITY, OR TORT (INCLUDING NEGLIGENCE OR OTHERWISE)
ARISING IN ANY WAY OUT OF THE USE OF THIS SOFTWARE, EVEN IF ADVISED OF THE POSSIBILITY
OF SUCH DAMAGE.
*/

package org.mariadb.jdbc;

import org.mariadb.jdbc.internal.SQLExceptionMapper;
import org.mariadb.jdbc.internal.common.QueryException;
import org.mariadb.jdbc.internal.common.Utils;
import org.mariadb.jdbc.internal.mysql.MySQLProtocol;

import java.sql.*;
import java.util.*;
import java.util.concurrent.Executor;


public final class MySQLConnection  implements Connection {
    /**
     * the protocol to communicate with.
     */
    private final MySQLProtocol protocol;
    /**
     * save point count - to generate good names for the savepoints.
     */
    private int savepointCount = 0;
    /**
     * the properties for the client.
     */
    private final Properties clientInfoProperties;

    public MySQLPooledConnection pooledConnection;


    private boolean warningsCleared;
    boolean noBackslashEscapes;
    boolean nullCatalogMeansCurrent = true;
    int autoIncrementIncrement;
    Calendar cal;

    /**
     * Creates a new connection with a given protocol and query factory.
     *
     * @param protocol     the protocol to use.
     */
    private MySQLConnection( MySQLProtocol protocol) {
        this.protocol = protocol;
        clientInfoProperties = protocol.getInfo();
    }
    
    MySQLProtocol getProtocol() {
    	return protocol;
    }

    static TimeZone getTimeZone(String id) throws SQLException {
        TimeZone tz = java.util.TimeZone.getTimeZone(id);

        // Validate the timezone ID. JDK maps invalid timezones to GMT
        if (tz.getID().equals("GMT") && !id.equals("GMT")) {
            throw new SQLException("invalid timezone id '" + id + "'");
        }
        return tz;
    }
    public static MySQLConnection newConnection(MySQLProtocol protocol) throws SQLException {
        MySQLConnection connection = new MySQLConnection(protocol);

        Properties info = protocol.getInfo();
        boolean fastConnect =  info.get("fastConnect") != null ;
        String sessionVariables = info.getProperty("sessionVariables");
        String timeZoneId = info.getProperty("serverTimezone");
        if (timeZoneId != null) {
            TimeZone tz = getTimeZone(timeZoneId);
            connection.cal = Calendar.getInstance(tz);
        }
        connection.noBackslashEscapes = protocol.noBackslashEscapes();
        String nullCatalogMeansCurrentString = info.getProperty("nullCatalogMeansCurrent");
        if (nullCatalogMeansCurrentString != null && nullCatalogMeansCurrentString.equals("false")) {
            connection.nullCatalogMeansCurrent = false;
        }
<<<<<<< HEAD
//        if (sessionVariables == null)
//            return connection;

        Statement st = null;
        try {
            st = connection.createStatement();
            if (sessionVariables != null) {
                st.executeUpdate("set session " + sessionVariables);
            }
            ResultSet rs = st.executeQuery("show variables like 'max_allowed_packet'");
            rs.next();
            protocol.setMaxAllowedPacket(Integer.parseInt(rs.getString(2)));
=======
		if (sessionVariables == null) {
			return connection;
		}
		
		Statement st = null;
		try {
			st = connection.createStatement();
			st.executeUpdate("set session " + sessionVariables);
>>>>>>> c3e81697
        } finally {
            if (st != null)
                st.close();
        }
        return connection;
    }


    int getAutoIncrementIncrement() {
        if(autoIncrementIncrement == 0) {
            try {
                ResultSet rs = createStatement().executeQuery("select @@auto_increment_increment");
                rs.next();
                autoIncrementIncrement = rs.getInt(1);
            } catch (SQLException e) {
                autoIncrementIncrement = 1;
            }
        }
        return autoIncrementIncrement;
    }
    /**
     * creates a new statement.
     *
     * @return a statement
     * @throws SQLException if we cannot create the statement.
     */
    public Statement createStatement() throws SQLException {
    	if (getProtocol().isClosed()) {
    		throw new SQLException("Cannot create a statement: closed connection");
    	}
        return new MySQLStatement(this);
    }

    /**
     * creates a new prepared statement. Only client side prepared statement emulation right now.
     *
     * @param sql the query.
     * @return a prepared statement.
     * @throws SQLException if there is a problem preparing the statement.
     */
    public PreparedStatement prepareStatement(final String sql) throws SQLException {
        return new MySQLPreparedStatement(this, sql);
    }


    public CallableStatement prepareCall(final String sql) throws SQLException {
       return new MySQLCallableStatement(this, sql);
    }


    public String nativeSQL(final String sql) throws SQLException {
        return Utils.nativeSQL(sql,noBackslashEscapes);
    }

    /**
     * Sets whether this connection is auto commited.
     *
     * @param autoCommit if it should be auto commited.
     * @throws SQLException if something goes wrong talking to the server.
     */
    public void setAutoCommit(boolean autoCommit) throws SQLException {
        if (autoCommit == getAutoCommit())
            return;
        
        Statement stmt = createStatement();
        try {
            stmt.executeUpdate("set autocommit="+((autoCommit)?"1":"0"));
        } finally {
            stmt.close();
        }
    }

    /**
     * returns true if statements on this connection are auto commited.
     *
     * @return true if auto commit is on.
     * @throws SQLException
     */
    public boolean getAutoCommit() throws SQLException {
        return protocol.getAutocommit();
    }

    /**
     * sends commit to the server.
     *
     * @throws SQLException if there is an error commiting.
     */
    public void commit() throws SQLException {
        Statement st = createStatement();
        try {
            st.execute("COMMIT");
        } finally {
            st.close();
        }
    }

    /**
     * rolls back a transaction.
     *
     * @throws SQLException if there is an error rolling back.
     */
    public void rollback() throws SQLException {
        Statement st = createStatement();
        try {
            st.execute("ROLLBACK");
        } finally {
            st.close();
        }
    }

    /**
     * close the connection.
     *
     * @throws SQLException if there is a problem talking to the server.
     */
    public void close() throws SQLException {
        if (pooledConnection != null) {
            if (protocol != null && protocol.inTransaction()) {
                /* Rollback transaction prior to returning physical connection to the pool */
                rollback();
            }
            pooledConnection.fireConnectionClosed();
            return;
        }
        protocol.close();
    }

    /**
     * checks if the connection is closed.
     *
     * @return true if the connection is closed
     * @throws SQLException if the connection cannot be closed.
     */
    public boolean isClosed() throws SQLException {
        return protocol.isClosed();
    }

    /**
     * returns the meta data about the database.
     *
     * @return meta data about the db.
     * @throws SQLException if there is a problem creating the meta data.
     */
    public DatabaseMetaData getMetaData() throws SQLException {
        return new MySQLDatabaseMetaData(this,protocol.getUsername(),
        		"jdbc:mysql://" + protocol.getHost()  + ":" + protocol.getPort() + "/" + protocol.getDatabase());
    }

    /**
     * Sets whether this connection is read only.
     *
     * @param readOnly true if it should be read only.
     * @throws SQLException if there is a problem
     */
    public void setReadOnly(final boolean readOnly) throws SQLException {
        protocol.setReadonly(readOnly);
    }

    /**
     * Retrieves whether this <code>Connection</code> object is in read-only mode.
     *
     * @return <code>true</code> if this <code>Connection</code> object is read-only; <code>false</code> otherwise
     * @throws java.sql.SQLException SQLException if a database access error occurs or this method is called on a closed
     *                               connection
     */
    public boolean isReadOnly() throws SQLException {
        return false;
    }

    public static String quoteIdentifier(String s) {
      return "`" + s.replaceAll("`","``") + "`";
    }
    
    public static String unquoteIdentifier(String s) {
    	if (s != null && s.startsWith("`") && s.endsWith("`") && s.length()>= 2) {
    		return s.substring(1, s.length()-1).replace("``", "`");
    	}
    	return s;
    }
    /**
     * Sets the given catalog name in order to select a subspace of this <code>Connection</code> object's database in
     * which to work.
     * <p/>
     * If the driver does not support catalogs, it will silently ignore this request.
     * 
     * MySQL treats catalogs and databases as equivalent
     *
     * @param catalog the name of a catalog (subspace in this <code>Connection</code> object's database) in which to
     *                work
     * @throws java.sql.SQLException if a database access error occurs or this method is called on a closed connection
     * @see #getCatalog
     */
    public void setCatalog(final String catalog) throws SQLException {
    	if (catalog == null){
    		throw new SQLException("The catalog name may not be null", "XAE05");
    	}
        Statement st = createStatement();
        try {
            /* Quote modifiers correctly, with backtick char */
            st.execute("USE "+ quoteIdentifier(catalog) );
            st.close();
        } finally {
            st.close();
        }
    }

    /**
     * Retrieves this <code>Connection</code> object's current catalog name.
     * <p/>
     * catalogs are not supported in drizzle
     * <p/>
     * TODO: Explain the wrapper interface to be able to change database
     *
     * @return the current catalog name or <code>null</code> if there is none
     * @throws java.sql.SQLException if a database access error occurs or this method is called on a closed connection
     * @see #setCatalog
     */
    public String getCatalog() throws SQLException {
    	String catalog = null;
        Statement st = null;
        try {
            st = createStatement();
            ResultSet rs = st.executeQuery("select database()");
            rs.next();
            catalog = rs.getString(1);
        } finally {
            if (st != null)
                st.close();
        }
        return catalog;
    }

    /**
     * Attempts to change the transaction isolation level for this <code>Connection</code> object to the one given. The
     * constants defined in the interface <code>Connection</code> are the possible transaction isolation levels.
     * <p/>
     * <B>Note:</B> If this method is called during a transaction, the result is implementation-defined.
     *
     * @param level one of the following <code>Connection</code> constants: <code>Connection.TRANSACTION_READ_UNCOMMITTED</code>,
     *              <code>Connection.TRANSACTION_READ_COMMITTED</code>, <code>Connection.TRANSACTION_REPEATABLE_READ</code>,
     *              or <code>Connection.TRANSACTION_SERIALIZABLE</code>. (Note that <code>Connection.TRANSACTION_NONE</code>
     *              cannot be used because it specifies that transactions are not supported.)
     * @throws java.sql.SQLException if a database access error occurs, this method is called on a closed connection or
     *                               the given parameter is not one of the <code>Connection</code> constants
     * @see java.sql.DatabaseMetaData#supportsTransactionIsolationLevel
     * @see #getTransactionIsolation
     */
    public void setTransactionIsolation(final int level) throws SQLException {
        String query = "SET SESSION TRANSACTION ISOLATION LEVEL";
        switch (level) {
            case Connection.TRANSACTION_READ_UNCOMMITTED:
                query += " READ UNCOMMITTED";
                break;
            case Connection.TRANSACTION_READ_COMMITTED:
                query += " READ COMMITTED";
                break;
            case Connection.TRANSACTION_REPEATABLE_READ:
                query += " REPEATABLE READ";
                break;
            case Connection.TRANSACTION_SERIALIZABLE:
                query += " SERIALIZABLE";
                break;
            default:
                throw SQLExceptionMapper.getSQLException("Unsupported transaction isolation level");
        }

        Statement st = createStatement();
        try {
            st.execute(query);
        } finally {
            st.close();
        }

    }

    /**
     * Retrieves this <code>Connection</code> object's current transaction isolation level.
     *
     * @return the current transaction isolation level, which will be one of the following constants:
     *         <code>Connection.TRANSACTION_READ_UNCOMMITTED</code>, <code>Connection.TRANSACTION_READ_COMMITTED</code>,
     *         <code>Connection.TRANSACTION_REPEATABLE_READ</code>, <code>Connection.TRANSACTION_SERIALIZABLE</code>, or
     *         <code>Connection.TRANSACTION_NONE</code>.
     * @throws java.sql.SQLException if a database access error occurs or this method is called on a closed connection
     * @see #setTransactionIsolation
     */
    public int getTransactionIsolation() throws SQLException {
        final Statement stmt = createStatement();
        try {
            final ResultSet rs = stmt.executeQuery("SELECT @@tx_isolation");
            rs.next();
            final String response = rs.getString(1);
            if (response.equals("REPEATABLE-READ")) {
                return Connection.TRANSACTION_REPEATABLE_READ;
            }
            if (response.equals("READ-UNCOMMITTED")) {
                return Connection.TRANSACTION_READ_UNCOMMITTED;
            }
            if (response.equals("READ-COMMITTED")) {
                return Connection.TRANSACTION_READ_COMMITTED;
            }
            if (response.equals("SERIALIZABLE")) {
                return Connection.TRANSACTION_SERIALIZABLE;
            }
        } finally {
            stmt.close();
        }
        throw SQLExceptionMapper.getSQLException("Could not get transaction isolation level");
    }

    /**
     * Not yet implemented: Protocol needs to store any warnings related to connections
     * <p/>
     * <p/>
     * Retrieves the first warning reported by calls on this <code>Connection</code> object.  If there is more than one
     * warning, subsequent warnings will be chained to the first one and can be retrieved by calling the method
     * <code>SQLWarning.getNextWarning</code> on the warning that was retrieved previously.
     * <p/>
     * This method may not be called on a closed connection; doing so will cause an <code>SQLException</code> to be
     * thrown.
     * <p/>
     * <P><B>Note:</B> Subsequent warnings will be chained to this SQLWarning.
     *
     * @return the first <code>SQLWarning</code> object or <code>null</code> if there are none
     * @throws java.sql.SQLException if a database access error occurs or this method is called on a closed connection
     * @see java.sql.SQLWarning
     */
    public SQLWarning getWarnings() throws SQLException {
        if (warningsCleared || isClosed() || !protocol.hasWarnings) {
            return null;
        }
        Statement st = null;
        ResultSet rs = null;
        SQLWarning last = null;
        SQLWarning first = null;
        try {
           st = this.createStatement();
           rs = st.executeQuery("show warnings");
           // returned result set has 'level', 'code' and 'message' columns, in this order.
           while(rs.next()) {
               int code = rs.getInt(2);
               String message = rs.getString(3);
               SQLWarning w = new SQLWarning(message, SQLExceptionMapper.mapMySQLCodeToSQLState(code), code);
               if (first == null) {
                   first = w;
                   last = w;
               }
               else {
                   last.setNextWarning(w);
                   last = w;
               }
           }
        }
        finally {
           if (rs != null)
               rs.close();
            if(st != null)
                st.close();
        }
        return first;
    }

    /**
     * Clears all warnings reported for this <code>Connection</code> object. After a call to this method, the method
     * <code>getWarnings</code> returns <code>null</code> until a new warning is reported for this
     * <code>Connection</code> object.
     *
     * @throws java.sql.SQLException SQLException if a database access error occurs or this method is called on a closed
     *                               connection
     */
    public void clearWarnings() throws SQLException {
        warningsCleared = true;
    }

    /**
     * Reenable warnings, when next statement is executed
     */
    public void reenableWarnings() {
        warningsCleared = false;
    }

    /**
     * Creates a <code>Statement</code> object that will generate <code>ResultSet</code> objects with the given type and
     * concurrency. This method is the same as the <code>createStatement</code> method above, but it allows the default
     * result set type and concurrency to be overridden. The holdability of the created result sets can be determined by
     * calling {@link #getHoldability}.
     *
     * @param resultSetType        a result set type; one of <code>ResultSet.TYPE_FORWARD_ONLY</code>,
     *                             <code>ResultSet.TYPE_SCROLL_INSENSITIVE</code>, or <code>ResultSet.TYPE_SCROLL_SENSITIVE</code>
     * @param resultSetConcurrency a concurrency type; one of <code>ResultSet.CONCUR_READ_ONLY</code> or
     *                             <code>ResultSet.CONCUR_UPDATABLE</code>
     * @return a new <code>Statement</code> object that will generate <code>ResultSet</code> objects with the given type
     *         and concurrency
     * @throws java.sql.SQLException if a database access error occurs, this method is called on a closed connection or
     *                               the given parameters are not <code>ResultSet</code> constants indicating type and
     *                               concurrency
     */
    public Statement createStatement(final int resultSetType, final int resultSetConcurrency) throws SQLException {
        // for now resultSetType and resultSetConcurrency are ignored
        // TODO: fix
        return createStatement();
    }

    /**
     * Creates a <code>PreparedStatement</code> object that will generate <code>ResultSet</code> objects with the given
     * type and concurrency. This method is the same as the <code>prepareStatement</code> method above, but it allows
     * the default result set type and concurrency to be overridden. The holdability of the created result sets can be
     * determined by calling {@link #getHoldability}.
     *
     * @param sql                  a <code>String</code> object that is the SQL statement to be sent to the database;
     *                             may contain one or more '?' IN parameters
     * @param resultSetType        a result set type; one of <code>ResultSet.TYPE_FORWARD_ONLY</code>,
     *                             <code>ResultSet.TYPE_SCROLL_INSENSITIVE</code>, or <code>ResultSet.TYPE_SCROLL_SENSITIVE</code>
     * @param resultSetConcurrency a concurrency type; one of <code>ResultSet.CONCUR_READ_ONLY</code> or
     *                             <code>ResultSet.CONCUR_UPDATABLE</code>
     * @return a new PreparedStatement object containing the pre-compiled SQL statement that will produce
     *         <code>ResultSet</code> objects with the given type and concurrency
     * @throws java.sql.SQLException if a database access error occurs, this method is called on a closed connection or
     *                               the given parameters are not <code>ResultSet</code> constants indicating type and
     *                               concurrency
     */
    public PreparedStatement prepareStatement(final String sql, final int resultSetType, final int resultSetConcurrency)
            throws SQLException {
        // for now resultSetType and resultSetConcurrency are ignored
        // TODO: fix
        return prepareStatement(sql);
    }

    /**
     * Creates a <code>CallableStatement</code> object that will generate <code>ResultSet</code> objects with the given
     * type and concurrency. This method is the same as the <code>prepareCall</code> method above, but it allows the
     * default result set type and concurrency to be overridden. The holdability of the created result sets can be
     * determined by calling {@link #getHoldability}.
     *
     * @param sql                  a <code>String</code> object that is the SQL statement to be sent to the database;
     *                             may contain on or more '?' parameters
     * @param resultSetType        a result set type; one of <code>ResultSet.TYPE_FORWARD_ONLY</code>,
     *                             <code>ResultSet.TYPE_SCROLL_INSENSITIVE</code>, or <code>ResultSet.TYPE_SCROLL_SENSITIVE</code>
     * @param resultSetConcurrency a concurrency type; one of <code>ResultSet.CONCUR_READ_ONLY</code> or
     *                             <code>ResultSet.CONCUR_UPDATABLE</code>
     * @return a new <code>CallableStatement</code> object containing the pre-compiled SQL statement that will produce
     *         <code>ResultSet</code> objects with the given type and concurrency
     * @throws java.sql.SQLException if a database access error occurs, this method is called on a closed connection or
     *                               the given parameters are not <code>ResultSet</code> constants indicating type and
     *                               concurrency
     * @throws java.sql.SQLFeatureNotSupportedException
     *                               if the JDBC driver does not support this method or this method is not supported for
     *                               the specified result set type and result set concurrency.
     */
    public CallableStatement prepareCall(final String sql, final int resultSetType, final int resultSetConcurrency) throws SQLException {
        return new MySQLCallableStatement(this,sql);
    }

    /**
     * Retrieves the <code>Map</code> object associated with this <code>Connection</code> object. Unless the application
     * has added an entry, the type map returned will be empty.
     *
     * @return the <code>java.util.Map</code> object associated with this <code>Connection</code> object
     * @throws java.sql.SQLException if a database access error occurs or this method is called on a closed connection
     * @throws java.sql.SQLFeatureNotSupportedException
     *                               if the JDBC driver does not support this method
     * @see #setTypeMap
     * @since 1.2
     */
    public Map<String, Class<?>> getTypeMap() throws SQLException {
        return  null;
    }

    /**
     * Installs the given <code>TypeMap</code> object as the type map for this <code>Connection</code> object.  The type
     * map will be used for the custom mapping of SQL structured types and distinct types.
     *
     * @param map the <code>java.util.Map</code> object to install as the replacement for this <code>Connection</code>
     *            object's default type map
     * @throws java.sql.SQLException if a database access error occurs, this method is called on a closed connection or
     *                               the given parameter is not a <code>java.util.Map</code> object
     * @throws java.sql.SQLFeatureNotSupportedException
     *                               if the JDBC driver does not support this method
     * @see #getTypeMap
     */
    public void setTypeMap(final Map<String, Class<?>> map) throws SQLException {
        throw SQLExceptionMapper.getFeatureNotSupportedException("Not yet supported");
    }

    /**
     * Changes the default holdability of <code>ResultSet</code> objects created using this <code>Connection</code>
     * object to the given holdability.  The default holdability of <code>ResultSet</code> objects can be be determined
     * by invoking {@link java.sql.DatabaseMetaData#getResultSetHoldability}.
     *
     * @param holdability a <code>ResultSet</code> holdability constant; one of <code>ResultSet.HOLD_CURSORS_OVER_COMMIT</code>
     *                    or <code>ResultSet.CLOSE_CURSORS_AT_COMMIT</code>
     * @throws java.sql.SQLException if a database access occurs, this method is called on a closed connection, or the
     *                               given parameter is not a <code>ResultSet</code> constant indicating holdability
     * @throws java.sql.SQLFeatureNotSupportedException
     *                               if the given holdability is not supported
     * @see #getHoldability
     * @see java.sql.DatabaseMetaData#getResultSetHoldability
     * @see java.sql.ResultSet
     * @since 1.4
     */
    public void setHoldability(final int holdability) throws SQLException {

    }

    /**
     * Retrieves the current holdability of <code>ResultSet</code> objects created using this <code>Connection</code>
     * object.
     *
     * @return the holdability, one of <code>ResultSet.HOLD_CURSORS_OVER_COMMIT</code> or
     *         <code>ResultSet.CLOSE_CURSORS_AT_COMMIT</code>
     * @throws java.sql.SQLException if a database access error occurs or this method is called on a closed connection
     * @see #setHoldability
     * @see java.sql.DatabaseMetaData#getResultSetHoldability
     * @see java.sql.ResultSet
     * @since 1.4
     */
    public int getHoldability() throws SQLException {
        return ResultSet.HOLD_CURSORS_OVER_COMMIT;
    }

    /**
     * Creates an unnamed savepoint in the current transaction and returns the new <code>Savepoint</code> object that
     * represents it.
     * <p/>
     * <p> if setSavepoint is invoked outside of an active transaction, a transaction will be started at this newly
     * created savepoint.
     *
     * @return the new <code>Savepoint</code> object
     * @throws java.sql.SQLException if a database access error occurs, this method is called while participating in a
     *                               distributed transaction, this method is called on a closed connection or this
     *                               <code>Connection</code> object is currently in auto-commit mode
     * @throws java.sql.SQLFeatureNotSupportedException
     *                               if the JDBC driver does not support this method
     * @see java.sql.Savepoint
     * @since 1.4
     */
    public Savepoint setSavepoint() throws SQLException {
        return setSavepoint("unnamed");
    }

    /**
     * Creates a savepoint with the given name in the current transaction and returns the new <code>Savepoint</code>
     * object that represents it.
     * <p/>
     * <p> if setSavepoint is invoked outside of an active transaction, a transaction will be started at this newly
     * created savepoint.
     *
     * @param name a <code>String</code> containing the name of the savepoint
     * @return the new <code>Savepoint</code> object
     * @throws java.sql.SQLException if a database access error occurs, this method is called while participating in a
     *                               distributed transaction, this method is called on a closed connection or this
     *                               <code>Connection</code> object is currently in auto-commit mode
     * @throws java.sql.SQLFeatureNotSupportedException
     *                               if the JDBC driver does not support this method
     * @see java.sql.Savepoint
     * @since 1.4
     */
    public Savepoint setSavepoint(final String name) throws SQLException {
        Savepoint savepoint = new MySQLSavepoint(name, savepointCount++);
        Statement st = createStatement();
        st.execute("SAVEPOINT " + savepoint.toString());
        return savepoint;

    }

    /**
     * Undoes all changes made after the given <code>Savepoint</code> object was set.
     * <p/>
     * This method should be used only when auto-commit has been disabled.
     *
     * @param savepoint the <code>Savepoint</code> object to roll back to
     * @throws java.sql.SQLException if a database access error occurs, this method is called while participating in a
     *                               distributed transaction, this method is called on a closed connection, the
     *                               <code>Savepoint</code> object is no longer valid, or this <code>Connection</code>
     *                               object is currently in auto-commit mode
     * @throws java.sql.SQLFeatureNotSupportedException
     *                               if the JDBC driver does not support this method
     * @see java.sql.Savepoint
     * @see #rollback
     * @since 1.4
     */
    public void rollback(final Savepoint savepoint) throws SQLException {
       Statement st = createStatement();
       st.execute("ROLLBACK TO SAVEPOINT " + savepoint.toString());
       st.close();
    }

    /**
     * Removes the specified <code>Savepoint</code>  and subsequent <code>Savepoint</code> objects from the current
     * transaction. Any reference to the savepoint after it have been removed will cause an <code>SQLException</code> to
     * be thrown.
     *
     * @param savepoint the <code>Savepoint</code> object to be removed
     * @throws java.sql.SQLException if a database access error occurs, this method is called on a closed connection or
     *                               the given <code>Savepoint</code> object is not a valid savepoint in the current
     *                               transaction
     * @throws java.sql.SQLFeatureNotSupportedException
     *                               if the JDBC driver does not support this method
     * @since 1.4
     */
    public void releaseSavepoint(final Savepoint savepoint) throws SQLException {
       Statement st = createStatement();
       st.execute("RELEASE SAVEPOINT " + savepoint.toString());
       st.close();
    }

    /**
     * Creates a <code>Statement</code> object that will generate <code>ResultSet</code> objects with the given type,
     * concurrency, and holdability. This method is the same as the <code>createStatement</code> method above, but it
     * allows the default result set type, concurrency, and holdability to be overridden.
     *
     * @param resultSetType        one of the following <code>ResultSet</code> constants: <code>ResultSet.TYPE_FORWARD_ONLY</code>,
     *                             <code>ResultSet.TYPE_SCROLL_INSENSITIVE</code>, or <code>ResultSet.TYPE_SCROLL_SENSITIVE</code>
     * @param resultSetConcurrency one of the following <code>ResultSet</code> constants: <code>ResultSet.CONCUR_READ_ONLY</code>
     *                             or <code>ResultSet.CONCUR_UPDATABLE</code>
     * @param resultSetHoldability one of the following <code>ResultSet</code> constants: <code>ResultSet.HOLD_CURSORS_OVER_COMMIT</code>
     *                             or <code>ResultSet.CLOSE_CURSORS_AT_COMMIT</code>
     * @return a new <code>Statement</code> object that will generate <code>ResultSet</code> objects with the given
     *         type, concurrency, and holdability
     * @throws java.sql.SQLException if a database access error occurs, this method is called on a closed connection or
     *                               the given parameters are not <code>ResultSet</code> constants indicating type,
     *                               concurrency, and holdability
     * @throws java.sql.SQLFeatureNotSupportedException
     *                               if the JDBC driver does not support this method or this method is not supported for
     *                               the specified result set type, result set holdability and result set concurrency.
     * @see java.sql.ResultSet
     * @since 1.4
     */
    public Statement createStatement(final int resultSetType, final int resultSetConcurrency, final int resultSetHoldability)
            throws SQLException {
        if (resultSetConcurrency != ResultSet.CONCUR_READ_ONLY) {
            throw SQLExceptionMapper.getFeatureNotSupportedException("Only read-only result sets allowed");
        }

        return createStatement();
    }

    /**
     * Creates a <code>PreparedStatement</code> object that will generate <code>ResultSet</code> objects with the given
     * type, concurrency, and holdability.
     * <p/>
     * This method is the same as the <code>prepareStatement</code> method above, but it allows the default result set
     * type, concurrency, and holdability to be overridden.
     *
     * @param sql                  a <code>String</code> object that is the SQL statement to be sent to the database;
     *                             may contain one or more '?' IN parameters
     * @param resultSetType        one of the following <code>ResultSet</code> constants: <code>ResultSet.TYPE_FORWARD_ONLY</code>,
     *                             <code>ResultSet.TYPE_SCROLL_INSENSITIVE</code>, or <code>ResultSet.TYPE_SCROLL_SENSITIVE</code>
     * @param resultSetConcurrency one of the following <code>ResultSet</code> constants: <code>ResultSet.CONCUR_READ_ONLY</code>
     *                             or <code>ResultSet.CONCUR_UPDATABLE</code>
     * @param resultSetHoldability one of the following <code>ResultSet</code> constants: <code>ResultSet.HOLD_CURSORS_OVER_COMMIT</code>
     *                             or <code>ResultSet.CLOSE_CURSORS_AT_COMMIT</code>
     * @return a new <code>PreparedStatement</code> object, containing the pre-compiled SQL statement, that will
     *         generate <code>ResultSet</code> objects with the given type, concurrency, and holdability
     * @throws java.sql.SQLException if a database access error occurs, this method is called on a closed connection or
     *                               the given parameters are not <code>ResultSet</code> constants indicating type,
     *                               concurrency, and holdability
     * @throws java.sql.SQLFeatureNotSupportedException
     *                               if the JDBC driver does not support this method or this method is not supported for
     *                               the specified result set type, result set holdability and result set concurrency.
     * @see java.sql.ResultSet
     * @since 1.4
     */
    public PreparedStatement prepareStatement(final String sql,
                                              final int resultSetType,
                                              final int resultSetConcurrency,
                                              final int resultSetHoldability) throws SQLException {
        if (resultSetConcurrency != ResultSet.CONCUR_READ_ONLY) {
            throw SQLExceptionMapper.getFeatureNotSupportedException("Only read-only result sets allowed");
        }
        // resultSetType is ignored since we always are scroll insensitive
        return prepareStatement(sql);
    }

    /**
     * Creates a <code>CallableStatement</code> object that will generate <code>ResultSet</code> objects with the given
     * type and concurrency. This method is the same as the <code>prepareCall</code> method above, but it allows the
     * default result set type, result set concurrency type and holdability to be overridden.
     *
     * @param sql                  a <code>String</code> object that is the SQL statement to be sent to the database;
     *                             may contain on or more '?' parameters
     * @param resultSetType        one of the following <code>ResultSet</code> constants: <code>ResultSet.TYPE_FORWARD_ONLY</code>,
     *                             <code>ResultSet.TYPE_SCROLL_INSENSITIVE</code>, or <code>ResultSet.TYPE_SCROLL_SENSITIVE</code>
     * @param resultSetConcurrency one of the following <code>ResultSet</code> constants: <code>ResultSet.CONCUR_READ_ONLY</code>
     *                             or <code>ResultSet.CONCUR_UPDATABLE</code>
     * @param resultSetHoldability one of the following <code>ResultSet</code> constants: <code>ResultSet.HOLD_CURSORS_OVER_COMMIT</code>
     *                             or <code>ResultSet.CLOSE_CURSORS_AT_COMMIT</code>
     * @return a new <code>CallableStatement</code> object, containing the pre-compiled SQL statement, that will
     *         generate <code>ResultSet</code> objects with the given type, concurrency, and holdability
     * @throws java.sql.SQLException if a database access error occurs, this method is called on a closed connection or
     *                               the given parameters are not <code>ResultSet</code> constants indicating type,
     *                               concurrency, and holdability
     * @throws java.sql.SQLFeatureNotSupportedException
     *                               if the JDBC driver does not support this method or this method is not supported for
     *                               the specified result set type, result set holdability and result set concurrency.
     * @see java.sql.ResultSet
     * @since 1.4
     */
    public CallableStatement prepareCall(final String sql,
                                         final int resultSetType,
                                         final int resultSetConcurrency,
                                         final int resultSetHoldability) throws SQLException {
        return prepareCall(sql);
    }

    /**
     * Creates a default <code>PreparedStatement</code> object that has the capability to retrieve auto-generated keys.
     * The given constant tells the driver whether it should make auto-generated keys available for retrieval.  This
     * parameter is ignored if the SQL statement is not an <code>INSERT</code> statement, or an SQL statement able to
     * return auto-generated keys (the list of such statements is vendor-specific).
     * <p/>
     * <B>Note:</B> This method is optimized for handling parametric SQL statements that benefit from precompilation. If
     * the driver supports precompilation, the method <code>prepareStatement</code> will send the statement to the
     * database for precompilation. Some drivers may not support precompilation. In this case, the statement may not be
     * sent to the database until the <code>PreparedStatement</code> object is executed.  This has no direct effect on
     * users; however, it does affect which methods throw certain SQLExceptions.
     * <p/>
     * Result sets created using the returned <code>PreparedStatement</code> object will by default be type
     * <code>TYPE_FORWARD_ONLY</code> and have a concurrency level of <code>CONCUR_READ_ONLY</code>. The holdability of
     * the created result sets can be determined by calling {@link #getHoldability}.
     *
     * @param sql               an SQL statement that may contain one or more '?' IN parameter placeholders
     * @param autoGeneratedKeys a flag indicating whether auto-generated keys should be returned; one of
     *                          <code>Statement.RETURN_GENERATED_KEYS</code> or <code>Statement.NO_GENERATED_KEYS</code>
     * @return a new <code>PreparedStatement</code> object, containing the pre-compiled SQL statement, that will have
     *         the capability of returning auto-generated keys
     * @throws java.sql.SQLException if a database access error occurs, this method is called on a closed connection or
     *                               the given parameter is not a <code>Statement</code> constant indicating whether
     *                               auto-generated keys should be returned
     * @throws java.sql.SQLFeatureNotSupportedException
     *                               if the JDBC driver does not support this method with a constant of
     *                               Statement.RETURN_GENERATED_KEYS
     * @since 1.4
     */
    public PreparedStatement prepareStatement(final String sql, final int autoGeneratedKeys) throws SQLException {
        return prepareStatement(sql);
    }

    /**
     * Creates a default <code>PreparedStatement</code> object capable of returning the auto-generated keys designated
     * by the given array. This array contains the indexes of the columns in the target table that contain the
     * auto-generated keys that should be made available.  The driver will ignore the array if the SQL statement is not
     * an <code>INSERT</code> statement, or an SQL statement able to return auto-generated keys (the list of such
     * statements is vendor-specific).
     * <p/>
     * An SQL statement with or without IN parameters can be pre-compiled and stored in a <code>PreparedStatement</code>
     * object. This object can then be used to efficiently execute this statement multiple times.
     * <p/>
     * <B>Note:</B> This method is optimized for handling parametric SQL statements that benefit from precompilation. If
     * the driver supports precompilation, the method <code>prepareStatement</code> will send the statement to the
     * database for precompilation. Some drivers may not support precompilation. In this case, the statement may not be
     * sent to the database until the <code>PreparedStatement</code> object is executed.  This has no direct effect on
     * users; however, it does affect which methods throw certain SQLExceptions.
     * <p/>
     * Result sets created using the returned <code>PreparedStatement</code> object will by default be type
     * <code>TYPE_FORWARD_ONLY</code> and have a concurrency level of <code>CONCUR_READ_ONLY</code>. The holdability of
     * the created result sets can be determined by calling {@link #getHoldability}.
     *
     * @param sql           an SQL statement that may contain one or more '?' IN parameter placeholders
     * @param columnIndexes an array of column indexes indicating the columns that should be returned from the inserted
     *                      row or rows
     * @return a new <code>PreparedStatement</code> object, containing the pre-compiled statement, that is capable of
     *         returning the auto-generated keys designated by the given array of column indexes
     * @throws java.sql.SQLException if a database access error occurs or this method is called on a closed connection
     * @throws java.sql.SQLFeatureNotSupportedException
     *                               if the JDBC driver does not support this method
     * @since 1.4
     */
    public PreparedStatement prepareStatement(final String sql, final int[] columnIndexes) throws SQLException {
        return prepareStatement(sql);
    }

    /**
     * Creates a default <code>PreparedStatement</code> object capable of returning the auto-generated keys designated
     * by the given array. This array contains the names of the columns in the target table that contain the
     * auto-generated keys that should be returned. The driver will ignore the array if the SQL statement is not an
     * <code>INSERT</code> statement, or an SQL statement able to return auto-generated keys (the list of such
     * statements is vendor-specific).
     * <p/>
     * An SQL statement with or without IN parameters can be pre-compiled and stored in a <code>PreparedStatement</code>
     * object. This object can then be used to efficiently execute this statement multiple times.
     * <p/>
     * <B>Note:</B> This method is optimized for handling parametric SQL statements that benefit from precompilation. If
     * the driver supports precompilation, the method <code>prepareStatement</code> will send the statement to the
     * database for precompilation. Some drivers may not support precompilation. In this case, the statement may not be
     * sent to the database until the <code>PreparedStatement</code> object is executed.  This has no direct effect on
     * users; however, it does affect which methods throw certain SQLExceptions.
     * <p/>
     * Result sets created using the returned <code>PreparedStatement</code> object will by default be type
     * <code>TYPE_FORWARD_ONLY</code> and have a concurrency level of <code>CONCUR_READ_ONLY</code>. The holdability of
     * the created result sets can be determined by calling {@link #getHoldability}.
     *
     * @param sql         an SQL statement that may contain one or more '?' IN parameter placeholders
     * @param columnNames an array of column names indicating the columns that should be returned from the inserted row
     *                    or rows
     * @return a new <code>PreparedStatement</code> object, containing the pre-compiled statement, that is capable of
     *         returning the auto-generated keys designated by the given array of column names
     * @throws java.sql.SQLException if a database access error occurs or this method is called on a closed connection
     * @throws java.sql.SQLFeatureNotSupportedException
     *                               if the JDBC driver does not support this method
     * @since 1.4
     */
    public PreparedStatement prepareStatement(final String sql, final String[] columnNames) throws SQLException {
        return prepareStatement(sql);
    }

    /**
     * Constructs an object that implements the <code>Clob</code> interface. The object returned initially contains no
     * data.  The <code>setAsciiStream</code>, <code>setCharacterStream</code> and <code>setString</code> methods of the
     * <code>Clob</code> interface may be used to add data to the <code>Clob</code>.
     *
     * @return An object that implements the <code>Clob</code> interface
     * @throws java.sql.SQLException if an object that implements the <code>Clob</code> interface can not be
     *                               constructed, this method is called on a closed connection or a database access
     *                               error occurs.
     * @throws java.sql.SQLFeatureNotSupportedException
     *                               if the JDBC driver does not support this data type
     * @since 1.6
     */
    public Clob createClob() throws SQLException {
        return new MySQLClob();
    }

    /**
     * Constructs an object that implements the <code>Blob</code> interface. The object returned initially contains no
     * data.  The <code>setBinaryStream</code> and <code>setBytes</code> methods of the <code>Blob</code> interface may
     * be used to add data to the <code>Blob</code>.
     *
     * @return An object that implements the <code>Blob</code> interface
     * @throws java.sql.SQLException if an object that implements the <code>Blob</code> interface can not be
     *                               constructed, this method is called on a closed connection or a database access
     *                               error occurs.
     * @throws java.sql.SQLFeatureNotSupportedException
     *                               if the JDBC driver does not support this data type
     * @since 1.6
     */
    public Blob createBlob() throws SQLException {
        return new MySQLBlob();
    }

    /**
     * Constructs an object that implements the <code>NClob</code> interface. The object returned initially contains no
     * data.  The <code>setAsciiStream</code>, <code>setCharacterStream</code> and <code>setString</code> methods of the
     * <code>NClob</code> interface may be used to add data to the <code>NClob</code>.
     *
     * @return An object that implements the <code>NClob</code> interface
     * @throws java.sql.SQLException if an object that implements the <code>NClob</code> interface can not be
     *                               constructed, this method is called on a closed connection or a database access
     *                               error occurs.
     * @throws java.sql.SQLFeatureNotSupportedException
     *                               if the JDBC driver does not support this data type
     * @since 1.6
     */
    public java.sql.NClob createNClob() throws SQLException {
        return new MySQLClob();
    }

    /**
     * Constructs an object that implements the <code>SQLXML</code> interface. The object returned initially contains no
     * data. The <code>createXmlStreamWriter</code> object and <code>setString</code> method of the <code>SQLXML</code>
     * interface may be used to add data to the <code>SQLXML</code> object.
     *
     * @return An object that implements the <code>SQLXML</code> interface
     * @throws java.sql.SQLException if an object that implements the <code>SQLXML</code> interface can not be
     *                               constructed, this method is called on a closed connection or a database access
     *                               error occurs.
     * @throws java.sql.SQLFeatureNotSupportedException
     *                               if the JDBC driver does not support this data type
     * @since 1.6
     */
    public java.sql.SQLXML createSQLXML() throws SQLException {
        throw SQLExceptionMapper.getFeatureNotSupportedException("Not supported");
    }

    /**
     * Returns true if the connection has not been closed and is still valid. The driver shall submit a query on the
     * connection or use some other mechanism that positively verifies the connection is still valid when this method is
     * called.
     * <p/>
     * The query submitted by the driver to validate the connection shall be executed in the context of the current
     * transaction.
     *
     * @param timeout -             The time in seconds to wait for the database operation used to validate the
     *                connection to complete.  If the timeout period expires before the operation completes, this method
     *                returns false.  A value of 0 indicates a timeout is not applied to the database operation.
     *                <p/>
     * @return true if the connection is valid, false otherwise
     * @throws java.sql.SQLException if the value supplied for <code>timeout</code> is less then 0
     * @see java.sql.DatabaseMetaData#getClientInfoProperties
     * @since 1.6
     *        <p/>
     */
    public boolean isValid(final int timeout) throws SQLException {
        try {
            return protocol.ping();
        } catch (QueryException e) {
            SQLExceptionMapper.throwException(e, this, null);
            return false;
        }
    }

    /**
     * Sets the value of the client info property specified by name to the value specified by value.
     * <p/>
     * Applications may use the <code>DatabaseMetaData.getClientInfoProperties</code> method to determine the client
     * info properties supported by the driver and the maximum length that may be specified for each property.
     * <p/>
     * The driver stores the value specified in a suitable location in the database.  For example in a special register,
     * session parameter, or system table column.  For efficiency the driver may defer setting the value in the database
     * until the next time a statement is executed or prepared.  Other than storing the client information in the
     * appropriate place in the database, these methods shall not alter the behavior of the connection in anyway.  The
     * values supplied to these methods are used for accounting, diagnostics and debugging purposes only.
     * <p/>
     * The driver shall generate a warning if the client info name specified is not recognized by the driver.
     * <p/>
     * If the value specified to this method is greater than the maximum length for the property the driver may either
     * truncate the value and generate a warning or generate a <code>SQLClientInfoException</code>.  If the driver
     * generates a <code>SQLClientInfoException</code>, the value specified was not set on the connection.
     * <p/>
     * The following are standard client info properties.  Drivers are not required to support these properties however
     * if the driver supports a client info property that can be described by one of the standard properties, the
     * standard property name should be used.
     * <p/>
     * <ul> <li>ApplicationName  -       The name of the application currently utilizing the connection</li>
     * <li>ClientUser               -       The name of the user that the application using the connection is performing
     * work for.  This may not be the same as the user name that was used in establishing the connection.</li>
     * <li>ClientHostname   -       The hostname of the computer the application using the connection is running
     * on.</li> </ul>
     * <p/>
     *
     * @param name  The name of the client info property to set
     * @param value The value to set the client info property to.  If the value is null, the current value of the
     *              specified property is cleared.
     *              <p/>
     * @throws java.sql.SQLClientInfoException
     *          if the database server returns an error while setting the client info value on the database server or
     *          this method is called on a closed connection
     *          <p/>
     * @since 1.6
     */
    public void setClientInfo(final String name, final String value) throws java.sql.SQLClientInfoException {
        this.clientInfoProperties.setProperty(name, value);
    }

    /**
     * Sets the value of the connection's client info properties.  The <code>Properties</code> object contains the names
     * and values of the client info properties to be set.  The set of client info properties contained in the
     * properties list replaces the current set of client info properties on the connection.  If a property that is
     * currently set on the connection is not present in the properties list, that property is cleared.  Specifying an
     * empty properties list will clear all of the properties on the connection.  See <code>setClientInfo (String,
     * String)</code> for more information.
     * <p/>
     * If an error occurs in setting any of the client info properties, a <code>SQLClientInfoException</code> is thrown.
     * The <code>SQLClientInfoException</code> contains information indicating which client info properties were not
     * set. The state of the client information is unknown because some databases do not allow multiple client info
     * properties to be set atomically.  For those databases, one or more properties may have been set before the error
     * occurred.
     * <p/>
     *
     * @param properties the list of client info properties to set
     *                   <p/>
     * @throws java.sql.SQLClientInfoException
     *          if the database server returns an error while setting the clientInfo values on the database server or
     *          this method is called on a closed connection
     *          <p/>
     * @see java.sql.Connection#setClientInfo(String, String) setClientInfo(String, String)
     * @since 1.6
     *        <p/>
     */
    public void setClientInfo(final Properties properties) throws java.sql.SQLClientInfoException {
        // TODO: actually use these!
        for (final String key : properties.stringPropertyNames()) {
            this.clientInfoProperties.setProperty(key, properties.getProperty(key));
        }
    }

    /**
     * Returns the value of the client info property specified by name.  This method may return null if the specified
     * client info property has not been set and does not have a default value.  This method will also return null if
     * the specified client info property name is not supported by the driver.
     * <p/>
     * Applications may use the <code>DatabaseMetaData.getClientInfoProperties</code> method to determine the client
     * info properties supported by the driver.
     * <p/>
     *
     * @param name The name of the client info property to retrieve
     *             <p/>
     * @return The value of the client info property specified
     *         <p/>
     * @throws java.sql.SQLException if the database server returns an error when fetching the client info value from
     *                               the database or this method is called on a closed connection
     *                               <p/>
     * @see java.sql.DatabaseMetaData#getClientInfoProperties
     * @since 1.6
     *        <p/>
     */
    public String getClientInfo(final String name) throws SQLException {
        return clientInfoProperties.getProperty(name);
    }

    /**
     * Returns a list containing the name and current value of each client info property supported by the driver.  The
     * value of a client info property may be null if the property has not been set and does not have a default value.
     * <p/>
     *
     * @return A <code>Properties</code> object that contains the name and current value of each of the client info
     *         properties supported by the driver.
     *         <p/>
     * @throws java.sql.SQLException if the database server returns an error when fetching the client info values from
     *                               the database or this method is called on a closed connection
     *                               <p/>
     * @since 1.6
     */
    public Properties getClientInfo() throws SQLException {
        return clientInfoProperties;
    }

    /**
     * Factory method for creating Array objects.
     * <p/>
     * <b>Note: </b>When <code>createArrayOf</code> is used to create an array object that maps to a primitive data
     * type, then it is implementation-defined whether the <code>Array</code> object is an array of that primitive data
     * type or an array of <code>Object</code>.
     * <p/>
     * <b>Note: </b>The JDBC driver is responsible for mapping the elements <code>Object</code> array to the default
     * JDBC SQL type defined in java.sql.Types for the given class of <code>Object</code>. The default mapping is
     * specified in Appendix B of the JDBC specification.  If the resulting JDBC type is not the appropriate type for
     * the given typeName then it is implementation defined whether an <code>SQLException</code> is thrown or the driver
     * supports the resulting conversion.
     *
     * @param typeName the SQL name of the type the elements of the array map to. The typeName is a database-specific
     *                 name which may be the name of a built-in type, a user-defined type or a standard  SQL type
     *                 supported by this database. This is the value returned by <code>Array.getBaseTypeName</code>
     * @param elements the elements that populate the returned object
     * @return an Array object whose elements map to the specified SQL type
     * @throws java.sql.SQLException if a database error occurs, the JDBC type is not appropriate for the typeName and
     *                               the conversion is not supported, the typeName is null or this method is called on a
     *                               closed connection
     * @throws java.sql.SQLFeatureNotSupportedException
     *                               if the JDBC driver does not support this data type
     * @since 1.6
     */
    public Array createArrayOf(final String typeName, final Object[] elements) throws SQLException {
        throw SQLExceptionMapper.getFeatureNotSupportedException("Not yet supported");
    }

    /**
     * Factory method for creating Struct objects.
     *
     * @param typeName   the SQL type name of the SQL structured type that this <code>Struct</code> object maps to. The
     *                   typeName is the name of  a user-defined type that has been defined for this database. It is the
     *                   value returned by <code>Struct.getSQLTypeName</code>.
     * @param attributes the attributes that populate the returned object
     * @return a Struct object that maps to the given SQL type and is populated with the given attributes
     * @throws java.sql.SQLException if a database error occurs, the typeName is null or this method is called on a
     *                               closed connection
     * @throws java.sql.SQLFeatureNotSupportedException
     *                               if the JDBC driver does not support this data type
     * @since 1.6
     */
    public Struct createStruct(final String typeName, final Object[] attributes) throws SQLException {
        throw SQLExceptionMapper.getFeatureNotSupportedException("Not yet supported");
    }

    /**
     * Returns an object that implements the given interface to allow access to non-standard methods, or standard
     * methods not exposed by the proxy.
     * <p/>
     * If the receiver implements the interface then the result is the receiver or a proxy for the receiver. If the
     * receiver is a wrapper and the wrapped object implements the interface then the result is the wrapped object or a
     * proxy for the wrapped object. Otherwise return the the result of calling <code>unwrap</code> recursively on the
     * wrapped object or a proxy for that result. If the receiver is not a wrapper and does not implement the interface,
     * then an <code>SQLException</code> is thrown.
     *
     * @param iface A Class defining an interface that the result must implement.
     * @return an object that implements the interface. May be a proxy for the actual implementing object.
     * @throws java.sql.SQLException If no object found that implements the interface
     * @since 1.6
     */
    public <T> T unwrap(final Class<T> iface) throws SQLException {
        return iface.cast(this);
    }

    /**
     * Returns true if this either implements the interface argument or is directly or indirectly a wrapper for an
     * object that does. Returns false otherwise. If this implements the interface then return true, else if this is a
     * wrapper then return the result of recursively calling <code>isWrapperFor</code> on the wrapped object. If this
     * does not implement the interface and is not a wrapper, return false. This method should be implemented as a
     * low-cost operation compared to <code>unwrap</code> so that callers can use this method to avoid expensive
     * <code>unwrap</code> calls that may fail. If this method returns true then calling <code>unwrap</code> with the
     * same argument should succeed.
     *
     * @param iface a Class defining an interface.
     * @return true if this implements the interface or directly or indirectly wraps an object that does.
     * @throws java.sql.SQLException if an error occurs while determining whether this is a wrapper for an object with
     *                               the given interface.
     * @since 1.6
     */
    public boolean isWrapperFor(final Class<?> iface) throws SQLException {
        return iface.isInstance(this);
    }

    /**
     * returns the username for the connection.
     *
     * @return the username.
     */
    public String getUsername() {
        return protocol.getUsername();
    }

    /**
     * returns the password for the connection.
     *
     * @return the password.
     */
    public String getPassword() {
        return protocol.getPassword();
    }

    /**
     * returns the hostname for the connection.
     *
     * @return the hostname.
     */
    public String getHostname() {
        return protocol.getHost();
    }

    /**
     * returns the port for the connection.
     *
     * @return the port
     */
    public int getPort() {
        return protocol.getPort();
    }

    /**
     * returns the database.
     *
     * @return the database
     */
    public String getDatabase() {
        return protocol.getDatabase();
    }

   
    public void setHostFailed() {
        protocol.setHostFailed();
    }

    volatile int lowercaseTableNames = -1;
    public int getLowercaseTableNames() throws SQLException {
        if (lowercaseTableNames == -1) {
            Statement st = createStatement();
            ResultSet rs = st.executeQuery("select @@lower_case_table_names");
            rs.next();
            lowercaseTableNames  = rs.getInt(1);
        }
        return lowercaseTableNames;
    }
    
	/* (non-Javadoc)
	 * @see java.sql.Connection#abort(java.util.concurrent.Executor)
	 */
	public void abort(Executor executor) throws SQLException {
		if (this.isClosed()) {
			return;
		}
		SQLPermission sqlPermission = new SQLPermission("abort");
		SecurityManager securityManager = new SecurityManager();
		if (securityManager != null && sqlPermission != null) {
			securityManager.checkPermission(sqlPermission);
		}
		if (executor == null) {
			throw SQLExceptionMapper.getSQLException("Cannot abort the connection: null executor passed");
		}
		executor.execute(new Runnable() {
			@Override
			public void run() {
				try {
					close();
					pooledConnection = null;
				} catch (SQLException sqle) {
					throw new RuntimeException(sqle);
				}
			}
		});
	}

	public int getNetworkTimeout() throws SQLException {
      // We don't support this yet, so we return the default value 0, which means
      // no timeout is set. 
      return 0;
	}

	public String getSchema() throws SQLException {
		  // We support only catalog 
		  return null;
	}

	public void setNetworkTimeout(Executor arg0, int arg1) throws SQLException {
		  // TODO: not implemented yet
      throw SQLExceptionMapper.getFeatureNotSupportedException("Not yet supported");
	}

	public void setSchema(String arg0) throws SQLException {
		  // We support only catalog 
      throw SQLExceptionMapper.getFeatureNotSupportedException("Only catalogs are supported");
	}
}<|MERGE_RESOLUTION|>--- conflicted
+++ resolved
@@ -121,9 +121,6 @@
         if (nullCatalogMeansCurrentString != null && nullCatalogMeansCurrentString.equals("false")) {
             connection.nullCatalogMeansCurrent = false;
         }
-<<<<<<< HEAD
-//        if (sessionVariables == null)
-//            return connection;
 
         Statement st = null;
         try {
@@ -134,16 +131,6 @@
             ResultSet rs = st.executeQuery("show variables like 'max_allowed_packet'");
             rs.next();
             protocol.setMaxAllowedPacket(Integer.parseInt(rs.getString(2)));
-=======
-		if (sessionVariables == null) {
-			return connection;
-		}
-		
-		Statement st = null;
-		try {
-			st = connection.createStatement();
-			st.executeUpdate("set session " + sessionVariables);
->>>>>>> c3e81697
         } finally {
             if (st != null)
                 st.close();
