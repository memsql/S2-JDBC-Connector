--- conflicted
+++ resolved
@@ -121,16 +121,15 @@
         pos.startPacket(packetSeq);
 
         final byte[] authData;
-<<<<<<< HEAD
-        if (DefaultAuthenticationProvider.MYSQL_NATIVE_PASSWORD.equals(plugin)
-                || "".equals(plugin)) { //CONJ-274 : permit connection mysql 5.1 db
+        if (greetingPacket.getPluginName().isEmpty() || DefaultAuthenticationProvider.MYSQL_NATIVE_PASSWORD.equals(greetingPacket.getPluginName())) {
             pos.permitTrace(false);
             try {
-                authData = Utils.encryptPassword(password, seed, options.passwordCharacterEncoding);
+                authData = Utils.encryptPassword(password, greetingPacket.getSeed(), options.passwordCharacterEncoding);
             } catch (NoSuchAlgorithmException e) {
-                throw new RuntimeException("Could not use SHA-1, failing", e);
+                //cannot occur :
+                throw new IOException("Unknown algorithm SHA-1. Cannot encrypt password", e);
             }
-        } else if (DefaultAuthenticationProvider.MYSQL_CLEAR_PASSWORD.equals(plugin)) {
+        } else if (DefaultAuthenticationProvider.MYSQL_CLEAR_PASSWORD.equals(greetingPacket.getPluginName())) {
             pos.permitTrace(false);
             if (options.passwordCharacterEncoding != null && !options.passwordCharacterEncoding.isEmpty()) {
                 authData = password.getBytes(options.passwordCharacterEncoding);
@@ -139,29 +138,6 @@
             }
         } else {
             authData = new byte[0];
-=======
-        switch (greetingPacket.getPluginName()) {
-            case "": //CONJ-274 : permit connection mysql 5.1 db
-            case DefaultAuthenticationProvider.MYSQL_NATIVE_PASSWORD:
-                pos.permitTrace(false);
-                try {
-                    authData = Utils.encryptPassword(password, greetingPacket.getSeed(), options.passwordCharacterEncoding);
-                    break;
-                } catch (NoSuchAlgorithmException e) {
-                    //cannot occur :
-                    throw new IOException("Unknown algorithm SHA-1. Cannot encrypt password", e);
-                }
-            case DefaultAuthenticationProvider.MYSQL_CLEAR_PASSWORD:
-                pos.permitTrace(false);
-                if (options.passwordCharacterEncoding != null && !options.passwordCharacterEncoding.isEmpty()) {
-                    authData = password.getBytes(options.passwordCharacterEncoding);
-                } else {
-                    authData = password.getBytes();
-                }
-                break;
-            default:
-                authData = new byte[0];
->>>>>>> 19091f7c
         }
 
         pos.writeInt((int) clientCapabilities);
