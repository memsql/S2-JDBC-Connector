/*
 *
 * MariaDB Client for Java
 *
 * Copyright (c) 2012-2014 Monty Program Ab.
 * Copyright (c) 2015-2017 MariaDB Ab.
 *
 * This library is free software; you can redistribute it and/or modify it under
 * the terms of the GNU Lesser General Public License as published by the Free
 * Software Foundation; either version 2.1 of the License, or (at your option)
 * any later version.
 *
 * This library is distributed in the hope that it will be useful, but
 * WITHOUT ANY WARRANTY; without even the implied warranty of MERCHANTABILITY or
 * FITNESS FOR A PARTICULAR PURPOSE.  See the GNU Lesser General Public License
 * for more details.
 *
 * You should have received a copy of the GNU Lesser General Public License along
 * with this library; if not, write to Monty Program Ab info@montyprogram.com.
 *
 * This particular MariaDB Client for Java file is work
 * derived from a Drizzle-JDBC. Drizzle-JDBC file which is covered by subject to
 * the following copyright and notice provisions:
 *
 * Copyright (c) 2009-2011, Marcus Eriksson
 *
 * Redistribution and use in source and binary forms, with or without modification,
 * are permitted provided that the following conditions are met:
 * Redistributions of source code must retain the above copyright notice, this list
 * of conditions and the following disclaimer.
 *
 * Redistributions in binary form must reproduce the above copyright notice, this
 * list of conditions and the following disclaimer in the documentation and/or
 * other materials provided with the distribution.
 *
 * Neither the name of the driver nor the names of its contributors may not be
 * used to endorse or promote products derived from this software without specific
 * prior written permission.
 *
 * THIS SOFTWARE IS PROVIDED BY THE COPYRIGHT HOLDERS  AND CONTRIBUTORS "AS IS"
 * AND ANY EXPRESS OR IMPLIED WARRANTIES, INCLUDING, BUT NOT LIMITED TO, THE IMPLIED
 * WARRANTIES OF MERCHANTABILITY AND FITNESS FOR A PARTICULAR PURPOSE ARE DISCLAIMED.
 * IN NO EVENT SHALL THE COPYRIGHT HOLDER OR CONTRIBUTORS BE LIABLE FOR ANY DIRECT,
 * INDIRECT, INCIDENTAL, SPECIAL, EXEMPLARY, OR CONSEQUENTIAL DAMAGES (INCLUDING, BUT
 * NOT LIMITED TO, PROCUREMENT OF SUBSTITUTE GOODS OR SERVICES; LOSS OF USE, DATA, OR
 * PROFITS; OR BUSINESS INTERRUPTION) HOWEVER CAUSED AND ON ANY THEORY OF LIABILITY,
 * WHETHER IN CONTRACT, STRICT LIABILITY, OR TORT (INCLUDING NEGLIGENCE OR OTHERWISE)
 * ARISING IN ANY WAY OUT OF THE USE OF THIS SOFTWARE, EVEN IF ADVISED OF THE POSSIBILITY
 * OF SUCH DAMAGE.
 *
 */

package org.mariadb.jdbc.internal.com.read.resultset.rowprotocol;

<<<<<<< HEAD
import org.mariadb.jdbc.internal.ColumnType;
import org.mariadb.jdbc.internal.com.read.Buffer;
=======
>>>>>>> 723f06a3
import org.mariadb.jdbc.internal.com.read.resultset.ColumnInformation;
import org.mariadb.jdbc.internal.util.Options;
import org.mariadb.jdbc.internal.util.exceptions.ExceptionMapper;

import java.math.BigDecimal;
import java.math.BigInteger;
import java.sql.*;
import java.util.Calendar;
import java.util.TimeZone;

public class BinaryRowProtocol extends RowProtocol {
    private final ColumnInformation[] columnInformation;
    private final int columnInformationLength;

    /**
     * Constructor.
     *
     * @param columnInformation       column information.
     * @param columnInformationLength number of columns
     * @param maxFieldSize            max field size
     * @param options                 connection options
     */
    public BinaryRowProtocol(ColumnInformation[] columnInformation, int columnInformationLength, int maxFieldSize, Options options) {
        super(maxFieldSize, options);
        this.columnInformation = columnInformation;
        this.columnInformationLength = columnInformationLength;
    }

    /**
     * Set length and pos indicator to asked index.
     *
     * @param newIndex index (0 is first).
     * @see <a href="https://mariadb.com/kb/en/mariadb/resultset-row/">Resultset row protocol documentation</a>
     */
    public void setPosition(int newIndex) {

        //check NULL-Bitmap that indicate if field is null
        if ((buf[1 + (newIndex + 2) / 8] & (1 << ((newIndex + 2) % 8))) != 0) {
            this.lastValueNull = BIT_LAST_FIELD_NULL;
            return;
        }

        //if not must parse data until reading the desired field
        if (index != newIndex) {
            int internalPos = this.pos;
            if (index == -1 || index > newIndex) {
                //if there wasn't previous non-null read field, or if last field was after searched index,
                // position is set on first field position.
                index = 0;
                internalPos = 1 + (columnInformationLength + 9) / 8; // 0x00 header + NULL-Bitmap length
            } else {
                //start at previous non-null field position if was before searched index
                index++;
                internalPos += length;
            }

            for (; index <= newIndex; index++) {
                if ((buf[1 + (index + 2) / 8] & (1 << ((index + 2) % 8))) == 0) {
                    if (index != newIndex) {
                        //skip bytes
                        switch (columnInformation[index].getColumnType()) {
                            case BIGINT:
                            case DOUBLE:
                                internalPos += 8;
                                break;

                            case INTEGER:
                            case MEDIUMINT:
                            case FLOAT:
                                internalPos += 4;
                                break;

                            case SMALLINT:
                            case YEAR:
                                internalPos += 2;
                                break;

                            case TINYINT:
                                internalPos += 1;
                                break;

                            default:
                                int type = this.buf[internalPos++] & 0xff;
                                switch (type) {

                                    case 251:
                                        break;

                                    case 252:
                                        internalPos += 2 + (0xffff & (((buf[internalPos] & 0xff) + ((buf[internalPos + 1] & 0xff) << 8))));
                                        break;

                                    case 253:
                                        internalPos += 3 + (0xffffff & ((buf[internalPos] & 0xff)
                                                + ((buf[internalPos + 1] & 0xff) << 8)
                                                + ((buf[internalPos + 2] & 0xff) << 16)));
                                        break;

                                    case 254:
                                        internalPos += 8 + ((buf[internalPos] & 0xff)
                                                + ((long) (buf[internalPos + 1] & 0xff) << 8)
                                                + ((long) (buf[internalPos + 2] & 0xff) << 16)
                                                + ((long) (buf[internalPos + 3] & 0xff) << 24)
                                                + ((long) (buf[internalPos + 4] & 0xff) << 32)
                                                + ((long) (buf[internalPos + 5] & 0xff) << 40)
                                                + ((long) (buf[internalPos + 6] & 0xff) << 48)
                                                + ((long) (buf[internalPos + 7] & 0xff) << 56));
                                        break;

                                    default:
                                        internalPos += type;
                                        break;
                                }
                                break;
                        }
                    } else {
                        //read asked field position and length
                        switch (columnInformation[index].getColumnType()) {
                            case BIGINT:
                            case DOUBLE:
                                this.pos = internalPos;
                                length = 8;
                                this.lastValueNull = BIT_LAST_FIELD_NOT_NULL;
                                return;

                            case INTEGER:
                            case MEDIUMINT:
                            case FLOAT:
                                this.pos = internalPos;
                                length = 4;
                                this.lastValueNull = BIT_LAST_FIELD_NOT_NULL;
                                return;

                            case SMALLINT:
                            case YEAR:
                                this.pos = internalPos;
                                length = 2;
                                this.lastValueNull = BIT_LAST_FIELD_NOT_NULL;
                                return;

                            case TINYINT:
                                this.pos = internalPos;
                                length = 1;
                                this.lastValueNull = BIT_LAST_FIELD_NOT_NULL;
                                return;

                            default:
                                //field with variable length
                                int type = this.buf[internalPos++] & 0xff;
                                switch (type) {
                                    case 251:
                                        //null length field
                                        //must never occur
                                        //null value are set in NULL-Bitmap, not send with a null length indicator.
                                        throw new IllegalStateException("null data is encoded in binary protocol but NULL-Bitmap is not set");

                                    case 252:
                                        //length is encoded on 3 bytes (0xfc header + 2 bytes indicating length)
                                        length = 0xffff & ((buf[internalPos++] & 0xff)
                                                + ((buf[internalPos++] & 0xff) << 8));
                                        this.pos = internalPos;
                                        this.lastValueNull = BIT_LAST_FIELD_NOT_NULL;
                                        return;

                                    case 253:
                                        //length is encoded on 4 bytes (0xfd header + 3 bytes indicating length)
                                        length = 0xffffff & ((buf[internalPos++] & 0xff)
                                                + ((buf[internalPos++] & 0xff) << 8)
                                                + ((buf[internalPos++] & 0xff) << 16));
                                        this.pos = internalPos;
                                        this.lastValueNull = BIT_LAST_FIELD_NOT_NULL;
                                        return;

                                    case 254:
                                        //length is encoded on 9 bytes (0xfe header + 8 bytes indicating length)
                                        length = (int) ((buf[internalPos++] & 0xff)
                                                + ((long) (buf[internalPos++] & 0xff) << 8)
                                                + ((long) (buf[internalPos++] & 0xff) << 16)
                                                + ((long) (buf[internalPos++] & 0xff) << 24)
                                                + ((long) (buf[internalPos++] & 0xff) << 32)
                                                + ((long) (buf[internalPos++] & 0xff) << 40)
                                                + ((long) (buf[internalPos++] & 0xff) << 48)
                                                + ((long) (buf[internalPos++] & 0xff) << 56));
                                        this.pos = internalPos;
                                        this.lastValueNull = BIT_LAST_FIELD_NOT_NULL;
                                        return;

                                    default:
                                        //length is encoded on 1 bytes (is then less than 251)
                                        length = type;
                                        this.pos = internalPos;
                                        this.lastValueNull = BIT_LAST_FIELD_NOT_NULL;
                                        return;

                                }
                        }
                    }
                }
            }
        }
        this.lastValueNull = length == NULL_LENGTH ? BIT_LAST_FIELD_NULL : BIT_LAST_FIELD_NOT_NULL;
    }

    /**
     * Get string from raw binary format.
     *
     * @param columnInfo    column information
     * @param cal           calendar
     * @param timeZone      time zone
     * @return String value of raw bytes
     * @throws SQLException if conversion failed
     */
    public String getInternalString(ColumnInformation columnInfo, Calendar cal, TimeZone timeZone) throws SQLException {
        if ((lastValueNull & BIT_LAST_FIELD_NULL) != 0) return null;

        switch (columnInfo.getColumnType()) {
            case STRING:
                if (getMaxFieldSize() > 0) {
                    return new String(buf, pos, Math.min(getMaxFieldSize() * 3, length), Buffer.UTF_8)
                            .substring(0, Math.min(getMaxFieldSize(),length));
                }
                return new String(buf, pos, length, Buffer.UTF_8);

            case BIT:
                return String.valueOf(parseBit());
            case TINYINT:
                return zeroFillingIfNeeded(String.valueOf(getInternalTinyInt(columnInfo)), columnInfo);
            case SMALLINT:
                return zeroFillingIfNeeded(String.valueOf(getInternalSmallInt(columnInfo)), columnInfo);
            case INTEGER:
            case MEDIUMINT:
                return zeroFillingIfNeeded(String.valueOf(getInternalMediumInt(columnInfo)), columnInfo);
            case BIGINT:
                if (!columnInfo.isSigned()) {
                    return zeroFillingIfNeeded(String.valueOf(getInternalBigInteger(columnInfo)), columnInfo);
                }
                return zeroFillingIfNeeded(String.valueOf(getInternalLong(columnInfo)), columnInfo);
            case DOUBLE:
                return zeroFillingIfNeeded(String.valueOf(getInternalDouble(columnInfo)), columnInfo);
            case FLOAT:
                return zeroFillingIfNeeded(String.valueOf(getInternalFloat(columnInfo)), columnInfo);
            case TIME:
                return getInternalTimeString(columnInfo);
            case DATE:
                Date date = getInternalDate(columnInfo, cal, timeZone);
                if (date == null) return null;
                return date.toString();
            case YEAR:
                if (options.yearIsDateType) {
                    Date dateInter = getInternalDate(columnInfo, cal, timeZone);
                    return (dateInter == null) ? null : dateInter.toString();
                }
                return String.valueOf(getInternalSmallInt(columnInfo));
            case TIMESTAMP:
            case DATETIME:
                Timestamp timestamp = getInternalTimestamp(columnInfo, cal, timeZone);
                if (timestamp == null) return null;
                return timestamp.toString();
            case DECIMAL:
            case OLDDECIMAL:
                BigDecimal bigDecimal = getInternalBigDecimal(columnInfo);
                return (bigDecimal == null) ? null : zeroFillingIfNeeded(bigDecimal.toString(), columnInfo);
            case GEOMETRY:
                return new String(buf, pos, length);
            case NULL:
                return null;
            default:
                if (getMaxFieldSize() > 0) {
                    return new String(buf, pos, Math.min(getMaxFieldSize() * 3, length), Buffer.UTF_8)
                            .substring(0, Math.min(getMaxFieldSize(),length));
                }
                return new String(buf, pos, length, Buffer.UTF_8);
        }
    }


    /**
     * Get int from raw binary format.
     *
     * @param columnInfo    column information
     * @return int value
     * @throws SQLException if column is not numeric or is not in Integer bounds.
     */
    public int getInternalInt(ColumnInformation columnInfo) throws SQLException {
        if (lastValueWasNull()) return 0;

        long value;
        switch (columnInfo.getColumnType()) {
            case BIT:
                value = parseBit();
                break;
            case TINYINT:
                value = getInternalTinyInt(columnInfo);
                break;
            case SMALLINT:
            case YEAR:
                value = getInternalSmallInt(columnInfo);
                break;
            case INTEGER:
            case MEDIUMINT:
                value = ((buf[pos] & 0xff)
                        + ((buf[pos + 1] & 0xff) << 8)
                        + ((buf[pos + 2] & 0xff) << 16)
                        + ((buf[pos + 3] & 0xff) << 24));
                if (columnInfo.isSigned()) {
                    return (int) value;
                } else if (value < 0) {
                    value = value & 0xffffffffL;
                }
                break;
            case BIGINT:
                value = getInternalLong(columnInfo);
                break;
            case FLOAT:
                value = (long) getInternalFloat(columnInfo);
                break;
            case DOUBLE:
                value = (long) getInternalDouble(columnInfo);
                break;
            case DECIMAL:
            case OLDDECIMAL:
                BigDecimal bigDecimal = getInternalBigDecimal(columnInfo);
                rangeCheck(Integer.class, Integer.MIN_VALUE, Integer.MAX_VALUE, bigDecimal, columnInfo);
                return bigDecimal.intValue();
            case VARSTRING:
            case VARCHAR:
            case STRING:
                value =  Long.parseLong(new String(buf, pos, length, Buffer.UTF_8));
                break;
            default:
                throw new SQLException("getInt not available for data field type " + columnInfo.getColumnType().getJavaTypeName());
        }
        rangeCheck(Integer.class, Integer.MIN_VALUE, Integer.MAX_VALUE, value, columnInfo);
        return (int) value;
    }

    /**
     * Get long from raw binary format.
     *
     * @param columnInfo    column information
     * @return long value
     * @throws SQLException if column is not numeric or is not in Long bounds (for big unsigned values)
     */
    public long getInternalLong(ColumnInformation columnInfo) throws SQLException {
        if (lastValueWasNull()) return 0;

        long value;
        switch (columnInfo.getColumnType()) {
            case BIT:
                return parseBit();
            case TINYINT:
                value = getInternalTinyInt(columnInfo);
                break;
            case SMALLINT:
            case YEAR:
                value = getInternalSmallInt(columnInfo);
                break;
            case INTEGER:
            case MEDIUMINT:
                value = getInternalMediumInt(columnInfo);
                break;
            case BIGINT:
                value = ((buf[pos] & 0xff)
                        + ((long) (buf[pos + 1] & 0xff) << 8)
                        + ((long) (buf[pos + 2] & 0xff) << 16)
                        + ((long) (buf[pos + 3] & 0xff) << 24)
                        + ((long) (buf[pos + 4] & 0xff) << 32)
                        + ((long) (buf[pos + 5] & 0xff) << 40)
                        + ((long) (buf[pos + 6] & 0xff) << 48)
                        + ((long) (buf[pos + 7] & 0xff) << 56));
                if (columnInfo.isSigned()) {
                    return value;
                }
                BigInteger unsignedValue = new BigInteger(1, new byte[]{(byte) (value >> 56),
                        (byte) (value >> 48), (byte) (value >> 40), (byte) (value >> 32),
                        (byte) (value >> 24), (byte) (value >> 16), (byte) (value >> 8),
                        (byte) value});
                if (unsignedValue.compareTo(new BigInteger(String.valueOf(Long.MAX_VALUE))) > 0) {
                    throw new SQLException("Out of range value for column '" + columnInfo.getName() + "' : value "
                            + unsignedValue + " is not in Long range", "22003", 1264);
                }
                return unsignedValue.longValue();
            case FLOAT:
                Float floatValue = getInternalFloat(columnInfo);
                if (floatValue.compareTo((float) Long.MAX_VALUE) >= 1) {
                    throw new SQLException("Out of range value for column '" + columnInfo.getName() + "' : value " + floatValue
                            + " is not in Long range", "22003", 1264);
                }
                return floatValue.longValue();
            case DOUBLE:
                Double doubleValue = getInternalDouble(columnInfo);
                if (doubleValue.compareTo((double) Long.MAX_VALUE) >= 1) {
                    throw new SQLException("Out of range value for column '" + columnInfo.getName() + "' : value " + doubleValue
                            + " is not in Long range", "22003", 1264);
                }
                return doubleValue.longValue();
            case DECIMAL:
            case OLDDECIMAL:
                BigDecimal bigDecimal = getInternalBigDecimal(columnInfo);
                rangeCheck(Long.class, Long.MIN_VALUE, Long.MAX_VALUE, bigDecimal, columnInfo);
                return bigDecimal.longValue();
            case VARSTRING:
            case VARCHAR:
            case STRING:
                return Long.parseLong(new String(buf, pos, length, Buffer.UTF_8));
            default:
                throw new SQLException("getLong not available for data field type " + columnInfo.getColumnType().getJavaTypeName());

        }
        rangeCheck(Long.class, Long.MIN_VALUE, Long.MAX_VALUE, value, columnInfo);
        return value;

    }

    /**
     * Get float from raw binary format.
     *
     * @param columnInfo    column information
     * @return float value
     * @throws SQLException if column is not numeric or is not in Float bounds.
     */
    public float getInternalFloat(ColumnInformation columnInfo) throws SQLException {
        if (lastValueWasNull()) return 0;

        long value;
        switch (columnInfo.getColumnType()) {
            case BIT:
                return parseBit();
            case TINYINT:
                value = getInternalTinyInt(columnInfo);
                break;
            case SMALLINT:
            case YEAR:
                value = getInternalSmallInt(columnInfo);
                break;
            case INTEGER:
            case MEDIUMINT:
                value = getInternalMediumInt(columnInfo);
                break;
            case BIGINT:
                value = ((buf[pos] & 0xff)
                        + ((long) (buf[pos + 1] & 0xff) << 8)
                        + ((long) (buf[pos + 2] & 0xff) << 16)
                        + ((long) (buf[pos + 3] & 0xff) << 24)
                        + ((long) (buf[pos + 4] & 0xff) << 32)
                        + ((long) (buf[pos + 5] & 0xff) << 40)
                        + ((long) (buf[pos + 6] & 0xff) << 48)
                        + ((long) (buf[pos + 7] & 0xff) << 56));
                if (columnInfo.isSigned()) {
                    return value;
                }
                BigInteger unsignedValue = new BigInteger(1, new byte[]{(byte) (value >> 56),
                        (byte) (value >> 48), (byte) (value >> 40), (byte) (value >> 32),
                        (byte) (value >> 24), (byte) (value >> 16), (byte) (value >> 8),
                        (byte) value});
                return unsignedValue.floatValue();
            case FLOAT:
                int valueFloat = ((buf[pos] & 0xff)
                        + ((buf[pos + 1] & 0xff) << 8)
                        + ((buf[pos + 2] & 0xff) << 16)
                        + ((buf[pos + 3] & 0xff) << 24));
                return Float.intBitsToFloat(valueFloat);
            case DOUBLE:
                return (float) getInternalDouble(columnInfo);
            case DECIMAL:
            case VARSTRING:
            case VARCHAR:
            case STRING:
            case OLDDECIMAL:
                try {
                    return Float.valueOf(new String(buf, pos, length, Buffer.UTF_8));
                } catch (NumberFormatException nfe) {
                    SQLException sqlException = new SQLException("Incorrect format for getFloat for data field with type "
                            + columnInfo.getColumnType().getJavaTypeName(), "22003", 1264);
                    sqlException.initCause(nfe);
                    throw sqlException;
                }
            default:
                throw new SQLException("getFloat not available for data field type " + columnInfo.getColumnType().getJavaTypeName());
        }
        try {
            return Float.valueOf(String.valueOf(value));
        } catch (NumberFormatException nfe) {
            SQLException sqlException = new SQLException("Incorrect format for getFloat for data field with type "
                    + columnInfo.getColumnType().getJavaTypeName(), "22003", 1264);
            sqlException.initCause(nfe);
            throw sqlException;
        }
    }

    /**
     * Get double from raw binary format.
     *
     * @param columnInfo    column information
     * @return double value
     * @throws SQLException if column is not numeric or is not in Double bounds (unsigned columns).
     */
    public double getInternalDouble(ColumnInformation columnInfo) throws SQLException {
        if (lastValueWasNull()) return 0;
        switch (columnInfo.getColumnType()) {
            case BIT:
                return parseBit();
            case TINYINT:
                return getInternalTinyInt(columnInfo);
            case SMALLINT:
            case YEAR:
                return getInternalSmallInt(columnInfo);
            case INTEGER:
            case MEDIUMINT:
                return getInternalMediumInt(columnInfo);
            case BIGINT:
                long valueLong = ((buf[pos] & 0xff)
                        + ((long) (buf[pos + 1] & 0xff) << 8)
                        + ((long) (buf[pos + 2] & 0xff) << 16)
                        + ((long) (buf[pos + 3] & 0xff) << 24)
                        + ((long) (buf[pos + 4] & 0xff) << 32)
                        + ((long) (buf[pos + 5] & 0xff) << 40)
                        + ((long) (buf[pos + 6] & 0xff) << 48)
                        + ((long) (buf[pos + 7] & 0xff) << 56)
                );
                if (columnInfo.isSigned()) {
                    return valueLong;
                } else {
                    return new BigInteger(1, new byte[]{(byte) (valueLong >> 56),
                            (byte) (valueLong >> 48), (byte) (valueLong >> 40), (byte) (valueLong >> 32),
                            (byte) (valueLong >> 24), (byte) (valueLong >> 16), (byte) (valueLong >> 8),
                            (byte) valueLong}).doubleValue();
                }
            case FLOAT:
                return getInternalFloat(columnInfo);
            case DOUBLE:
                long valueDouble = ((buf[pos] & 0xff)
                        + ((long) (buf[pos + 1] & 0xff) << 8)
                        + ((long) (buf[pos + 2] & 0xff) << 16)
                        + ((long) (buf[pos + 3] & 0xff) << 24)
                        + ((long) (buf[pos + 4] & 0xff) << 32)
                        + ((long) (buf[pos + 5] & 0xff) << 40)
                        + ((long) (buf[pos + 6] & 0xff) << 48)
                        + ((long) (buf[pos + 7] & 0xff) << 56));
                return Double.longBitsToDouble(valueDouble);
            case DECIMAL:
            case VARSTRING:
            case VARCHAR:
            case STRING:
            case OLDDECIMAL:
                try {
                    return Double.valueOf(new String(buf, pos, length, Buffer.UTF_8));
                } catch (NumberFormatException nfe) {
                    SQLException sqlException = new SQLException("Incorrect format for getDouble for data field with type "
                            + columnInfo.getColumnType().getJavaTypeName(), "22003", 1264);
                    //noinspection UnnecessaryInitCause
                    sqlException.initCause(nfe);
                    throw sqlException;
                }
            default:
                throw new SQLException("getDouble not available for data field type "
                        + columnInfo.getColumnType().getJavaTypeName());
        }
    }

    /**
     * Get BigDecimal from raw binary format.
     *
     * @param columnInfo    column information
     * @return BigDecimal value
     * @throws SQLException if column is not numeric
     */
    public BigDecimal getInternalBigDecimal(ColumnInformation columnInfo) throws SQLException {
        if (lastValueWasNull()) return null;

        switch (columnInfo.getColumnType()) {
            case BIT:
                return BigDecimal.valueOf(parseBit());
            case TINYINT:
                return BigDecimal.valueOf((long) getInternalTinyInt(columnInfo));
            case SMALLINT:
            case YEAR:
                return BigDecimal.valueOf((long) getInternalSmallInt(columnInfo));
            case INTEGER:
            case MEDIUMINT:
                return BigDecimal.valueOf(getInternalMediumInt(columnInfo));
            case BIGINT:
                long value = ((buf[pos] & 0xff)
                        + ((long) (buf[pos + 1] & 0xff) << 8)
                        + ((long) (buf[pos + 2] & 0xff) << 16)
                        + ((long) (buf[pos + 3] & 0xff) << 24)
                        + ((long) (buf[pos + 4] & 0xff) << 32)
                        + ((long) (buf[pos + 5] & 0xff) << 40)
                        + ((long) (buf[pos + 6] & 0xff) << 48)
                        + ((long) (buf[pos + 7] & 0xff) << 56)
                );
                if (columnInfo.isSigned()) {
                    return new BigDecimal(String.valueOf(BigInteger.valueOf(value))).setScale(columnInfo.getDecimals());
                } else {
                    return new BigDecimal(String.valueOf(new BigInteger(1, new byte[]{(byte) (value >> 56),
                            (byte) (value >> 48), (byte) (value >> 40), (byte) (value >> 32),
                            (byte) (value >> 24), (byte) (value >> 16), (byte) (value >> 8),
                            (byte) value}))).setScale(columnInfo.getDecimals());
                }
            case FLOAT:
                return BigDecimal.valueOf(getInternalFloat(columnInfo));
            case DOUBLE:
                return BigDecimal.valueOf(getInternalDouble(columnInfo));
            case DECIMAL:
            case VARSTRING:
            case VARCHAR:
            case STRING:
            case OLDDECIMAL:
                return new BigDecimal(new String(buf, pos, length, Buffer.UTF_8));
            default:
                throw new SQLException("getBigDecimal not available for data field type "
                        + columnInfo.getColumnType().getJavaTypeName());
        }
    }

    /**
     * Get date from raw binary format.
     *
     * @param columnInfo    column information
     * @param cal           calendar
     * @param timeZone      time zone
     * @return date value
     * @throws SQLException if column is not compatible to Date
     */
    @SuppressWarnings( "deprecation" )
    public Date getInternalDate(ColumnInformation columnInfo, Calendar cal, TimeZone timeZone) throws SQLException {
        if (lastValueWasNull()) return null;
        switch (columnInfo.getColumnType()) {
            case TIMESTAMP:
            case DATETIME:
                Timestamp timestamp = getInternalTimestamp(columnInfo, cal, timeZone);
                return (timestamp == null) ? null : new Date(timestamp.getTime());
            case TIME:
                throw new SQLException("Cannot read Date using a Types.TIME field");
            case STRING:
                String rawValue = new String(buf, pos, length, StandardCharsets.UTF_8);
                if ("0000-00-00".equals(rawValue)) {
                    lastValueNull |= BIT_LAST_ZERO_DATE;
                    return null;
                }

                return new Date(
                        Integer.parseInt(rawValue.substring(0, 4)) - 1900,
                        Integer.parseInt(rawValue.substring(5, 7)) - 1,
                        Integer.parseInt(rawValue.substring(8, 10))
                );
            default:
                if (length == 0) {
                    lastValueNull |= BIT_LAST_FIELD_NULL;
                    return null;
                }

                int year = ((buf[pos] & 0xff) | (buf[pos + 1] & 0xff) << 8);

                if (length == 2 && columnInfo.getLength() == 2) {
                    //YEAR(2) - deprecated
                    if (year <= 69) {
                        year += 2000;
                    } else {
                        year += 1900;
                    }
                }

                int month = 1;
                int day = 1;

                if (length >= 4) {
                    month = buf[pos + 2];
                    day = buf[pos + 3];
                }

                Calendar calendar = Calendar.getInstance();
                calendar.clear();
                calendar.set(Calendar.YEAR, year);
                calendar.set(Calendar.MONTH, month - 1);
                calendar.set(Calendar.DAY_OF_MONTH, day);
                calendar.set(Calendar.HOUR_OF_DAY, 0);
                calendar.set(Calendar.MINUTE, 0);
                calendar.set(Calendar.SECOND, 0);
                calendar.set(Calendar.MILLISECOND, 0);
                Date dt = new Date(calendar.getTimeInMillis());
                return dt;
        }
    }

    /**
     * Get time from raw binary format.
     *
     * @param columnInfo    column information
     * @param cal           calendar
     * @param timeZone      time zone
     * @return Time value
     * @throws SQLException if column cannot be converted to Time
     */
    public Time getInternalTime(ColumnInformation columnInfo, Calendar cal, TimeZone timeZone) throws SQLException {
        if (lastValueWasNull()) return null;
        switch (columnInfo.getColumnType()) {
            case TIMESTAMP:
            case DATETIME:
                Timestamp ts = getInternalTimestamp(columnInfo, cal, timeZone);
                return (ts == null) ? null : new Time(ts.getTime());
            case DATE:
                throw new SQLException("Cannot read Time using a Types.DATE field");
            default:
                Calendar calendar = Calendar.getInstance();
                calendar.clear();
                int day = 0;
                int hour = 0;
                int minutes = 0;
                int seconds = 0;
                boolean negate = false;
                if (length > 0) {
                    negate = (buf[pos] & 0xff) == 0x01;
                }
                if (length > 4) {
                    day = ((buf[pos + 1] & 0xff)
                            + ((buf[pos + 2] & 0xff) << 8)
                            + ((buf[pos + 3] & 0xff) << 16)
                            + ((buf[pos + 4] & 0xff) << 24));
                }
                if (length > 7) {
                    hour = buf[pos + 5];
                    minutes = buf[pos + 6];
                    seconds = buf[pos + 7];
                }
                calendar.set(1970, Calendar.JANUARY, ((negate ? -1 : 1) * day) + 1, (negate ? -1 : 1) * hour, minutes, seconds);

                int nanoseconds = 0;
                if (length > 8) {
                    nanoseconds = ((buf[pos + 8] & 0xff)
                            + ((buf[pos + 9] & 0xff) << 8)
                            + ((buf[pos + 10] & 0xff) << 16)
                            + ((buf[pos + 11] & 0xff) << 24));
                }

                calendar.set(Calendar.MILLISECOND, nanoseconds / 1000);

                return new Time(calendar.getTimeInMillis());
        }
    }

    /**
     * Get timestamp from raw binary format.
     *
     * @param columnInfo    column information
     * @param userCalendar  user calendar
     * @param timeZone      time zone
     * @return timestamp value
     * @throws SQLException if column type is not compatible
     */
    public Timestamp getInternalTimestamp(ColumnInformation columnInfo, Calendar userCalendar, TimeZone timeZone) throws SQLException {
        if (lastValueWasNull()) return null;
        if (length == 0) {
            lastValueNull |= BIT_LAST_FIELD_NULL;
            return null;
        }

        int year = 1970;
        int month = 0;
        int day = 0;
        int hour = 0;
        int minutes = 0;
        int seconds = 0;
        int microseconds = 0;

        switch (columnInfo.getColumnType()) {
            case TIME:
                Calendar calendar = userCalendar != null ? userCalendar : Calendar.getInstance();

                boolean negate = false;
                if (length > 0) {
                    negate = (buf[pos] & 0xff) == 0x01;
                }
                if (length > 4) {
                    day = ((buf[pos + 1] & 0xff)
                            + ((buf[pos + 2] & 0xff) << 8)
                            + ((buf[pos + 3] & 0xff) << 16)
                            + ((buf[pos + 4] & 0xff) << 24));
                }
                if (length > 7) {
                    hour = buf[pos + 5];
                    minutes = buf[pos + 6];
                    seconds = buf[pos + 7];
                }

                if (length > 8) {
                    microseconds = ((buf[pos + 8] & 0xff)
                            + ((buf[pos + 9] & 0xff) << 8)
                            + ((buf[pos + 10] & 0xff) << 16)
                            + ((buf[pos + 11] & 0xff) << 24));
                }
                year = 1970;
                month = 1;
                day = ((negate ? -1 : 1) * day) + 1;
                hour = (negate ? -1 : 1) * hour;
                break;

            case STRING:
            case VARSTRING:
                String rawValue = new String(buf, pos, length, StandardCharsets.UTF_8);
                if (rawValue.startsWith("0000-00-00 00:00:00")) {
                    lastValueNull |= BIT_LAST_ZERO_DATE;
                    return null;
                }

                if (rawValue.length() >= 4) {
                    year = Integer.parseInt(rawValue.substring(0, 4));
                    if (rawValue.length() >= 7) {
                        month = Integer.parseInt(rawValue.substring(5, 7));
                        if (rawValue.length() >= 10) {
                            day = Integer.parseInt(rawValue.substring(8, 10));
                            if (rawValue.length() >= 19) {
                                hour = Integer.parseInt(rawValue.substring(11, 13));
                                minutes = Integer.parseInt(rawValue.substring(14, 16));
                                seconds = Integer.parseInt(rawValue.substring(17, 19));
                            }
                            microseconds = extractNanos(rawValue) / 1000000;
                        }
                    }
                }
                break;

            default:
                year = ((buf[pos] & 0xff) | (buf[pos + 1] & 0xff) << 8);
                month = buf[pos + 2];
                day = buf[pos + 3];
                if (length > 4) {
                    hour = buf[pos + 4];
                    minutes = buf[pos + 5];
                    seconds = buf[pos + 6];

                    if (length > 7) {
                        microseconds = ((buf[pos + 7] & 0xff)
                                + ((buf[pos + 8] & 0xff) << 8)
                                + ((buf[pos + 9] & 0xff) << 16)
                                + ((buf[pos + 10] & 0xff) << 24));
                    }
                }
        }

        Calendar calendar;
        if (userCalendar != null) {
            calendar = userCalendar;
        } else if (columnInfo.getColumnType().getSqlType() == Types.TIMESTAMP) {
            calendar = Calendar.getInstance(timeZone);
        } else {
            calendar = Calendar.getInstance();
        }

        Timestamp tt;
        synchronized (calendar) {
            calendar.clear();
            calendar.set(year, month - 1, day, hour, minutes, seconds);
            tt = new Timestamp(calendar.getTimeInMillis());
        }
        tt.setNanos(microseconds * 1000);
        return tt;
    }

    /**
     * Get Object from raw binary format.
     *
     * @param columnInfo            column information
     * @param timeZone              time zone
     * @return Object value
     * @throws SQLException if column type is not compatible
     */
    public Object getInternalObject(ColumnInformation columnInfo, TimeZone timeZone) throws SQLException {
        if (lastValueWasNull()) return null;

        switch (columnInfo.getColumnType()) {
            case BIT:
                if (columnInfo.getLength() == 1) {
                    return buf[pos] != 0;
                }
                byte[] dataBit = new byte[length];
                System.arraycopy(buf, pos, dataBit, 0, length);
                return dataBit;
            case TINYINT:
                if (options.tinyInt1isBit && columnInfo.getLength() == 1) {
                    return buf[pos] != 0;
                }
                return getInternalInt(columnInfo);
            case INTEGER:
                if (!columnInfo.isSigned()) {
                    return getInternalLong(columnInfo);
                }
                return getInternalInt(columnInfo);
            case BIGINT:
                if (!columnInfo.isSigned()) {
                    return getInternalBigInteger(columnInfo);
                }
                return getInternalLong(columnInfo);
            case DOUBLE:
                return getInternalDouble(columnInfo);
            case VARCHAR:
                if (columnInfo.isBinary()) {
                    byte[] data = new byte[getLengthMaxFieldSize()];
                    System.arraycopy(buf, pos, data, 0, getLengthMaxFieldSize());
                    return data;
                }
                return getInternalString(columnInfo, null, timeZone);

            case TIMESTAMP:
            case DATETIME:
                return getInternalTimestamp(columnInfo, null, timeZone);
            case DATE:
                return getInternalDate(columnInfo, null, timeZone);
            case DECIMAL:
                return getInternalBigDecimal(columnInfo);
            case BLOB:
            case LONGBLOB:
            case MEDIUMBLOB:
            case TINYBLOB:
                byte[] dataBlob = new byte[getLengthMaxFieldSize()];
                System.arraycopy(buf, pos, dataBlob, 0, getLengthMaxFieldSize());
                return dataBlob;
            case NULL:
                return null;
            case YEAR:
                if (options.yearIsDateType) {
                    return getInternalDate(columnInfo, null, timeZone);
                }
                return getInternalShort(columnInfo);
            case SMALLINT:
            case MEDIUMINT:
                return getInternalInt(columnInfo);
            case FLOAT:
                return getInternalFloat(columnInfo);
            case TIME:
                return getInternalTime(columnInfo, null, timeZone);
            case VARSTRING:
            case STRING:
                if (columnInfo.isBinary()) {
                    byte[] data = new byte[getLengthMaxFieldSize()];
                    System.arraycopy(buf, pos, data, 0, getLengthMaxFieldSize());
                    return data;
                }
                return getInternalString(columnInfo, null, timeZone);
            case OLDDECIMAL:
                return getInternalString(columnInfo, null, timeZone);
            case GEOMETRY:
                byte[] data = new byte[length];
                System.arraycopy(buf, pos, data, 0, length);
                return data;
            case ENUM:
                break;
            case NEWDATE:
                break;
            case SET:
                break;
            default:
                break;
        }
        throw ExceptionMapper.getFeatureNotSupportedException("Type '" + columnInfo.getColumnType().getTypeName() + "' is not supported");
    }

    /**
     * Get boolean from raw binary format.
     *
     * @param columnInfo    column information
     * @return boolean value
     * @throws SQLException if column type doesn't permit conversion
     */
    public boolean getInternalBoolean(ColumnInformation columnInfo) throws SQLException {
        if (lastValueWasNull()) return false;
        switch (columnInfo.getColumnType()) {
            case BIT:
                return parseBit() != 0;
            case TINYINT:
                return getInternalTinyInt(columnInfo) != 0;
            case SMALLINT:
            case YEAR:
                return getInternalSmallInt(columnInfo) != 0;
            case INTEGER:
            case MEDIUMINT:
                return getInternalMediumInt(columnInfo) != 0;
            case BIGINT:
                return getInternalLong(columnInfo) != 0;
            case FLOAT:
                return getInternalFloat(columnInfo) != 0;
            case DOUBLE:
                return getInternalDouble(columnInfo) != 0;
            case DECIMAL:
            case OLDDECIMAL:
                return getInternalBigDecimal(columnInfo).longValue() != 0;
            default:
                final String rawVal = new String(buf, pos, length, Buffer.UTF_8);
                return !("false".equals(rawVal) || "0".equals(rawVal));
        }
    }

    /**
     * Get byte from raw binary format.
     *
     * @param columnInfo    column information
     * @return byte value
     * @throws SQLException if column type doesn't permit conversion
     */
    public byte getInternalByte(ColumnInformation columnInfo) throws SQLException {
        if (lastValueWasNull()) return 0;
        long value;
        switch (columnInfo.getColumnType()) {
            case BIT:
                value = parseBit();
                break;
            case TINYINT:
                value = getInternalTinyInt(columnInfo);
                break;
            case SMALLINT:
            case YEAR:
                value = getInternalSmallInt(columnInfo);
                break;
            case INTEGER:
            case MEDIUMINT:
                value = getInternalMediumInt(columnInfo);
                break;
            case BIGINT:
                value = getInternalLong(columnInfo);
                break;
            case FLOAT:
                value = (long) getInternalFloat(columnInfo);
                break;
            case DOUBLE:
                value = (long) getInternalDouble(columnInfo);
                break;
            case DECIMAL:
            case OLDDECIMAL:
                BigDecimal bigDecimal = getInternalBigDecimal(columnInfo);
                rangeCheck(Byte.class, Byte.MIN_VALUE, Byte.MAX_VALUE, bigDecimal, columnInfo);
                return bigDecimal.byteValue();
            case VARSTRING:
            case VARCHAR:
            case STRING:
                value = Long.parseLong(new String(buf, pos, length, Buffer.UTF_8));
                break;
            default:
                throw new SQLException("getByte not available for data field type " + columnInfo.getColumnType().getJavaTypeName());
        }
        rangeCheck(Byte.class, Byte.MIN_VALUE, Byte.MAX_VALUE, value, columnInfo);
        return (byte) value;        
    }

    /**
     * Get short from raw binary format.
     *
     * @param columnInfo    column information
     * @return short value
     * @throws SQLException if column type doesn't permit conversion
     */
    public short getInternalShort(ColumnInformation columnInfo) throws SQLException {
        if (lastValueWasNull()) return 0;

        long value;
        switch (columnInfo.getColumnType()) {
            case BIT:
                value = parseBit();
                break;
            case TINYINT:
                value = getInternalTinyInt(columnInfo);
                break;
            case SMALLINT:
            case YEAR:
                value = ((buf[pos] & 0xff) + ((buf[pos + 1] & 0xff) << 8));
                if (columnInfo.isSigned()) {
                    return (short) value;
                }
                value = value & 0xffff;
                break;
            case INTEGER:
            case MEDIUMINT:
                value = getInternalMediumInt(columnInfo);
                break;
            case BIGINT:
                value = getInternalLong(columnInfo);
                break;
            case FLOAT:
                value = (long) getInternalFloat(columnInfo);
                break;
            case DOUBLE:
                value = (long) getInternalDouble(columnInfo);
                break;
            case DECIMAL:
            case OLDDECIMAL:
                BigDecimal bigDecimal = getInternalBigDecimal(columnInfo);
                rangeCheck(Short.class, Short.MIN_VALUE, Short.MAX_VALUE, bigDecimal, columnInfo);
                return bigDecimal.shortValue();
            case VARSTRING:
            case VARCHAR:
            case STRING:
                value = Long.parseLong(new String(buf, pos, length, Buffer.UTF_8));
                break;
            default:
                throw new SQLException("getShort not available for data field type " + columnInfo.getColumnType().getJavaTypeName());
        }
        rangeCheck(Short.class, Short.MIN_VALUE, Short.MAX_VALUE, value, columnInfo);
        return (short) value;        
    }

    /**
     * Get Time in string format from raw binary format.
     *
     * @param columnInfo    column information
     * @return time value
     */
    public String getInternalTimeString(ColumnInformation columnInfo) {
        if (lastValueWasNull()) return null;
        if (length == 0) {
            // binary send 00:00:00 as 0.
            if (columnInfo.getDecimals() == 0) {
                return "00:00:00";
            } else {
                StringBuilder value = new StringBuilder("00:00:00.");
                int decimal = columnInfo.getDecimals();
                while (decimal-- > 0) value.append("0");
                return value.toString();
            }
        }
        String rawValue = new String(buf, pos, length, Buffer.UTF_8);
        if ("0000-00-00".equals(rawValue)) return null;

        int day = ((buf[pos + 1] & 0xff)
                | ((buf[pos + 2] & 0xff) << 8)
                | ((buf[pos + 3] & 0xff) << 16)
                | ((buf[pos + 4] & 0xff) << 24));
        int hour = buf[pos + 5];
        int timeHour = hour + day * 24;

        String hourString;
        if (timeHour < 10) {
            hourString = "0" + timeHour;
        } else {
            hourString = Integer.toString(timeHour);
        }

        String minuteString;
        int minutes = buf[pos + 6];
        if (minutes < 10) {
            minuteString = "0" + minutes;
        } else {
            minuteString = Integer.toString(minutes);
        }

        String secondString;
        int seconds = buf[pos + 7];
        if (seconds < 10) {
            secondString = "0" + seconds;
        } else {
            secondString = Integer.toString(seconds);
        }

        int microseconds = 0;
        if (length > 8) {
            microseconds = ((buf[pos + 8] & 0xff)
                    | (buf[pos + 9] & 0xff) << 8
                    | (buf[pos + 10] & 0xff) << 16
                    | (buf[pos + 11] & 0xff) << 24);
        }

        StringBuilder microsecondString = new StringBuilder(Integer.toString(microseconds));
        while (microsecondString.length() < 6) {
            microsecondString.insert(0, "0");
        }
        boolean negative = (buf[pos] == 0x01);
        return (negative ? "-" : "") + (hourString + ":" + minuteString + ":" + secondString + "." + microsecondString);
    }

    /**
     * Get BigInteger from raw binary format.
     *
     * @param columnInfo    column information
     * @return BigInteger value
     * @throws SQLException if column type doesn't permit conversion or value is not in BigInteger range
     */
    public BigInteger getInternalBigInteger(ColumnInformation columnInfo) throws SQLException {
        if (lastValueWasNull()) return null;
        switch (columnInfo.getColumnType()) {
            case BIT:
                return BigInteger.valueOf((long) buf[pos]);
            case TINYINT:
                return BigInteger.valueOf((long)
                        (columnInfo.isSigned() ? buf[pos] : (buf[pos] & 0xff)));
            case SMALLINT:
            case YEAR:
                short valueShort = (short) ((buf[pos] & 0xff) | ((buf[pos + 1] & 0xff) << 8));
                return BigInteger.valueOf((long) (columnInfo.isSigned() ? valueShort : (valueShort & 0xffff)));
            case INTEGER:
            case MEDIUMINT:
                int valueInt = ((buf[pos] & 0xff)
                        + ((buf[pos + 1] & 0xff) << 8)
                        + ((buf[pos + 2] & 0xff) << 16)
                        + ((buf[pos + 3] & 0xff) << 24));
                return BigInteger.valueOf(((columnInfo.isSigned()) ? valueInt : (valueInt >= 0) ? valueInt : valueInt & 0xffffffffL));
            case BIGINT:
                long value = ((buf[pos] & 0xff)
                        + ((long) (buf[pos + 1] & 0xff) << 8)
                        + ((long) (buf[pos + 2] & 0xff) << 16)
                        + ((long) (buf[pos + 3] & 0xff) << 24)
                        + ((long) (buf[pos + 4] & 0xff) << 32)
                        + ((long) (buf[pos + 5] & 0xff) << 40)
                        + ((long) (buf[pos + 6] & 0xff) << 48)
                        + ((long) (buf[pos + 7] & 0xff) << 56)
                );
                if (columnInfo.isSigned()) {
                    return BigInteger.valueOf(value);
                } else {
                    return new BigInteger(1, new byte[]{(byte) (value >> 56),
                            (byte) (value >> 48), (byte) (value >> 40), (byte) (value >> 32),
                            (byte) (value >> 24), (byte) (value >> 16), (byte) (value >> 8),
                            (byte) value});
                }
            case FLOAT:
                return BigInteger.valueOf((long) getInternalFloat(columnInfo));
            case DOUBLE:
                return BigInteger.valueOf((long) getInternalDouble(columnInfo));
            case DECIMAL:
            case OLDDECIMAL:
                return BigInteger.valueOf(getInternalBigDecimal(columnInfo).longValue());
            default:
                return new BigInteger(new String(buf, pos, length, Buffer.UTF_8));
        }
    }

    /**
     * Indicate if data is binary encoded.
     * @return always true.
     */
    public boolean isBinaryEncoded() {
        return true;
    }

}<|MERGE_RESOLUTION|>--- conflicted
+++ resolved
@@ -52,11 +52,7 @@
 
 package org.mariadb.jdbc.internal.com.read.resultset.rowprotocol;
 
-<<<<<<< HEAD
-import org.mariadb.jdbc.internal.ColumnType;
 import org.mariadb.jdbc.internal.com.read.Buffer;
-=======
->>>>>>> 723f06a3
 import org.mariadb.jdbc.internal.com.read.resultset.ColumnInformation;
 import org.mariadb.jdbc.internal.util.Options;
 import org.mariadb.jdbc.internal.util.exceptions.ExceptionMapper;
@@ -692,7 +688,7 @@
             case TIME:
                 throw new SQLException("Cannot read Date using a Types.TIME field");
             case STRING:
-                String rawValue = new String(buf, pos, length, StandardCharsets.UTF_8);
+                String rawValue = new String(buf, pos, length, Buffer.UTF_8);
                 if ("0000-00-00".equals(rawValue)) {
                     lastValueNull |= BIT_LAST_ZERO_DATE;
                     return null;
@@ -856,7 +852,7 @@
 
             case STRING:
             case VARSTRING:
-                String rawValue = new String(buf, pos, length, StandardCharsets.UTF_8);
+                String rawValue = new String(buf, pos, length, Buffer.UTF_8);
                 if (rawValue.startsWith("0000-00-00 00:00:00")) {
                     lastValueNull |= BIT_LAST_ZERO_DATE;
                     return null;
