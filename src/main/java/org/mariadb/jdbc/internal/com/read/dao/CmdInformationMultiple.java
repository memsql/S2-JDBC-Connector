/*
 *
 * MariaDB Client for Java
 *
 * Copyright (c) 2012-2014 Monty Program Ab.
 * Copyright (c) 2015-2017 MariaDB Ab.
 *
 * This library is free software; you can redistribute it and/or modify it under
 * the terms of the GNU Lesser General Public License as published by the Free
 * Software Foundation; either version 2.1 of the License, or (at your option)
 * any later version.
 *
 * This library is distributed in the hope that it will be useful, but
 * WITHOUT ANY WARRANTY; without even the implied warranty of MERCHANTABILITY or
 * FITNESS FOR A PARTICULAR PURPOSE.  See the GNU Lesser General Public License
 * for more details.
 *
 * You should have received a copy of the GNU Lesser General Public License along
 * with this library; if not, write to Monty Program Ab info@montyprogram.com.
 *
 * This particular MariaDB Client for Java file is work
 * derived from a Drizzle-JDBC. Drizzle-JDBC file which is covered by subject to
 * the following copyright and notice provisions:
 *
 * Copyright (c) 2009-2011, Marcus Eriksson
 *
 * Redistribution and use in source and binary forms, with or without modification,
 * are permitted provided that the following conditions are met:
 * Redistributions of source code must retain the above copyright notice, this list
 * of conditions and the following disclaimer.
 *
 * Redistributions in binary form must reproduce the above copyright notice, this
 * list of conditions and the following disclaimer in the documentation and/or
 * other materials provided with the distribution.
 *
 * Neither the name of the driver nor the names of its contributors may not be
 * used to endorse or promote products derived from this software without specific
 * prior written permission.
 *
 * THIS SOFTWARE IS PROVIDED BY THE COPYRIGHT HOLDERS  AND CONTRIBUTORS "AS IS"
 * AND ANY EXPRESS OR IMPLIED WARRANTIES, INCLUDING, BUT NOT LIMITED TO, THE IMPLIED
 * WARRANTIES OF MERCHANTABILITY AND FITNESS FOR A PARTICULAR PURPOSE ARE DISCLAIMED.
 * IN NO EVENT SHALL THE COPYRIGHT HOLDER OR CONTRIBUTORS BE LIABLE FOR ANY DIRECT,
 * INDIRECT, INCIDENTAL, SPECIAL, EXEMPLARY, OR CONSEQUENTIAL DAMAGES (INCLUDING, BUT
 * NOT LIMITED TO, PROCUREMENT OF SUBSTITUTE GOODS OR SERVICES; LOSS OF USE, DATA, OR
 * PROFITS; OR BUSINESS INTERRUPTION) HOWEVER CAUSED AND ON ANY THEORY OF LIABILITY,
 * WHETHER IN CONTRACT, STRICT LIABILITY, OR TORT (INCLUDING NEGLIGENCE OR OTHERWISE)
 * ARISING IN ANY WAY OUT OF THE USE OF THIS SOFTWARE, EVEN IF ADVISED OF THE POSSIBILITY
 * OF SUCH DAMAGE.
 *
 */

package org.mariadb.jdbc.internal.com.read.dao;

import org.mariadb.jdbc.internal.com.read.resultset.SelectResultSet;
import org.mariadb.jdbc.internal.protocol.Protocol;

import java.sql.ResultSet;
import java.sql.Statement;
import java.util.ArrayList;
import java.util.Arrays;
import java.util.Iterator;

public class CmdInformationMultiple implements CmdInformation {


    private final ArrayList<Long> insertIds;
    private final ArrayList<Long> updateCounts;
    private final int expectedSize;
    private final int autoIncrement;
    private int insertIdNumber = 0;
    private int moreResults;
    private boolean hasException;
    private boolean rewritten;

    /**
     * Object containing update / insert ids, optimized for only multiple result.
     *
     * @param expectedSize  expected batch size.
     * @param autoIncrement connection auto increment value.
     */
    public CmdInformationMultiple(int expectedSize, int autoIncrement) {
        insertIds = new ArrayList<>(expectedSize);
        updateCounts = new ArrayList<>(expectedSize);
        this.expectedSize = expectedSize;
<<<<<<< HEAD
        this.insertIds = new ArrayList<Long>(expectedSize);
        this.updateCounts = new ArrayList<Long>(expectedSize);
=======
>>>>>>> 19091f7c
        this.autoIncrement = autoIncrement;
    }

    @Override
    public void addErrorStat() {
        hasException = true;
        updateCounts.add((long) Statement.EXECUTE_FAILED);
    }

    /**
     * Clear error state, used for clear exception after first batch query, when fall back to per-query execution.
     *
     */
    @Override
    public void reset() {
        insertIds.clear();
        updateCounts.clear();
        insertIdNumber = 0;
        moreResults = 0;
        hasException = false;
        rewritten = false;
    }


    public void addResultSetStat() {
        updateCounts.add((long) RESULT_SET_VALUE);
    }

    @Override
    public void addSuccessStat(long updateCount, long insertId) {
        insertIds.add(insertId);
        insertIdNumber += updateCount;
        updateCounts.add(updateCount);
    }

    @Override
    public int[] getUpdateCounts() {
        if (rewritten) {
            int[] ret = new int[expectedSize];
            Arrays.fill(ret, hasException ? Statement.EXECUTE_FAILED : Statement.SUCCESS_NO_INFO);
            return ret;
        }
        int[] ret = new int[Math.max(updateCounts.size(), expectedSize)];

        Iterator<Long> iterator = updateCounts.iterator();
        int pos = 0;
        while (iterator.hasNext()) {
            ret[pos++] = iterator.next().intValue();
        }

        //in case of Exception
        while (pos < ret.length) {
            ret[pos++] = Statement.EXECUTE_FAILED;
        }

        return ret;
    }


    @Override
    public long[] getLargeUpdateCounts() {
        if (rewritten) {
            long[] ret = new long[expectedSize];
            Arrays.fill(ret, hasException ? Statement.EXECUTE_FAILED : Statement.SUCCESS_NO_INFO);
            return ret;
        }

        long[] ret = new long[Math.max(updateCounts.size(), expectedSize)];

        Iterator<Long> iterator = updateCounts.iterator();
        int pos = 0;
        while (iterator.hasNext()) {
            ret[pos++] = iterator.next();
        }

        //in case of Exception
        while (pos < ret.length) {
            ret[pos++] = Statement.EXECUTE_FAILED;
        }

        return ret;
    }

    @Override
    public int getUpdateCount() {
        if (moreResults >= updateCounts.size()) return -1;
        return updateCounts.get(moreResults).intValue();
    }

    @Override
    public long getLargeUpdateCount() {
        if (moreResults >= updateCounts.size()) return -1;
        return updateCounts.get(moreResults);
    }

    @Override
    public ResultSet getBatchGeneratedKeys(Protocol protocol) {
        long[] ret = new long[insertIdNumber];
        int position = 0;
        long insertId;
        Iterator<Long> idIterator = insertIds.iterator();
        for (Long updateCount : updateCounts) {
            if (updateCount != Statement.EXECUTE_FAILED
                    && updateCount != RESULT_SET_VALUE
                    && (insertId = idIterator.next()) > 0) {
                for (int i = 0; i < updateCount; i++) {
                    ret[position++] = insertId + i * autoIncrement;
                }
            }
        }
        return SelectResultSet.createGeneratedData(ret, protocol, true);
    }

    /**
     * Return GeneratedKeys containing insert ids.
     * Insert ids are calculated using autoincrement value.
     *
     * @param protocol current protocol
     * @return a resultSet with insert ids.
     */
    public ResultSet getGeneratedKeys(Protocol protocol) {
        long[] ret = new long[insertIdNumber];
        int position = 0;
        long insertId;
        Iterator<Long> idIterator = insertIds.iterator();
        Iterator<Long> updateIterator = updateCounts.iterator();

        for (int element = 0; element <= moreResults; element++) {
            long updateCount = updateIterator.next();
            if (updateCount != Statement.EXECUTE_FAILED
                    && updateCount != RESULT_SET_VALUE
                    && (insertId = idIterator.next()) > 0
                    && element == moreResults) {
                for (int i = 0; i < updateCount; i++) {
                    ret[position++] = insertId + i * autoIncrement;
                }
            }
        }
        return SelectResultSet.createGeneratedData(ret, protocol, true);
    }

    public int getCurrentStatNumber() {
        return updateCounts.size();
    }


    @Override
    public boolean moreResults() {
        return moreResults++ < updateCounts.size() - 1 && updateCounts.get(moreResults) == RESULT_SET_VALUE;
    }

    @Override
    public boolean isCurrentUpdateCount() {
        return updateCounts.get(moreResults) != RESULT_SET_VALUE;
    }

    public void setRewrite(boolean rewritten) {
        this.rewritten = rewritten;
    }
}
<|MERGE_RESOLUTION|>--- conflicted
+++ resolved
@@ -80,14 +80,9 @@
      * @param autoIncrement connection auto increment value.
      */
     public CmdInformationMultiple(int expectedSize, int autoIncrement) {
-        insertIds = new ArrayList<>(expectedSize);
-        updateCounts = new ArrayList<>(expectedSize);
+        insertIds = new ArrayList<Long>(expectedSize);
+        updateCounts = new ArrayList<Long>(expectedSize);
         this.expectedSize = expectedSize;
-<<<<<<< HEAD
-        this.insertIds = new ArrayList<Long>(expectedSize);
-        this.updateCounts = new ArrayList<Long>(expectedSize);
-=======
->>>>>>> 19091f7c
         this.autoIncrement = autoIncrement;
     }
 
