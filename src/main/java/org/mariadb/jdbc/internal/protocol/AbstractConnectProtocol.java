package org.mariadb.jdbc.internal.protocol;

/*
MariaDB Client for Java

Copyright (c) 2012-2014 Monty Program Ab.
Copyright (c) 2015 Avaya Inc.
Copyright (c) 2015-2016 MariaDB Ab.

This library is free software; you can redistribute it and/or modify it under
the terms of the GNU Lesser General Public License as published by the Free
Software Foundation; either version 2.1 of the License, or (at your option)
any later version.

This library is distributed in the hope that it will be useful, but
WITHOUT ANY WARRANTY; without even the implied warranty of MERCHANTABILITY or
FITNESS FOR A PARTICULAR PURPOSE.  See the GNU Lesser General Public License
for more details.

You should have received a copy of the GNU Lesser General Public License along
with this library; if not, write to Monty Program Ab info@montyprogram.com.

This particular MariaDB Client for Java file is work
derived from a Drizzle-JDBC. Drizzle-JDBC file which is covered by subject to
the following copyright and notice provisions:

Copyright (c) 2009-2011, Marcus Eriksson

Redistribution and use in source and binary forms, with or without modification,
are permitted provided that the following conditions are met:
Redistributions of source code must retain the above copyright notice, this list
of conditions and the following disclaimer.

Redistributions in binary form must reproduce the above copyright notice, this
list of conditions and the following disclaimer in the documentation and/or
other materials provided with the distribution.

Neither the name of the driver nor the names of its contributors may not be
used to endorse or promote products derived from this software without specific
prior written permission.

THIS SOFTWARE IS PROVIDED BY THE COPYRIGHT HOLDERS  AND CONTRIBUTORS "AS IS"
AND ANY EXPRESS OR IMPLIED WARRANTIES, INCLUDING, BUT NOT LIMITED TO, THE IMPLIED
WARRANTIES OF MERCHANTABILITY AND FITNESS FOR A PARTICULAR PURPOSE ARE DISCLAIMED.
IN NO EVENT SHALL THE COPYRIGHT HOLDER OR CONTRIBUTORS BE LIABLE FOR ANY DIRECT,
INDIRECT, INCIDENTAL, SPECIAL, EXEMPLARY, OR CONSEQUENTIAL DAMAGES (INCLUDING, BUT
NOT LIMITED TO, PROCUREMENT OF SUBSTITUTE GOODS OR SERVICES; LOSS OF USE, DATA, OR
PROFITS; OR BUSINESS INTERRUPTION) HOWEVER CAUSED AND ON ANY THEORY OF LIABILITY,
WHETHER IN CONTRACT, STRICT LIABILITY, OR TORT (INCLUDING NEGLIGENCE OR OTHERWISE)
ARISING IN ANY WAY OUT OF THE USE OF THIS SOFTWARE, EVEN IF ADVISED OF THE POSSIBILITY
OF SUCH DAMAGE.
*/

import org.mariadb.jdbc.HostAddress;
import org.mariadb.jdbc.MariaDbConnection;
import org.mariadb.jdbc.UrlParser;
import org.mariadb.jdbc.internal.MariaDbServerCapabilities;
<<<<<<< HEAD
import org.mariadb.jdbc.internal.failover.FailoverProxy;
import org.mariadb.jdbc.internal.logging.Logger;
import org.mariadb.jdbc.internal.logging.LoggerFactory;
import org.mariadb.jdbc.internal.packet.Packet;
import org.mariadb.jdbc.internal.packet.read.ReadInitialConnectPacket;
import org.mariadb.jdbc.internal.packet.read.ReadPacketFetcher;
import org.mariadb.jdbc.internal.packet.result.ErrorPacket;
import org.mariadb.jdbc.internal.packet.result.OkPacket;
import org.mariadb.jdbc.internal.packet.send.*;
import org.mariadb.jdbc.internal.protocol.authentication.AuthenticationProviderHolder;
import org.mariadb.jdbc.internal.protocol.authentication.DefaultAuthenticationProvider;
import org.mariadb.jdbc.internal.protocol.tls.MariaDbX509KeyManager;
import org.mariadb.jdbc.internal.protocol.tls.MariaDbX509TrustManager;
import org.mariadb.jdbc.internal.queryresults.Results;
import org.mariadb.jdbc.internal.queryresults.resultset.SelectResultSet;
import org.mariadb.jdbc.internal.stream.DecompressInputStream;
import org.mariadb.jdbc.internal.stream.MariaDbBufferedInputStream;
import org.mariadb.jdbc.internal.stream.MariaDbInputStream;
import org.mariadb.jdbc.internal.stream.PacketOutputStream;
import org.mariadb.jdbc.internal.util.Options;
import org.mariadb.jdbc.internal.util.ServerPrepareStatementCache;
import org.mariadb.jdbc.internal.util.Utils;
import org.mariadb.jdbc.internal.util.buffer.Buffer;
import org.mariadb.jdbc.internal.util.constant.HaMode;
import org.mariadb.jdbc.internal.util.constant.ParameterConstant;
import org.mariadb.jdbc.internal.util.constant.ServerStatus;
=======
import org.mariadb.jdbc.internal.com.read.ErrorPacket;
import org.mariadb.jdbc.internal.com.read.OkPacket;
import org.mariadb.jdbc.internal.io.input.DecompressPacketInputStream;
import org.mariadb.jdbc.internal.io.input.StandardPacketInputStream;
import org.mariadb.jdbc.internal.io.output.CompressPacketOutputStream;
import org.mariadb.jdbc.internal.io.input.PacketInputStream;
import org.mariadb.jdbc.internal.io.output.PacketOutputStream;
import org.mariadb.jdbc.internal.io.output.StandardPacketOutputStream;
import org.mariadb.jdbc.internal.protocol.authentication.DefaultAuthenticationProvider;
import org.mariadb.jdbc.internal.protocol.tls.MariaDbX509KeyManager;
import org.mariadb.jdbc.internal.protocol.tls.MariaDbX509TrustManager;
import org.mariadb.jdbc.internal.failover.FailoverProxy;
import org.mariadb.jdbc.internal.logging.Logger;
import org.mariadb.jdbc.internal.logging.LoggerFactory;
import org.mariadb.jdbc.internal.com.send.*;
import org.mariadb.jdbc.internal.protocol.authentication.AuthenticationProviderHolder;
import org.mariadb.jdbc.internal.com.read.dao.Results;
import org.mariadb.jdbc.internal.com.read.resultset.MariaSelectResultSet;
import org.mariadb.jdbc.internal.util.*;
import org.mariadb.jdbc.internal.com.read.Buffer;
import org.mariadb.jdbc.internal.com.read.ReadInitialHandShakePacket;
import org.mariadb.jdbc.internal.com.Packet;
import org.mariadb.jdbc.internal.util.constant.HaMode;
import org.mariadb.jdbc.internal.util.constant.ParameterConstant;
import org.mariadb.jdbc.internal.util.constant.ServerStatus;
import org.mariadb.jdbc.internal.util.dao.QueryException;
>>>>>>> 890148f5

import javax.net.ssl.*;
import java.io.FileInputStream;
import java.io.FileNotFoundException;
import java.io.IOException;
import java.io.InputStream;
<<<<<<< HEAD
import java.net.InetSocketAddress;
import java.net.Socket;
import java.net.SocketException;
import java.nio.ByteBuffer;
=======
import java.net.*;
>>>>>>> 890148f5
import java.nio.charset.Charset;
import java.security.GeneralSecurityException;
import java.security.KeyManagementException;
import java.security.KeyStore;
import java.security.NoSuchAlgorithmException;
import java.sql.ResultSet;
import java.sql.SQLException;
import java.util.*;
import java.util.concurrent.locks.ReentrantLock;

import static org.mariadb.jdbc.internal.util.SqlStates.CONNECTION_EXCEPTION;

public abstract class AbstractConnectProtocol implements Protocol {
    private static Logger logger = LoggerFactory.getLogger(AbstractConnectProtocol.class);
    protected final ReentrantLock lock;
    protected final UrlParser urlParser;
    protected final Options options;
    private final String username;
    private final String password;
    public boolean moreResultsTypeBinary = false;
    public boolean hasWarnings = false;
    public Results activeStreamingResult = null;
    public int dataTypeMappingFlags;
    public short serverStatus;
    protected boolean checkCallableResultSet;
    protected Socket socket;
    protected PacketOutputStream writer;
    protected boolean readOnly = false;
    protected PacketInputStream reader;
    protected HostAddress currentHost;
    protected FailoverProxy proxy;
    protected volatile boolean connected = false;
    protected boolean explicitClosed = false;
    protected String database;
    protected long serverThreadId;
    protected ServerPrepareStatementCache serverPrepareStatementCache;
    protected boolean moreResults = false;
    private boolean hostFailed;
    private String serverVersion;
    private boolean serverMariaDb;
    private int majorVersion;
    private int minorVersion;
    private int patchVersion;
    private Map<String, String> serverData;
    private TimeZone timeZone;

    /**
     * Get a protocol instance.
     *
     * @param urlParser connection URL infos
     * @param lock      the lock for thread synchronisation
     */

    public AbstractConnectProtocol(final UrlParser urlParser, final ReentrantLock lock) {
        this.lock = lock;
        this.urlParser = urlParser;
        this.options = this.urlParser.getOptions();
        this.database = (urlParser.getDatabase() == null ? "" : urlParser.getDatabase());
        this.username = (urlParser.getUsername() == null ? "" : urlParser.getUsername());
        this.password = (urlParser.getPassword() == null ? "" : urlParser.getPassword());
        if (options.cachePrepStmts) {
            serverPrepareStatementCache = ServerPrepareStatementCache.newInstance(options.prepStmtCacheSize, this);
        }

        setDataTypeMappingFlags();
    }

    /**
     * Closes socket and stream readers/writers Attempts graceful shutdown.
     */
    public void close() {
        if (lock != null) {
            lock.lock();
        }
        this.connected = false;
        try {
            /* If a streaming result set is open, close it.*/
            skip();
        } catch (Exception e) {
            /* eat exception */
        }
        try {
            if (options.cachePrepStmts) {
                serverPrepareStatementCache.clear();
            }
            close(reader, writer, socket);
        } catch (Exception e) {
            // socket is closed, so it is ok to ignore exception
        } finally {
            if (lock != null) {
                lock.unlock();
            }
        }
    }

<<<<<<< HEAD
    protected static void close(ReadPacketFetcher fetcher, PacketOutputStream packetOutputStream, Socket socket) throws SQLException {
=======
    protected static void close(PacketInputStream packetInputStream, PacketOutputStream packetOutputStream, Socket socket) throws QueryException {
>>>>>>> 890148f5
        SendClosePacket closePacket = new SendClosePacket();
        try {
            try {
                closePacket.send(packetOutputStream);
                socket.shutdownOutput();
                socket.setSoTimeout(3);
                InputStream is = socket.getInputStream();
                while (is.read() != -1) {
                }
            } catch (Throwable t) {
                //eat exception
            }
            packetOutputStream.close();
            packetInputStream.close();
        } catch (IOException e) {
            throw new SQLException("Could not close connection: " + e.getMessage(), CONNECTION_EXCEPTION.getSqlState(), e);
        } finally {
            try {
                socket.close();
            } catch (IOException e) {
                //socket closed, if any error, so not throwing error
            }
        }
    }

    /**
     * Skip packets not read that are not needed.
     * Packets are read according to needs.
     * If some data have not been read before next execution, skip it.
     *
     * <i>Lock must be set before using this method</i>
     * @throws SQLException exception
     */
    public void skip() throws SQLException {
        if (activeStreamingResult != null) {
            activeStreamingResult.loadFully(true, this);
            activeStreamingResult = null;
        }
    }

    public void setMoreResults(boolean moreResults) {
        this.moreResults = moreResults;
    }


    private SSLSocketFactory getSslSocketFactory() throws SQLException {
        if (!options.trustServerCertificate
                && options.serverSslCert == null
                && options.trustStore == null
                && options.keyStore == null) {
            return (SSLSocketFactory) SSLSocketFactory.getDefault();
        }

        TrustManager[] trustManager = null;
        KeyManager[] keyManager = null;

        if (options.trustServerCertificate || options.serverSslCert != null || options.trustStore != null) {
            trustManager = new X509TrustManager[]{new MariaDbX509TrustManager(options)};
        }

        if (options.keyStore != null) {
            keyManager = new KeyManager[]{loadClientCerts(options.keyStore, options.keyStorePassword, options.keyPassword)};
        } else {
            String keyStore = System.getProperty("javax.net.ssl.keyStore");
            String keyStorePassword = System.getProperty("javax.net.ssl.keyStorePassword");
            if (keyStore != null) {
                try {
                    keyManager = new KeyManager[]{loadClientCerts(keyStore, keyStorePassword, keyStorePassword)};
                } catch (SQLException queryException) {
                    keyManager = null;
                    logger.error("Error loading keymanager from system properties", queryException);
                }
            }
        }

        try {
            SSLContext sslContext = SSLContext.getInstance("TLS");
            sslContext.init(keyManager, trustManager, null);
            return sslContext.getSocketFactory();
        } catch (KeyManagementException keyManagementEx) {
            throw new SQLException("Could not initialize SSL context", CONNECTION_EXCEPTION.getSqlState(), keyManagementEx);
        } catch (NoSuchAlgorithmException noSuchAlgorithmEx) {
            throw new SQLException("SSLContext TLS Algorithm not unknown", CONNECTION_EXCEPTION.getSqlState(), noSuchAlgorithmEx);
        }

    }

    private KeyManager loadClientCerts(String keyStoreUrl, String keyStorePassword, String keyPassword) throws SQLException {
        InputStream inStream = null;
        try {

            char[] keyStorePasswordChars = keyStorePassword == null ? null : keyStorePassword.toCharArray();

            //permit using "file:..." for compatibility
            if (keyStoreUrl.startsWith("file:///")) keyStoreUrl = keyStoreUrl.substring(8);
            if (keyStoreUrl.startsWith("file://")) keyStoreUrl = keyStoreUrl.substring(7);

            inStream = new FileInputStream(keyStoreUrl);
            KeyStore ks = KeyStore.getInstance(KeyStore.getDefaultType());
            ks.load(inStream, keyStorePasswordChars);
            char[] keyStoreChars = (keyPassword == null) ? keyStorePasswordChars : keyPassword.toCharArray();
            return new MariaDbX509KeyManager(ks, keyStoreChars);
        } catch (GeneralSecurityException generalSecurityEx) {
            throw new SQLException("Failed to create keyStore instance", CONNECTION_EXCEPTION.getSqlState(), generalSecurityEx);
        } catch (FileNotFoundException fileNotFoundEx) {
            throw new SQLException("Failed to find keyStore file. Option keyStore=" + keyStoreUrl,
                    CONNECTION_EXCEPTION.getSqlState(), fileNotFoundEx);
        } catch (IOException ioEx) {
            throw new SQLException("Failed to read keyStore file. Option keyStore=" + keyStoreUrl,
                    CONNECTION_EXCEPTION.getSqlState(), ioEx);
        } finally {
            try {
                if (inStream != null) inStream.close();
            } catch (IOException ioEx) {
                //ignore error
            }
        }

    }

    /**
     * InitializeSocketOption.
     */
    private void initializeSocketOption() {
        try {
            if (!options.tcpNoDelay) {
                socket.setTcpNoDelay(options.tcpNoDelay);
            } else {
                socket.setTcpNoDelay(true);
            }

            if (options.tcpKeepAlive) {
                socket.setKeepAlive(true);
            }
            if (options.tcpRcvBuf != null) {
                socket.setReceiveBufferSize(options.tcpRcvBuf);
            }
            if (options.tcpSndBuf != null) {
                socket.setSendBufferSize(options.tcpSndBuf);
            }
            if (options.tcpAbortiveClose) {
                socket.setSoLinger(true, 0);
            }
        } catch (Exception e) {
            logger.debug("Failed to set socket option", e);
        }
    }

    /**
     * Connect to currentHost.
     *
     * @throws SQLException exception
     */
    public void connect() throws SQLException {
        if (!isClosed()) {
            close();
        }
        try {
            if (currentHost != null) {
                connect(currentHost.host, currentHost.port);
            } else {
                connect(null, 3306);
            }
        } catch (IOException e) {
            throw new SQLException("Could not connect to " + currentHost + "." + e.getMessage(), CONNECTION_EXCEPTION.getSqlState(), e);
        }
    }

    /**
     * Connect the client and perform handshake.
     *
     * @throws SQLException : handshake error, e.g wrong user or password
     * @throws IOException    : connection error (host/port not available)
     */
    private void connect(String host, int port) throws SQLException, IOException {
        try {
            socket = Utils.createSocket(urlParser, host);
            initializeSocketOption();

            // Bind the socket to a particular interface if the connection property
            // localSocketAddress has been defined.
            if (options.localSocketAddress != null) {
                InetSocketAddress localAddress = new InetSocketAddress(options.localSocketAddress, 0);
                socket.bind(localAddress);
            }

            if (!socket.isConnected()) {
                InetSocketAddress sockAddr = urlParser.getOptions().pipe == null ? new InetSocketAddress(host, port) : null;
                if (options.connectTimeout != null) {
                    socket.connect(sockAddr, options.connectTimeout);
                } else {
                    socket.connect(sockAddr);
                }
            }

            // Extract socketTimeout URL parameter
            if (options.socketTimeout != null) {
                socket.setSoTimeout(options.socketTimeout);
            }

            handleConnectionPhases();

            if (options.useCompression) {
                writer = new CompressPacketOutputStream(writer.getOutputStream(), options.maxQuerySizeToLog);
                reader = new DecompressPacketInputStream(socket.getInputStream(), options.maxQuerySizeToLog);
            }
            connected = true;

            loadServerData();
            setSessionOptions();
            writer.setMaxAllowedPacket(Integer.parseInt(serverData.get("max_allowed_packet")));

            createDatabaseIfNotExist();
            loadCalendar();


            activeStreamingResult = null;
            moreResults = false;
            hasWarnings = false;
            hostFailed = false;
        } catch (IOException ioException) {
            ensureClosingSocketOnException();
            throw ioException;
        } catch (SQLException sqlException) {
            ensureClosingSocketOnException();
            throw sqlException;
        }
    }

    private void ensureClosingSocketOnException() {
        if (socket != null) {
            try {
                socket.close();
            } catch (IOException ioe) {
                //eat exception
            }
        }
    }

    /**
     * Is the connection closed.
     *
     * @return true if the connection is closed
     */
    public boolean isClosed() {
        return !this.connected;
    }

    private void setSessionOptions() throws SQLException {
        // In JDBC, connection must start in autocommit mode
        // [CONJ-269] we cannot rely on serverStatus & ServerStatus.AUTOCOMMIT before this command to avoid this command.
        // if autocommit=0 is set on server configuration, DB always send Autocommit on serverStatus flag
        // after setting autocommit, we can rely on serverStatus value
        String sessionOption = "autocommit=1";

        if (options.jdbcCompliantTruncation) {
            if (serverData.get("sql_mode") == null || "".equals(serverData.get("sql_mode"))) {
                sessionOption += ",sql_mode='STRICT_TRANS_TABLES'";
            } else {
                if (!serverData.get("sql_mode").contains("STRICT_TRANS_TABLES")) {
                    sessionOption += ",sql_mode='" + serverData.get("sql_mode") + ",STRICT_TRANS_TABLES'";
                }
            }
        }

        if (options.sessionVariables != null) {
            sessionOption += "," + options.sessionVariables;
        }

        executeQuery("set session " + sessionOption);

        if (options.sessionVariables != null && options.sessionVariables.contains("time_zone")) {
            //reload session variables, since, time_zone may have change
            loadServerData();
        }
    }

<<<<<<< HEAD
    private void handleConnectionPhases() throws SQLException {
        MariaDbInputStream reader = null;
=======
    private void handleConnectionPhases() throws QueryException {
>>>>>>> 890148f5
        try {
            reader = new StandardPacketInputStream(socket.getInputStream(), options.maxQuerySizeToLog);
            writer = new StandardPacketOutputStream(socket.getOutputStream(), options.maxQuerySizeToLog);

            final ReadInitialHandShakePacket greetingPacket = new ReadInitialHandShakePacket(reader);
            this.serverThreadId = greetingPacket.getServerThreadId();
            this.serverVersion = greetingPacket.getServerVersion();
            this.serverMariaDb = greetingPacket.isServerMariaDb();

            byte exchangeCharset = decideLanguage(greetingPacket.getServerLanguage());
            parseVersion();
            long clientCapabilities = initializeClientCapabilities(greetingPacket.getServerCapabilities());

            byte packetSeq = 1;
            if (options.useSsl && (greetingPacket.getServerCapabilities() & MariaDbServerCapabilities.SSL) != 0) {
                clientCapabilities |= MariaDbServerCapabilities.SSL;
                SendSslConnectionRequestPacket amcap = new SendSslConnectionRequestPacket(clientCapabilities, exchangeCharset);
                amcap.send(writer);

                SSLSocketFactory sslSocketFactory = getSslSocketFactory();
                SSLSocket sslSocket = (SSLSocket) sslSocketFactory.createSocket(socket,
                        socket.getInetAddress().getHostAddress(), socket.getPort(), true);

                enabledSslProtocolSuites(sslSocket);
                enabledSslCipherSuites(sslSocket);

                sslSocket.setUseClientMode(true);
                sslSocket.startHandshake();
                socket = sslSocket;
<<<<<<< HEAD
                writer = new PacketOutputStream(socket.getOutputStream(),
                        options.profileSql || options.slowQueryThresholdNanos != null, options.maxQuerySizeToLog);
                reader = new MariaDbBufferedInputStream(socket.getInputStream(), 16384);
                packetFetcher = new ReadPacketFetcher(reader, options.maxQuerySizeToLog);
=======
                writer = new StandardPacketOutputStream(socket.getOutputStream(), options.maxQuerySizeToLog);
                reader = new StandardPacketInputStream(socket.getInputStream(), options.maxQuerySizeToLog);
>>>>>>> 890148f5

                packetSeq++;
            } else if (options.useSsl) {
                throw new SQLException("Trying to connect with ssl, but ssl not enabled in the server");
            }

            authentication(exchangeCharset, clientCapabilities, greetingPacket.getSeed(), packetSeq,
                    greetingPacket.getPluginName(), greetingPacket.getServerCapabilities());

        } catch (IOException e) {
            if (reader != null) {
                try {
                    reader.close();
                } catch (IOException ee) {
                    //eat exception
                }
            }
            throw new SQLException("Could not connect to " + currentHost.host + ":" + currentHost.port + ": " + e.getMessage(),
                    CONNECTION_EXCEPTION.getSqlState(), e);
        }
    }

    private void authentication(byte exchangeCharset, long clientCapabilities, byte[] seed, byte packetSeq, String plugin, long serverCapabilities)
            throws SQLException, IOException {
        final SendHandshakeResponsePacket cap = new SendHandshakeResponsePacket(this.username,
                this.password,
                database,
                clientCapabilities,
                exchangeCharset,
                seed,
                packetSeq,
                plugin,
                options.connectionAttributes,
                options.passwordCharacterEncoding);
        cap.send(writer);
        Buffer buffer = reader.getPacket(false);

        if ((buffer.getByteAt(0) & 0xFF) == 0xFE) {
            InterfaceAuthSwitchSendResponsePacket interfaceSendPacket;
            if ((serverCapabilities & MariaDbServerCapabilities.PLUGIN_AUTH) != 0) {
                buffer.readByte();
                byte[] authData;
                if (buffer.remaining() > 0) {
                    //AuthSwitchRequest packet.
                    plugin = buffer.readString(Charset.forName("ASCII"));
                    authData = buffer.readRawBytes(buffer.remaining());
                } else {
                    //OldAuthSwitchRequest
                    plugin = DefaultAuthenticationProvider.MYSQL_OLD_PASSWORD;
                    authData = Utils.copyWithLength(seed, 8);
                }

                //Authentication according to plugin.
                //see AuthenticationProviderHolder for implement other plugin
                interfaceSendPacket = AuthenticationProviderHolder.getAuthenticationProvider()
                        .processAuthPlugin(reader, plugin, password, authData, reader.getLastPacketSeq() + 1,
                                options.passwordCharacterEncoding);
            } else {
                interfaceSendPacket = new SendOldPasswordAuthPacket(this.password, Utils.copyWithLength(seed, 8),
                        reader.getLastPacketSeq() + 1, options.passwordCharacterEncoding);
            }
            interfaceSendPacket.send(writer);
            interfaceSendPacket.handleResultPacket(reader);
        } else {
            if (buffer.getByteAt(0) == Packet.ERROR) {
                ErrorPacket errorPacket = new ErrorPacket(buffer);
                if (password != null && !password.isEmpty() && errorPacket.getErrorNumber() == 1045 && "28000".equals(errorPacket.getSqlState())) {
                    //Access denied
                    throw new SQLException("Could not connect: " + errorPacket.getMessage()
                            + "\nCurrent charset is " + Charset.defaultCharset().displayName()
                            + ". If password has been set using other charset, consider "
                            + "using option 'passwordCharacterEncoding'",
                            errorPacket.getSqlState(), errorPacket.getErrorNumber());
                }
                throw new SQLException("Could not connect: " + errorPacket.getMessage(), errorPacket.getSqlState(), errorPacket.getErrorNumber());
            }
            serverStatus = new OkPacket(buffer).getServerStatus();
        }

    }

    private long initializeClientCapabilities(long serverCapabilities) {
        long capabilities = MariaDbServerCapabilities.IGNORE_SPACE
                | MariaDbServerCapabilities.CLIENT_PROTOCOL_41
                | MariaDbServerCapabilities.TRANSACTIONS
                | MariaDbServerCapabilities.SECURE_CONNECTION
                | MariaDbServerCapabilities.LOCAL_FILES
                | MariaDbServerCapabilities.MULTI_RESULTS
                | MariaDbServerCapabilities.PS_MULTI_RESULTS
                | MariaDbServerCapabilities.FOUND_ROWS
                | MariaDbServerCapabilities.PLUGIN_AUTH
                | MariaDbServerCapabilities.CONNECT_ATTRS
                | MariaDbServerCapabilities.PLUGIN_AUTH_LENENC_CLIENT_DATA
                | MariaDbServerCapabilities.MARIADB_CLIENT_COM_MULTI;

        if (options.allowMultiQueries || (options.rewriteBatchedStatements)) {
            capabilities |= MariaDbServerCapabilities.MULTI_STATEMENTS;
        }

        if (options.useCompression) {
            if ((serverCapabilities & MariaDbServerCapabilities.COMPRESS) == 0) {
                //ensure that server has compress capacity - MaxScale doesn't
                options.useCompression = false;
            } else {
                capabilities |= MariaDbServerCapabilities.COMPRESS;
            }
        }

        if (options.interactiveClient) {
            capabilities |= MariaDbServerCapabilities.CLIENT_INTERACTIVE;
        }

        // If a database is given, but createDatabaseIfNotExist is not defined or is false,
        // then just try to connect to the given database
        if (database != null && !options.createDatabaseIfNotExist) {
            capabilities |= MariaDbServerCapabilities.CONNECT_WITH_DB;
        }
        return capabilities;
    }

    /**
     * If createDB is true, then just try to create the database and to use it.
     *
     * @throws SQLException if connection failed
     */
    private void createDatabaseIfNotExist() throws SQLException {
        if (checkIfMaster() && options.createDatabaseIfNotExist) {
            // Try to create the database if it does not exist
            String quotedDb = MariaDbConnection.quoteIdentifier(this.database);
            executeQuery("CREATE DATABASE IF NOT EXISTS " + quotedDb);
            executeQuery("USE " + quotedDb);
        }
    }

    private void loadCalendar() throws SQLException {
        if (options.useLegacyDatetimeCode) {
            //legacy use client timezone
            timeZone = Calendar.getInstance().getTimeZone();
        } else {
            //use server time zone
            String tz = null;
            if (options.serverTimezone != null) {
                tz = options.serverTimezone;
            }

            if (tz == null) {
                tz = getServerData("time_zone");
                if ("SYSTEM".equals(tz)) {
                    tz = getServerData("system_time_zone");
                }
            }
            //handle custom timezone id
            if (tz != null && tz.length() >= 2
                    && (tz.startsWith("+") || tz.startsWith("-"))
                    && Character.isDigit(tz.charAt(1))) {
                tz = "GMT" + tz;
            }

            try {
                timeZone = Utils.getTimeZone(tz);
            } catch (SQLException e) {
                if (options.serverTimezone != null) {
                    throw new SQLException("The server time_zone '" + tz + "' defined in the 'serverTimezone' parameter cannot be parsed "
                            + "by java TimeZone implementation. See java.util.TimeZone#getAvailableIDs() for available TimeZone, depending on your "
                            + "JRE implementation.", "01S00");
                } else {
                    throw new SQLException("The server time_zone '" + tz + "' cannot be parsed. The server time zone must defined in the "
                            + "jdbc url string with the 'serverTimezone' parameter (or server time zone must be defined explicitly with "
                            + "sessionVariables=time_zone='Canada/Atlantic' for example).  See "
                            + "java.util.TimeZone#getAvailableIDs() for available TimeZone, depending on your JRE implementation.", "01S00");
                }
            }
        }


    }

    private void loadServerData() throws SQLException {
        serverData = new TreeMap<>();
        try {
            Results results = new Results();
            executeQuery(true, results, "SELECT @@max_allowed_packet , "
                            + "@@system_time_zone, "
                            + "@@session.time_zone, "
                            + "@@session.sql_mode");
            results.commandEnd();
            ResultSet resultSet = results.getResultSet();
            resultSet.next();

            serverData.put("max_allowed_packet", resultSet.getString(1));
            serverData.put("system_time_zone", resultSet.getString(2));
            serverData.put("time_zone", resultSet.getString(3));
            serverData.put("sql_mode", resultSet.getString(4));

        } catch (SQLException sqle) {

            //fallback in case of galera non primary nodes that permit only show / set command
            try {
                Results results = new Results();
                executeQuery(true, results, "SHOW VARIABLES WHERE Variable_name in ("
                        + "'max_allowed_packet', "
                        + "'system_time_zone', "
                        + "'time_zone', "
                        + "'sql_mode'"
                        + ")");
                results.commandEnd();
                ResultSet resultSet = results.getResultSet();
                while (resultSet.next()) {
                    logger.debug("server data " + resultSet.getString(1) + " : " + resultSet.getString(2));
                    serverData.put(resultSet.getString(1), resultSet.getString(2));
                }
            } catch (SQLException sqlee) {
                throw new SQLException("could not load system variables", CONNECTION_EXCEPTION.getSqlState(), sqlee);
            }
        }

    }

    public String getServerData(String code) {
        return serverData.get(code);
    }

    public boolean checkIfMaster() throws SQLException {
        return isMasterConnection();
    }

    private boolean isServerLanguageUtf8mb4(byte serverLanguage) {
        Byte[] utf8mb4Languages = {
                (byte) 45, (byte) 46, (byte) 224, (byte) 225, (byte) 226, (byte) 227, (byte) 228,
                (byte) 229, (byte) 230, (byte) 231, (byte) 232, (byte) 233, (byte) 234, (byte) 235,
                (byte) 236, (byte) 237, (byte) 238, (byte) 239, (byte) 240, (byte) 241, (byte) 242,
                (byte) 243, (byte) 245, (byte) 246, (byte) 247
        };
        return Arrays.asList(utf8mb4Languages).contains(serverLanguage);
    }

    private byte decideLanguage(byte serverLanguage) {
        //force UTF8mb4 if possible, UTF8 if not.
        byte result = (isServerLanguageUtf8mb4(serverLanguage) ? serverLanguage : 33);
        return result;
    }

    /**
     * Check that next read packet is a End-of-file packet.
     *
     * @throws SQLException if not a End-of-file packet
     * @throws IOException    if connection error occur
     */
<<<<<<< HEAD
    public void readEofPacket() throws SQLException, IOException {
        Buffer buffer = packetFetcher.getReusableBuffer();
=======
    public void readEofPacket() throws QueryException, IOException {
        Buffer buffer = reader.getPacket(true);
>>>>>>> 890148f5
        switch (buffer.getByteAt(0)) {
            case (byte) 0xfe: //EOF
                buffer.skipByte();
                this.hasWarnings = buffer.readShort() > 0;
                this.serverStatus = buffer.readShort();
                break;
            case (byte) 0xff: //ERROR
                ErrorPacket ep = new ErrorPacket(buffer);
                throw new SQLException("Could not connect: " + ep.getMessage(), ep.getSqlState(), ep.getErrorNumber());
            default:
<<<<<<< HEAD
                throw new SQLException("Unexpected stream type " + buffer.getByteAt(0)
=======
                throw new QueryException("Unexpected packet type " + buffer.getByteAt(0)
>>>>>>> 890148f5
                        + " instead of EOF");
        }
    }

    /**
     * Check that next read packet is a End-of-file packet.
     *
     * @throws SQLException if not a End-of-file packet
     * @throws IOException    if connection error occur
     */
<<<<<<< HEAD
    public void skipEofPacket() throws SQLException, IOException {
        Buffer buffer = packetFetcher.getReusableBuffer();
=======
    public void skipEofPacket() throws QueryException, IOException {
        Buffer buffer = reader.getPacket(true);
>>>>>>> 890148f5
        switch (buffer.getByteAt(0)) {
            case (byte) 0xfe: //EOF
                break;

            case (byte) 0xff: //ERROR
                ErrorPacket ep = new ErrorPacket(buffer);
                throw new SQLException("Could not connect: " + ep.getMessage(), ep.getSqlState(), ep.getErrorNumber());

            default:
<<<<<<< HEAD
                throw new SQLException("Unexpected stream type " + buffer.getByteAt(0)
=======
                throw new QueryException("Unexpected packet type " + buffer.getByteAt(0)
>>>>>>> 890148f5
                        + " instead of EOF");
        }
    }

    public void setHostFailedWithoutProxy() {
        hostFailed = true;
        close();
    }

    public UrlParser getUrlParser() {
        return urlParser;
    }

    /**
     * Indicate if current protocol is a master protocol.
     *
     * @return is master flag
     */
    public boolean isMasterConnection() {
        return currentHost == null ? true : ParameterConstant.TYPE_MASTER.equals(currentHost.type);
    }

    public boolean mustBeMasterConnection() {
        return true;
    }

    public boolean noBackslashEscapes() {
        return ((serverStatus & ServerStatus.NO_BACKSLASH_ESCAPES) != 0);
    }

    /**
     * Connect without proxy. (use basic failover implementation)
     *
     * @throws SQLException exception
     */
    public void connectWithoutProxy() throws SQLException {
        if (!isClosed()) {
            close();
        }
        Random rand = new Random();
        List<HostAddress> addrs = urlParser.getHostAddresses();
        List<HostAddress> hosts = new LinkedList<>(addrs);

        //CONJ-293 : handle name-pipe without host
        if (hosts.isEmpty() && options.pipe != null) {
            try {
                connect(null, 0);
                return;
            } catch (IOException e) {
                if (hosts.isEmpty()) {
                    throw new SQLException("Could not connect to named pipe '" + options.pipe + "' : "
                            + e.getMessage(), CONNECTION_EXCEPTION.getSqlState(), e);
                }
            }
        }

        // There could be several addresses given in the URL spec, try all of them, and throw exception if all hosts
        // fail.
        while (!hosts.isEmpty()) {
            if (urlParser.getHaMode().equals(HaMode.LOADBALANCE)) {
                currentHost = hosts.get(rand.nextInt(hosts.size()));
            } else {
                currentHost = hosts.get(0);
            }
            hosts.remove(currentHost);
            try {
                connect(currentHost.host, currentHost.port);
                return;
            } catch (IOException e) {
                if (hosts.isEmpty()) {
                    throw new SQLException("Could not connect to " + HostAddress.toString(addrs) + " : " + e.getMessage(),
                            CONNECTION_EXCEPTION.getSqlState(), e);
                }
            }
        }
    }

    public boolean shouldReconnectWithoutProxy() {
        return (!((serverStatus & ServerStatus.IN_TRANSACTION) != 0) && hostFailed && urlParser.getOptions().autoReconnect);
    }

    public String getServerVersion() {
        return serverVersion;
    }

    public boolean getReadonly() {
        return readOnly;
    }

    public void setReadonly(final boolean readOnly) {
        this.readOnly = readOnly;
    }

    public HostAddress getHostAddress() {
        return currentHost;
    }

    public void setHostAddress(HostAddress host) {
        this.currentHost = host;
        this.readOnly = ParameterConstant.TYPE_SLAVE.equals(this.currentHost.type);
    }

    public String getHost() {
        return (currentHost == null) ? null : currentHost.host;
    }

    public FailoverProxy getProxy() {
        return proxy;
    }

    public void setProxy(FailoverProxy proxy) {
        this.proxy = proxy;
    }

    public int getPort() {
        return (currentHost == null) ? 3306 : currentHost.port;
    }

    public String getDatabase() {
        return database;
    }

    public String getUsername() {
        return username;
    }

    public String getPassword() {
        return password;
    }

    private void parseVersion() {
        String[] versionArray = serverVersion.split("[^0-9]");
        if (versionArray.length > 0) {
            majorVersion = Integer.parseInt(versionArray[0]);
        }
        if (versionArray.length > 1) {
            minorVersion = Integer.parseInt(versionArray[1]);
        }
        if (versionArray.length > 2) {
            patchVersion = Integer.parseInt(versionArray[2]);
        }
    }

    public int getMajorServerVersion() {
        return majorVersion;

    }

    public int getMinorServerVersion() {
        return minorVersion;
    }

    /**
     * Return possible protocols : values of option enabledSslProtocolSuites is set, or default to "TLSv1,TLSv1.1".
     * MariaDB versions &ge; 10.0.15 and &ge; 5.5.41 supports TLSv1.2 if compiled with openSSL (default).
     * MySQL community versions &ge; 5.7.10 is compile with yaSSL, so max TLS is TLSv1.1.
     *
     * @param sslSocket current sslSocket
     * @throws SQLException if protocol isn't a supported protocol
     */
    protected void enabledSslProtocolSuites(SSLSocket sslSocket) throws SQLException {
        if (options.enabledSslProtocolSuites == null) {
            sslSocket.setEnabledProtocols(new String[]{"TLSv1", "TLSv1.1"});
        } else {
            List<String> possibleProtocols = Arrays.asList(sslSocket.getSupportedProtocols());
            String[] protocols = options.enabledSslProtocolSuites.split("[,;\\s]+");
            for (String protocol : protocols) {
                if (!possibleProtocols.contains(protocol)) {
                    throw new SQLException("Unsupported SSL protocol '" + protocol + "'. Supported protocols : "
                            + possibleProtocols.toString().replace("[", "").replace("]", ""));
                }
            }
            sslSocket.setEnabledProtocols(protocols);
        }
    }

    /**
     * Set ssl socket cipher according to options.
     *
     * @param sslSocket current ssl socket
     * @throws SQLException if a cipher isn't known
     */
    protected void enabledSslCipherSuites(SSLSocket sslSocket) throws SQLException {
        if (options.enabledSslCipherSuites != null) {
            List<String> possibleCiphers = Arrays.asList(sslSocket.getSupportedCipherSuites());
            String[] ciphers = options.enabledSslCipherSuites.split("[,;\\s]+");
            for (String cipher : ciphers) {
                if (!possibleCiphers.contains(cipher)) {
                    throw new SQLException("Unsupported SSL cipher '" + cipher + "'. Supported ciphers : "
                            + possibleCiphers.toString().replace("[", "").replace("]", ""));
                }
            }
            sslSocket.setEnabledCipherSuites(ciphers);
        }
    }

    /**
     * Utility method to check if database version is greater than parameters.
     *
     * @param major major version
     * @param minor minor version
     * @param patch patch version
     * @return true if version is greater than parameters
     */
    public boolean versionGreaterOrEqual(int major, int minor, int patch) {
        if (this.majorVersion > major) {
            return true;
        }
        if (this.majorVersion < major) {
            return false;
        }
        /*
         * Major versions are equal, compare minor versions
        */
        if (this.minorVersion > minor) {
            return true;
        }
        if (this.minorVersion < minor) {
            return false;
        }

        //Minor versions are equal, compare patch version.
        if (this.patchVersion > patch) {
            return true;
        }
        if (this.patchVersion < patch) {
            return false;
        }

        // Patch versions are equal => versions are equal.
        return true;
    }

    public boolean getPinGlobalTxToPhysicalConnection() {
        return this.options.pinGlobalTxToPhysicalConnection;
    }

    /**
     * Has warnings.
     *
     * @return true if as warnings.
     */
    public boolean hasWarnings() {
        lock.lock();
        try {
            return hasWarnings;
        } finally {
            lock.unlock();
        }
    }

    /**
     * Is connected.
     *
     * @return true if connected
     */
    public boolean isConnected() {
        lock.lock();
        try {
            return connected;
        } finally {
            lock.unlock();
        }
    }

    private void setDataTypeMappingFlags() {
        dataTypeMappingFlags = 0;
        if (options.tinyInt1isBit) {
            dataTypeMappingFlags |= SelectResultSet.TINYINT1_IS_BIT;
        }
        if (options.yearIsDateType) {
            dataTypeMappingFlags |= SelectResultSet.YEAR_IS_DATE_TYPE;
        }
    }

    public long getServerThreadId() {
        return serverThreadId;
    }

    public int getDataTypeMappingFlags() {
        return dataTypeMappingFlags;
    }

    public boolean isExplicitClosed() {
        return explicitClosed;
    }

    public TimeZone getTimeZone() {
        return timeZone;
    }

    public Options getOptions() {
        return options;
    }

    public void setHasWarnings(boolean hasWarnings) {
        this.hasWarnings = hasWarnings;
    }

    public Results getActiveStreamingResult() {
        return activeStreamingResult;
    }

    public void setActiveStreamingResult(Results activeStreamingResult) {
        this.activeStreamingResult = activeStreamingResult;
    }

    /**
     * Remove exception result and since totally fetched, set fetch size to 0.
     */
    public void removeActiveStreamingResult() {
        if (this.activeStreamingResult != null) {
            this.activeStreamingResult.removeFetchSize();
            this.activeStreamingResult = null;
        }
    }

    @Override
    public ReentrantLock getLock() {
        return lock;
    }

    @Override
    public boolean hasMoreResults() {
        return moreResults;
    }

    public ServerPrepareStatementCache prepareStatementCache() {
        return serverPrepareStatementCache;
    }

    public abstract void executeQuery(final String sql) throws SQLException;

<<<<<<< HEAD
    public void releaseWriterBuffer() {
        writer.releaseBuffer();
    }

    public ByteBuffer getWriterBuffer() {
        return writer.buffer;
    }

    public PacketOutputStream getWriter() {
        return writer;
    }

    public ReadPacketFetcher getPacketFetcher() {
        return packetFetcher;
    }

    /**
     * Change Socket TcpNoDelay option.
     * @param setTcpNoDelay value to set.
     */
    public void changeSocketTcpNoDelay(boolean setTcpNoDelay) {
        try {
            socket.setTcpNoDelay(setTcpNoDelay);
        } catch (SocketException socketException) {
            //eat exception
        }
=======
    public void changeSocketTcpNoDelay(boolean setTcpNoDelay) throws SocketException {
        socket.setTcpNoDelay(setTcpNoDelay);
>>>>>>> 890148f5
    }

    public void changeSocketSoTimeout(int setSoTimeout) throws SocketException {
        socket.setSoTimeout(setSoTimeout);
    }

    public boolean isServerMariaDb() {
        return serverMariaDb;
    }

    public PacketInputStream getReader() {
        return reader;
    }
}<|MERGE_RESOLUTION|>--- conflicted
+++ resolved
@@ -55,36 +55,9 @@
 import org.mariadb.jdbc.MariaDbConnection;
 import org.mariadb.jdbc.UrlParser;
 import org.mariadb.jdbc.internal.MariaDbServerCapabilities;
-<<<<<<< HEAD
-import org.mariadb.jdbc.internal.failover.FailoverProxy;
-import org.mariadb.jdbc.internal.logging.Logger;
-import org.mariadb.jdbc.internal.logging.LoggerFactory;
-import org.mariadb.jdbc.internal.packet.Packet;
-import org.mariadb.jdbc.internal.packet.read.ReadInitialConnectPacket;
-import org.mariadb.jdbc.internal.packet.read.ReadPacketFetcher;
-import org.mariadb.jdbc.internal.packet.result.ErrorPacket;
-import org.mariadb.jdbc.internal.packet.result.OkPacket;
-import org.mariadb.jdbc.internal.packet.send.*;
-import org.mariadb.jdbc.internal.protocol.authentication.AuthenticationProviderHolder;
-import org.mariadb.jdbc.internal.protocol.authentication.DefaultAuthenticationProvider;
-import org.mariadb.jdbc.internal.protocol.tls.MariaDbX509KeyManager;
-import org.mariadb.jdbc.internal.protocol.tls.MariaDbX509TrustManager;
-import org.mariadb.jdbc.internal.queryresults.Results;
-import org.mariadb.jdbc.internal.queryresults.resultset.SelectResultSet;
-import org.mariadb.jdbc.internal.stream.DecompressInputStream;
-import org.mariadb.jdbc.internal.stream.MariaDbBufferedInputStream;
-import org.mariadb.jdbc.internal.stream.MariaDbInputStream;
-import org.mariadb.jdbc.internal.stream.PacketOutputStream;
-import org.mariadb.jdbc.internal.util.Options;
-import org.mariadb.jdbc.internal.util.ServerPrepareStatementCache;
-import org.mariadb.jdbc.internal.util.Utils;
-import org.mariadb.jdbc.internal.util.buffer.Buffer;
-import org.mariadb.jdbc.internal.util.constant.HaMode;
-import org.mariadb.jdbc.internal.util.constant.ParameterConstant;
-import org.mariadb.jdbc.internal.util.constant.ServerStatus;
-=======
 import org.mariadb.jdbc.internal.com.read.ErrorPacket;
 import org.mariadb.jdbc.internal.com.read.OkPacket;
+import org.mariadb.jdbc.internal.com.read.resultset.SelectResultSet;
 import org.mariadb.jdbc.internal.io.input.DecompressPacketInputStream;
 import org.mariadb.jdbc.internal.io.input.StandardPacketInputStream;
 import org.mariadb.jdbc.internal.io.output.CompressPacketOutputStream;
@@ -100,7 +73,6 @@
 import org.mariadb.jdbc.internal.com.send.*;
 import org.mariadb.jdbc.internal.protocol.authentication.AuthenticationProviderHolder;
 import org.mariadb.jdbc.internal.com.read.dao.Results;
-import org.mariadb.jdbc.internal.com.read.resultset.MariaSelectResultSet;
 import org.mariadb.jdbc.internal.util.*;
 import org.mariadb.jdbc.internal.com.read.Buffer;
 import org.mariadb.jdbc.internal.com.read.ReadInitialHandShakePacket;
@@ -108,27 +80,17 @@
 import org.mariadb.jdbc.internal.util.constant.HaMode;
 import org.mariadb.jdbc.internal.util.constant.ParameterConstant;
 import org.mariadb.jdbc.internal.util.constant.ServerStatus;
-import org.mariadb.jdbc.internal.util.dao.QueryException;
->>>>>>> 890148f5
 
 import javax.net.ssl.*;
+
 import java.io.FileInputStream;
 import java.io.FileNotFoundException;
 import java.io.IOException;
 import java.io.InputStream;
-<<<<<<< HEAD
-import java.net.InetSocketAddress;
-import java.net.Socket;
-import java.net.SocketException;
+import java.net.*;
 import java.nio.ByteBuffer;
-=======
-import java.net.*;
->>>>>>> 890148f5
 import java.nio.charset.Charset;
-import java.security.GeneralSecurityException;
-import java.security.KeyManagementException;
-import java.security.KeyStore;
-import java.security.NoSuchAlgorithmException;
+import java.security.*;
 import java.sql.ResultSet;
 import java.sql.SQLException;
 import java.util.*;
@@ -219,11 +181,7 @@
         }
     }
 
-<<<<<<< HEAD
-    protected static void close(ReadPacketFetcher fetcher, PacketOutputStream packetOutputStream, Socket socket) throws SQLException {
-=======
-    protected static void close(PacketInputStream packetInputStream, PacketOutputStream packetOutputStream, Socket socket) throws QueryException {
->>>>>>> 890148f5
+    protected static void close(PacketInputStream packetInputStream, PacketOutputStream packetOutputStream, Socket socket) throws SQLException {
         SendClosePacket closePacket = new SendClosePacket();
         try {
             try {
@@ -501,12 +459,7 @@
         }
     }
 
-<<<<<<< HEAD
     private void handleConnectionPhases() throws SQLException {
-        MariaDbInputStream reader = null;
-=======
-    private void handleConnectionPhases() throws QueryException {
->>>>>>> 890148f5
         try {
             reader = new StandardPacketInputStream(socket.getInputStream(), options.maxQuerySizeToLog);
             writer = new StandardPacketOutputStream(socket.getOutputStream(), options.maxQuerySizeToLog);
@@ -536,15 +489,8 @@
                 sslSocket.setUseClientMode(true);
                 sslSocket.startHandshake();
                 socket = sslSocket;
-<<<<<<< HEAD
-                writer = new PacketOutputStream(socket.getOutputStream(),
-                        options.profileSql || options.slowQueryThresholdNanos != null, options.maxQuerySizeToLog);
-                reader = new MariaDbBufferedInputStream(socket.getInputStream(), 16384);
-                packetFetcher = new ReadPacketFetcher(reader, options.maxQuerySizeToLog);
-=======
                 writer = new StandardPacketOutputStream(socket.getOutputStream(), options.maxQuerySizeToLog);
                 reader = new StandardPacketInputStream(socket.getInputStream(), options.maxQuerySizeToLog);
->>>>>>> 890148f5
 
                 packetSeq++;
             } else if (options.useSsl) {
@@ -719,7 +665,6 @@
             }
         }
 
-
     }
 
     private void loadServerData() throws SQLException {
@@ -793,13 +738,8 @@
      * @throws SQLException if not a End-of-file packet
      * @throws IOException    if connection error occur
      */
-<<<<<<< HEAD
     public void readEofPacket() throws SQLException, IOException {
-        Buffer buffer = packetFetcher.getReusableBuffer();
-=======
-    public void readEofPacket() throws QueryException, IOException {
         Buffer buffer = reader.getPacket(true);
->>>>>>> 890148f5
         switch (buffer.getByteAt(0)) {
             case (byte) 0xfe: //EOF
                 buffer.skipByte();
@@ -810,11 +750,7 @@
                 ErrorPacket ep = new ErrorPacket(buffer);
                 throw new SQLException("Could not connect: " + ep.getMessage(), ep.getSqlState(), ep.getErrorNumber());
             default:
-<<<<<<< HEAD
-                throw new SQLException("Unexpected stream type " + buffer.getByteAt(0)
-=======
-                throw new QueryException("Unexpected packet type " + buffer.getByteAt(0)
->>>>>>> 890148f5
+                throw new SQLException("Unexpected packet type " + buffer.getByteAt(0)
                         + " instead of EOF");
         }
     }
@@ -825,13 +761,8 @@
      * @throws SQLException if not a End-of-file packet
      * @throws IOException    if connection error occur
      */
-<<<<<<< HEAD
     public void skipEofPacket() throws SQLException, IOException {
-        Buffer buffer = packetFetcher.getReusableBuffer();
-=======
-    public void skipEofPacket() throws QueryException, IOException {
         Buffer buffer = reader.getPacket(true);
->>>>>>> 890148f5
         switch (buffer.getByteAt(0)) {
             case (byte) 0xfe: //EOF
                 break;
@@ -841,11 +772,7 @@
                 throw new SQLException("Could not connect: " + ep.getMessage(), ep.getSqlState(), ep.getErrorNumber());
 
             default:
-<<<<<<< HEAD
-                throw new SQLException("Unexpected stream type " + buffer.getByteAt(0)
-=======
-                throw new QueryException("Unexpected packet type " + buffer.getByteAt(0)
->>>>>>> 890148f5
+                throw new SQLException("Unexpected packet type " + buffer.getByteAt(0)
                         + " instead of EOF");
         }
     }
@@ -1179,23 +1106,6 @@
 
     public abstract void executeQuery(final String sql) throws SQLException;
 
-<<<<<<< HEAD
-    public void releaseWriterBuffer() {
-        writer.releaseBuffer();
-    }
-
-    public ByteBuffer getWriterBuffer() {
-        return writer.buffer;
-    }
-
-    public PacketOutputStream getWriter() {
-        return writer;
-    }
-
-    public ReadPacketFetcher getPacketFetcher() {
-        return packetFetcher;
-    }
-
     /**
      * Change Socket TcpNoDelay option.
      * @param setTcpNoDelay value to set.
@@ -1206,10 +1116,6 @@
         } catch (SocketException socketException) {
             //eat exception
         }
-=======
-    public void changeSocketTcpNoDelay(boolean setTcpNoDelay) throws SocketException {
-        socket.setTcpNoDelay(setTcpNoDelay);
->>>>>>> 890148f5
     }
 
     public void changeSocketSoTimeout(int setSoTimeout) throws SocketException {
@@ -1223,4 +1129,8 @@
     public PacketInputStream getReader() {
         return reader;
     }
+
+    public PacketOutputStream getWriter() {
+        return writer;
+    }
 }