--- conflicted
+++ resolved
@@ -54,42 +54,31 @@
 
 import org.mariadb.jdbc.internal.util.Utils;
 
-<<<<<<< HEAD
 import java.text.DateFormat;
 import java.text.SimpleDateFormat;
 import java.util.*;
-
-public class LruTraceCache extends LinkedHashMap<Long, TraceObject> {
-=======
-import java.time.Instant;
-import java.time.format.DateTimeFormatter;
-import java.util.Collection;
-import java.util.LinkedHashMap;
-import java.util.Map;
-import java.util.Set;
 import java.util.concurrent.atomic.AtomicLong;
 
 public class LruTraceCache extends LinkedHashMap<String, TraceObject> {
 
     AtomicLong aLong = new AtomicLong();
+    DateFormat dateFormat = new SimpleDateFormat("yyyy-MM-dd HH:mm:ss.SSS");
 
     public TraceObject put(TraceObject value) {
-        String key = aLong.incrementAndGet() + "- " + DateTimeFormatter.ISO_INSTANT.format(Instant.now());
+        //since java.time is not available for java version < 8
+        //use current time minus the nano second difference
+        Calendar calendar = Calendar.getInstance();
+        String key = aLong.incrementAndGet() + "- " + dateFormat.format(calendar.getTime());
         return put(key, value);
     }
-
->>>>>>> 53b101d7
 
     public LruTraceCache() {
         super(16, 1.0f, false);
     }
 
+
     @Override
-<<<<<<< HEAD
-    protected boolean removeEldestEntry(Map.Entry<Long, TraceObject> eldest) {
-=======
     protected boolean removeEldestEntry(Map.Entry<String, TraceObject> eldest) {
->>>>>>> 53b101d7
         return size() > 10;
     }
 
@@ -99,20 +88,11 @@
      * @return trace cache value
      */
     public synchronized String printStack() {
-        DateFormat dateFormat = new SimpleDateFormat("yyyy-MM-dd HH:mm:ss.SSS");
-
         StringBuilder sb = new StringBuilder();
-<<<<<<< HEAD
-        Set<Map.Entry<Long, TraceObject>> set = entrySet();
-        for (Map.Entry<Long, TraceObject> entry : set) {
-            TraceObject traceObj = entry.getValue();
-            long nano = entry.getKey();
-=======
         Set<Map.Entry<String, TraceObject>> set = entrySet();
         for (Map.Entry<String, TraceObject> entry : set) {
             TraceObject traceObj = entry.getValue();
             String key = entry.getKey();
->>>>>>> 53b101d7
             String indicator = "";
 
             switch (traceObj.getIndicatorFlag()) {
@@ -136,18 +116,8 @@
             } else {
                 sb.append("\nread at -exchange:");
             }
-<<<<<<< HEAD
-            //since java.time is not available for java version < 8
-            //use current time minus the nano second difference
-            Calendar calendar = Calendar.getInstance();
-            calendar.setTimeInMillis(System.currentTimeMillis() - (System.nanoTime() - nano) / 1000000);
-
-            sb.append(dateFormat.format(calendar.getTime()))
-                    .append(indicator)
-=======
 
             sb.append(key).append(indicator)
->>>>>>> 53b101d7
                     .append(Utils.hexdump(traceObj.getBuf()));
 
             traceObj.remove();
