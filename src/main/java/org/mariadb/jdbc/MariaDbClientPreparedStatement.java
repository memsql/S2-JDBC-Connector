--- conflicted
+++ resolved
@@ -490,139 +490,6 @@
         return prepareResult;
     }
 
-<<<<<<< HEAD
-    /**
-     * Separate query in a String list and set flag multipleQueriesPrepare.
-     * The resulting string list is separed by ? that are not in comments.
-     * multipleQueriesPrepare flag is set if query can be rewrite in one query
-     * (all case but if using "-- comment").
-     * example for query :
-     *    "INSERT INTO tableName(id, name) VALUES (?, ?)"
-     * result list will be :
-     *    {"INSERT INTO tableName(id, name) VALUES (",
-     *    ", ",
-     *    ")"}
-     *
-     * @param queryString query
-     * @param noBackslashEscapes escape mode
-     * @return parts list
-     */
-    private List<String> createParameterParts(String queryString, boolean noBackslashEscapes) {
-        reWritablePrepare = false;
-        multipleQueriesPrepare = true;
-        List<String> partList = new ArrayList<>();
-        MariaDbStatement.LexState state = MariaDbStatement.LexState.Normal;
-        char lastChar = '\0';
-
-        boolean singleQuotes = false;
-        int lastParameterPosition = 0;
-
-        char[] query = queryString.toCharArray();
-        int queryLength = query.length;
-        for (int i = 0; i < queryLength; i++) {
-
-            if (state == MariaDbStatement.LexState.Escape) state = MariaDbStatement.LexState.String;
-
-            char car = query[i];
-            switch (car) {
-                case '*':
-                    if (state == MariaDbStatement.LexState.Normal && lastChar == '/')  state = MariaDbStatement.LexState.SlashStarComment;
-                    break;
-
-                case '/':
-                    if (state == MariaDbStatement.LexState.SlashStarComment && lastChar == '*') {
-                        state = MariaDbStatement.LexState.Normal;
-                    } else if (state == MariaDbStatement.LexState.Normal && lastChar == '/') {
-                        state = MariaDbStatement.LexState.EOLComment;
-                    }
-                    break;
-
-                case '#':
-                    if (state == MariaDbStatement.LexState.Normal) state = MariaDbStatement.LexState.EOLComment;
-                    break;
-
-                case '-':
-                    if (state == MariaDbStatement.LexState.Normal && lastChar == '-') {
-                        state = MariaDbStatement.LexState.EOLComment;
-                        multipleQueriesPrepare = false;
-                    }
-                    break;
-
-                case '\n':
-                    if (state == MariaDbStatement.LexState.EOLComment) {
-                        multipleQueriesPrepare = true;
-                        state = MariaDbStatement.LexState.Normal;
-                    }
-                    break;
-
-                case '"':
-                    if (state == MariaDbStatement.LexState.Normal) {
-                        state = MariaDbStatement.LexState.String;
-                        singleQuotes = false;
-                    } else if (state == MariaDbStatement.LexState.String && !singleQuotes) {
-                        state = MariaDbStatement.LexState.Normal;
-                    }
-                    break;
-
-                case '\'':
-                    if (state == MariaDbStatement.LexState.Normal) {
-                        state = MariaDbStatement.LexState.String;
-                        singleQuotes = true;
-                    } else if (state == MariaDbStatement.LexState.String && singleQuotes) {
-                        state = MariaDbStatement.LexState.Normal;
-                    }
-                    break;
-
-                case '\\':
-                    if (noBackslashEscapes) {
-                        break;
-                    }
-                    if (state == MariaDbStatement.LexState.String) state = MariaDbStatement.LexState.Escape;
-                    break;
-
-                case '?':
-                    if (state == MariaDbStatement.LexState.Normal) {
-                        partList.add(queryString.substring(lastParameterPosition, i));
-                        lastParameterPosition = i + 1;
-                    }
-                    break;
-                case '`':
-                    if (state == MariaDbStatement.LexState.Backtick) {
-                        state = MariaDbStatement.LexState.Normal;
-                    } else if (state == MariaDbStatement.LexState.Normal) {
-                        state = MariaDbStatement.LexState.Backtick;
-                    }
-                    break;
-                default:
-                    break;
-            }
-            lastChar = car;
-        }
-        if (lastParameterPosition == 0) {
-            partList.add(queryString);
-        } else {
-            partList.add(queryString.substring(lastParameterPosition, queryLength));
-        }
-        return partList;
-    }
-
-
-    protected List<String> getQueryParts() {
-        return queryParts;
-    }
-
-    protected int getParamCount() {
-        return paramCount;
-    }
-
-    public boolean isReWritablePrepare() {
-        return reWritablePrepare;
-    }
-
-    public boolean isMultipleQueriesPrepare() {
-        return multipleQueriesPrepare;
-    }
-
     @Override
     public Collection<ParameterHolder> getCurrentParameterHolder() {
         return Arrays.asList(parameters);
@@ -632,6 +499,4 @@
     public List<ParameterHolder[]> getParameterHolderList() {
         return parameterList;
     }
-=======
->>>>>>> de31b74f
 }