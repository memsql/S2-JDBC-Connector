/*
MariaDB Client for Java

Copyright (c) 2012-2014 Monty Program Ab.

This library is free software; you can redistribute it and/or modify it under
the terms of the GNU Lesser General Public License as published by the Free
Software Foundation; either version 2.1 of the License, or (at your option)
any later version.

This library is distributed in the hope that it will be useful, but
WITHOUT ANY WARRANTY; without even the implied warranty of MERCHANTABILITY or
FITNESS FOR A PARTICULAR PURPOSE.  See the GNU Lesser General Public License
for more details.

You should have received a copy of the GNU Lesser General Public License along
with this library; if not, write to Monty Program Ab info@montyprogram.com.

This particular MariaDB Client for Java file is work
derived from a Drizzle-JDBC. Drizzle-JDBC file which is covered by subject to
the following copyright and notice provisions:

Copyright (c) 2009-2011, Marcus Eriksson, Trond Norbye, Stephane Giron

Redistribution and use in source and binary forms, with or without modification,
are permitted provided that the following conditions are met:
Redistributions of source code must retain the above copyright notice, this list
of conditions and the following disclaimer.

Redistributions in binary form must reproduce the above copyright notice, this
list of conditions and the following disclaimer in the documentation and/or
other materials provided with the distribution.

Neither the name of the driver nor the names of its contributors may not be
used to endorse or promote products derived from this software without specific
prior written permission.

THIS SOFTWARE IS PROVIDED BY THE COPYRIGHT HOLDERS  AND CONTRIBUTORS "AS IS"
AND ANY EXPRESS OR IMPLIED WARRANTIES, INCLUDING, BUT NOT LIMITED TO, THE IMPLIED
WARRANTIES OF MERCHANTABILITY AND FITNESS FOR A PARTICULAR PURPOSE ARE DISCLAIMED.
IN NO EVENT SHALL THE COPYRIGHT HOLDER OR CONTRIBUTORS BE LIABLE FOR ANY DIRECT,
INDIRECT, INCIDENTAL, SPECIAL, EXEMPLARY, OR CONSEQUENTIAL DAMAGES (INCLUDING, BUT
NOT LIMITED TO, PROCUREMENT OF SUBSTITUTE GOODS OR SERVICES; LOSS OF USE, DATA, OR
PROFITS; OR BUSINESS INTERRUPTION) HOWEVER CAUSED AND ON ANY THEORY OF LIABILITY,
WHETHER IN CONTRACT, STRICT LIABILITY, OR TORT (INCLUDING NEGLIGENCE OR OTHERWISE)
ARISING IN ANY WAY OUT OF THE USE OF THIS SOFTWARE, EVEN IF ADVISED OF THE POSSIBILITY
OF SUCH DAMAGE.
*/

package org.mariadb.jdbc;

import org.mariadb.jdbc.internal.packet.dao.parameters.*;
import org.mariadb.jdbc.internal.util.ExceptionMapper;
import org.mariadb.jdbc.internal.MariaDbType;

import java.io.IOException;
import java.io.InputStream;
import java.io.Reader;
import java.math.BigDecimal;
import java.math.BigInteger;
import java.net.URL;
import java.sql.*;
import java.util.Calendar;

public abstract class AbstractMariaDbPrepareStatement extends MariaDbStatement implements PreparedStatement, Cloneable {
    protected boolean useFractionalSeconds;
    protected boolean hasLongData = false;

    public AbstractMariaDbPrepareStatement(MariaDbConnection connection, int resultSetScrollType) {
        super(connection, resultSetScrollType);
    }

    protected abstract boolean isNoBackslashEscapes();

    protected abstract boolean useFractionalSeconds();

    protected abstract Calendar cal();

    public AbstractMariaDbPrepareStatement clone() throws CloneNotSupportedException {
        return (AbstractMariaDbPrepareStatement) super.clone();
    }

    /**
     * Sets the designated parameter to the given <code>Reader</code> object, which is the given number of characters
     * long. When a very large UNICODE value is input to a <code>LONGVARCHAR</code> parameter, it may be more practical
     * to send it via a <code>java.io.Reader</code> object. The data will be read from the stream as needed until
     * end-of-file is reached.  The JDBC driver will do any necessary conversion from UNICODE to the database char
     * format.
     * <br>
     * <P><B>Note:</B> This stream object can either be a standard Java stream object or your own subclass that
     * implements the standard interface.
     *
     * @param parameterIndex the first parameter is 1, the second is 2, ...
     * @param reader         the <code>java.io.Reader</code> object that contains the Unicode data
     * @param length         the number of characters in the stream
     * @throws SQLException if parameterIndex does not correspond to a parameter marker in the SQL statement;
     *                               if a database access error occurs or this method is called on a closed
     *                               <code>PreparedStatement</code>
     */
    public void setCharacterStream(final int parameterIndex, final Reader reader, final int length) throws SQLException {
        if (reader == null) {
            setNull(parameterIndex, MariaDbType.BLOB);
            return;
        }
        setParameter(parameterIndex, new ReaderParameter(reader, length, isNoBackslashEscapes()));
        hasLongData = true;
    }

    /**
     * Sets the designated parameter to the given <code>Reader</code> object, which is the given number of characters
     * long. When a very large UNICODE value is input to a <code>LONGVARCHAR</code> parameter, it may be more practical
     * to send it via a <code>java.io.Reader</code> object. The data will be read from the stream as needed until
     * end-of-file is reached.  The JDBC driver will do any necessary conversion from UNICODE to the database char
     * format.
     * <br>
     * <P><B>Note:</B> This stream object can either be a standard Java stream object or your own subclass that
     * implements the standard interface.
     *
     * @param parameterIndex the first parameter is 1, the second is 2, ...
     * @param reader         the <code>java.io.Reader</code> object that contains the Unicode data
     * @param length         the number of characters in the stream
     * @throws SQLException if parameterIndex does not correspond to a parameter marker in the SQL statement;
     *                               if a database access error occurs or this method is called on a closed
     *                               <code>PreparedStatement</code>
     */
    public void setCharacterStream(final int parameterIndex, final Reader reader, final long length) throws SQLException {
        if (reader == null) {
            setNull(parameterIndex, MariaDbType.BLOB);
            return;
        }
        setParameter(parameterIndex, new ReaderParameter(reader, length, isNoBackslashEscapes()));
        hasLongData = true;
    }


    /**
     * Sets the designated parameter to the given <code>Reader</code> object. When a very large UNICODE value is input
     * to a <code>LONGVARCHAR</code> parameter, it may be more practical to send it via a <code>java.io.Reader</code>
     * object. The data will be read from the stream as needed until end-of-file is reached.  The JDBC driver will do
     * any necessary conversion from UNICODE to the database char format.
     * <br>
     * <P><B>Note:</B> This stream object can either be a standard Java stream object or your own subclass that
     * implements the standard interface. <P><B>Note:</B> Consult your JDBC driver documentation to determine if it
     * might be more efficient to use a version of <code>setCharacterStream</code> which takes a length parameter.
     *
     * @param parameterIndex the first parameter is 1, the second is 2, ...
     * @param reader         the <code>java.io.Reader</code> object that contains the Unicode data
     * @throws SQLException                    if parameterIndex does not correspond to a parameter marker in the SQL statement;
     *                                                  if a database access error occurs or this method is called on a closed
     *                                                  <code>PreparedStatement</code>
     * @throws SQLFeatureNotSupportedException if the JDBC driver does not support this method
     */
    public void setCharacterStream(final int parameterIndex, final Reader reader) throws SQLException {
        if (reader == null) {
            setNull(parameterIndex, MariaDbType.BLOB);
            return;
        }
        setParameter(parameterIndex, new ReaderParameter(reader, isNoBackslashEscapes()));
        hasLongData = true;
    }

    /**
     * Sets the designated parameter to the given <code>REF(&lt;structured-type&gt;)</code> value. The driver converts
     * this to an SQL <code>REF</code> value when it sends it to the database.
     *
     * @param parameterIndex the first parameter is 1, the second is 2, ...
     * @param ref              an SQL <code>REF</code> value
     * @throws SQLException                    if parameterIndex does not correspond to a parameter marker in the SQL statement;
     *                                                  if a database access error occurs or this method is called on a closed
     *                                                  <code>PreparedStatement</code>
     * @throws SQLFeatureNotSupportedException if the JDBC driver does not support this method
     */
    public void setRef(final int parameterIndex, final Ref ref) throws SQLException {
        throw ExceptionMapper.getFeatureNotSupportedException("REF not supported");
    }

    /**
     * Sets the designated parameter to the given <code>java.sql.Blob</code> object. The driver converts this to an SQL
     * <code>BLOB</code> value when it sends it to the database.
     *
     * @param parameterIndex the first parameter is 1, the second is 2, ...
     * @param blob              a <code>Blob</code> object that maps an SQL <code>BLOB</code> value
     * @throws SQLException                    if parameterIndex does not correspond to a parameter marker in the SQL statement;
     *                                                  if a database access error occurs or this method is called on a closed
     *                                                  <code>PreparedStatement</code>
     * @throws SQLFeatureNotSupportedException if the JDBC driver does not support this method
     */
    public void setBlob(final int parameterIndex, final Blob blob) throws SQLException {
        if (blob == null) {
            setNull(parameterIndex, Types.BLOB);
            return;
        }
        setParameter(parameterIndex, new StreamParameter(blob.getBinaryStream(), isNoBackslashEscapes()));
        hasLongData = true;
    }

    /**
     * Sets the designated parameter to a <code>InputStream</code> object.  The inputstream must contain  the number of
     * characters specified by length otherwise a <code>SQLException</code> will be generated when the
     * <code>PreparedStatement</code> is executed. This method differs from the <code>setBinaryStream (int, InputStream,
     * int)</code> method because it informs the driver that the parameter value should be sent to the server as a
     * <code>BLOB</code>.  When the <code>setBinaryStream</code> method is used, the driver may have to do extra work to
     * determine whether the parameter data should be sent to the server as a <code>LONGVARBINARY</code> or a
     * <code>BLOB</code>
     *
     * @param parameterIndex index of the first parameter is 1, the second is 2, ...
     * @param inputStream    An object that contains the data to set the parameter value to.
     * @param length         the number of bytes in the parameter data.
     * @throws SQLException                    if parameterIndex does not correspond to a parameter marker in the SQL statement;
     *                                                  if a database access error occurs; this method is called on a closed
     *                                                  <code>PreparedStatement</code>; if the length specified is less than zero or if the
     *                                                  number of bytes in the inputstream does not match the specfied length.
     * @throws SQLFeatureNotSupportedException if the JDBC driver does not support this method
     */
    public void setBlob(final int parameterIndex, final InputStream inputStream, final long length) throws SQLException {
        if (inputStream == null) {
            setNull(parameterIndex, MariaDbType.BLOB);
            return;
        }
        setParameter(parameterIndex, new StreamParameter(inputStream, length, isNoBackslashEscapes()));
        hasLongData = true;
    }

    /**
     * Sets the designated parameter to a <code>InputStream</code> object. This method differs from the
     * <code>setBinaryStream (int, InputStream)</code> method because it informs the driver that the parameter value
     * should be sent to the server as a <code>BLOB</code>.  When the <code>setBinaryStream</code> method is used, the
     * driver may have to do extra work to determine whether the parameter data should be sent to the server as a
     * <code>LONGVARBINARY</code> or a <code>BLOB</code>
     * <br>
     * <P><B>Note:</B> Consult your JDBC driver documentation to determine if it might be more efficient to use a
     * version of <code>setBlob</code> which takes a length parameter.
     *
     * @param parameterIndex index of the first parameter is 1, the second is 2, ...
     * @param inputStream    An object that contains the data to set the parameter value to.
     * @throws SQLException                    if parameterIndex does not correspond to a parameter marker in the SQL statement;
     *                                                  if a database access error occurs; this method is called on a closed
     *                                                  <code>PreparedStatement</code> or if parameterIndex does not correspond to a
     *                                                  parameter marker in the SQL statement,
     * @throws SQLFeatureNotSupportedException if the JDBC driver does not support this method
     */
    public void setBlob(final int parameterIndex, final InputStream inputStream) throws SQLException {
        if (inputStream == null) {
            setNull(parameterIndex, MariaDbType.BLOB);
            return;
        }

        setParameter(parameterIndex, new StreamParameter(inputStream, isNoBackslashEscapes()));
        hasLongData = true;
    }

    /**
     * Sets the designated parameter to the given <code>java.sql.Clob</code> object. The driver converts this to an SQL
     * <code>CLOB</code> value when it sends it to the database.
     *
     * @param parameterIndex the first parameter is 1, the second is 2, ...
     * @param clob              a <code>Clob</code> object that maps an SQL <code>CLOB</code> value
     * @throws SQLException                    if parameterIndex does not correspond to a parameter marker in the SQL statement;
     *                                                  if a database access error occurs or this method is called on a closed
     *                                                  <code>PreparedStatement</code>
     * @throws SQLFeatureNotSupportedException if the JDBC driver does not support this method
     * @since 1.2
     */
    public void setClob(final int parameterIndex, final Clob clob) throws SQLException {
        if (clob == null) {
            setNull(parameterIndex, MariaDbType.BLOB);
            return;
        }

        setParameter(parameterIndex, new ReaderParameter(clob.getCharacterStream(), clob.length(), isNoBackslashEscapes()));
        hasLongData = true;
    }

    /**
     * Sets the designated parameter to a <code>Reader</code> object.  The reader must contain  the number of characters
     * specified by length otherwise a <code>SQLException</code> will be generated when the
     * <code>PreparedStatement</code> is executed. This method differs from the <code>setCharacterStream (int, Reader,
     * int)</code> method because it informs the driver that the parameter value should be sent to the server as a
     * <code>CLOB</code>.  When the <code>setCharacterStream</code> method is used, the driver may have to do extra work
     * to determine whether the parameter data should be sent to the server as a <code>LONGVARCHAR</code> or a
     * <code>CLOB</code>
     *
     * @param parameterIndex index of the first parameter is 1, the second is 2, ...
     * @param reader         An object that contains the data to set the parameter value to.
     * @param length         the number of characters in the parameter data.
     * @throws SQLException                    if parameterIndex does not correspond to a parameter marker in the SQL statement;
     *                                                  if a database access error occurs; this method is called on a closed
     *                                                  <code>PreparedStatement</code> or if the length specified is less than zero.
     * @throws SQLFeatureNotSupportedException if the JDBC driver does not support this method
     */
    public void setClob(final int parameterIndex, final Reader reader, final long length) throws SQLException {
        setCharacterStream(parameterIndex, reader, length);
    }

    /**
     * Sets the designated parameter to a <code>Reader</code> object. This method differs from the
     * <code>setCharacterStream (int, Reader)</code> method because it informs the driver that the parameter value
     * should be sent to the server as a <code>CLOB</code>.  When the <code>setCharacterStream</code> method is used,
     * the driver may have to do extra work to determine whether the parameter data should be sent to the server as a
     * <code>LONGVARCHAR</code> or a <code>CLOB</code>
     * <br>
     * <P><B>Note:</B> Consult your JDBC driver documentation to determine if it might be more efficient to use a
     * version of <code>setClob</code> which takes a length parameter.
     *
     * @param parameterIndex index of the first parameter is 1, the second is 2, ...
     * @param reader         An object that contains the data to set the parameter value to.
     * @throws SQLException                    if parameterIndex does not correspond to a parameter marker in the SQL statement;
     *                                                  if a database access error occurs; this method is called on a closed
     *                                                  <code>PreparedStatement</code>or if parameterIndex does not correspond to a
     *                                                  parameter marker in the SQL statement
     * @throws SQLFeatureNotSupportedException if the JDBC driver does not support this method
     */
    public void setClob(final int parameterIndex, final Reader reader) throws SQLException {
        setCharacterStream(parameterIndex, reader);
    }


    /**
     * Sets the designated parameter to the given <code>java.sql.Array</code> object. The driver converts this to an SQL
     * <code>ARRAY</code> value when it sends it to the database.
     *
     * @param parameterIndex the first parameter is 1, the second is 2, ...
     * @param array              an <code>Array</code> object that maps an SQL <code>ARRAY</code> value
     * @throws SQLException                    if parameterIndex does not correspond to a parameter marker in the SQL statement;
     *                                                  if a database access error occurs or this method is called on a closed
     *                                                  <code>PreparedStatement</code>
     * @throws SQLFeatureNotSupportedException if the JDBC driver does not support this method
     */
    public void setArray(final int parameterIndex, final Array array) throws SQLException {
        throw ExceptionMapper.getFeatureNotSupportedException("Arrays not supported");
    }


    /**
     * Sets the designated parameter to the given <code>java.sql.Date</code> value, using the given
     * <code>Calendar</code> object.  The driver uses the <code>Calendar</code> object to construct an SQL
     * <code>DATE</code> value, which the driver then sends to the database.  With a <code>Calendar</code> object, the
     * driver can calculate the date taking into account a custom timezone.  If no <code>Calendar</code> object is
     * specified, the driver uses the default timezone, which is that of the virtual machine running the application.
     *
     * @param parameterIndex the first parameter is 1, the second is 2, ...
     * @param date           the parameter value
     * @param cal            the <code>Calendar</code> object the driver will use to construct the date
     * @throws SQLException if parameterIndex does not correspond to a parameter marker in the SQL statement;
     *                               if a database access error occurs or this method is called on a closed
     *                               <code>PreparedStatement</code>
     */
    public void setDate(final int parameterIndex, final Date date, final Calendar cal) throws SQLException {
        if (date == null) {
            setNull(parameterIndex, Types.DATE);
            return;
        }
        setParameter(parameterIndex, new DateParameter(date, cal, protocol.getOptions()));
    }

    /**
     * Sets the designated parameter to the given <code>java.sql.Date</code> value using the default time zone of the
     * virtual machine that is running the application. The driver converts this to an SQL <code>DATE</code> value when
     * it sends it to the database.
     *
     * @param parameterIndex the first parameter is 1, the second is 2, ...
     * @param date           the parameter value
     * @throws SQLException if parameterIndex does not correspond to a parameter marker in the SQL statement;
     *                               if a database access error occurs or this method is called on a closed
     *                               <code>PreparedStatement</code>
     */
    public void setDate(int parameterIndex, Date date) throws SQLException {
        setDate(parameterIndex, date, cal());
    }

    /**
     * Sets the designated parameter to the given <code>java.sql.Time</code> value, using the given
     * <code>Calendar</code> object.  The driver uses the <code>Calendar</code> object to construct an SQL
     * <code>TIME</code> value, which the driver then sends to the database.  With a <code>Calendar</code> object, the
     * driver can calculate the time taking into account a custom timezone.  If no <code>Calendar</code> object is
     * specified, the driver uses the default timezone, which is that of the virtual machine running the application.
     *
     * @param parameterIndex the first parameter is 1, the second is 2, ...
     * @param time           the parameter value
     * @param cal            the <code>Calendar</code> object the driver will use to construct the time
     * @throws SQLException if parameterIndex does not correspond to a parameter marker in the SQL statement;
     *                               if a database access error occurs or this method is called on a closed
     *                               <code>PreparedStatement</code>
     */
    public void setTime(final int parameterIndex, final Time time, final Calendar cal) throws SQLException {
        if (time == null) {
            setNull(parameterIndex, MariaDbType.TIME);
            return;
        }
        setParameter(parameterIndex, new TimeParameter(time, cal, useFractionalSeconds()));
    }


    public void setTime(final int parameterIndex, final Time time) throws SQLException {
        setTime(parameterIndex, time, cal());
    }

    /**
     * Sets the designated parameter to the given <code>java.sql.Timestamp</code> value, using the given
     * <code>Calendar</code> object.  The driver uses the <code>Calendar</code> object to construct an SQL
     * <code>TIMESTAMP</code> value, which the driver then sends to the database.  With a <code>Calendar</code> object,
     * the driver can calculate the timestamp taking into account a custom timezone.  If no <code>Calendar</code> object
     * is specified, the driver uses the default timezone, which is that of the virtual machine running the
     * application.
     *
     * @param parameterIndex the first parameter is 1, the second is 2, ...
     * @param timestamp      the parameter value
     * @param cal            the <code>Calendar</code> object the driver will use to construct the timestamp
     * @throws SQLException if parameterIndex does not correspond to a parameter marker in the SQL statement;
     *                               if a database access error occurs or this method is called on a closed
     *                               <code>PreparedStatement</code>
     */
    public void setTimestamp(final int parameterIndex, final Timestamp timestamp, final Calendar cal) throws SQLException {
        if (timestamp == null) {
            setNull(parameterIndex, MariaDbType.DATETIME);
            return;
        }
        setParameter(parameterIndex, new TimestampParameter(timestamp, cal, useFractionalSeconds(), protocol.getOptions()));
    }


    /**
     * Sets the designated parameter to the given <code>java.sql.Timestamp</code> value. The driver converts this to an
     * SQL <code>TIMESTAMP</code> value when it sends it to the database.
     *
     * @param parameterIndex the first parameter is 1, the second is 2, ...
     * @param timestamp      the parameter value
     * @throws SQLException if parameterIndex does not correspond to a parameter marker in the SQL statement;
     *                               if a database access error occurs or this method is called on a closed
     *                               <code>PreparedStatement</code>
     */
    public void setTimestamp(final int parameterIndex, final Timestamp timestamp) throws SQLException {
        setTimestamp(parameterIndex, timestamp, cal());
    }

    /**
     * Sets the designated parameter to SQL <code>NULL</code>.
     * <br>
     * <P><B>Note:</B> You must specify the parameter's SQL type.
     *
     * @param parameterIndex the first parameter is 1, the second is 2, ...
     * @param sqlType        the SQL type code defined in <code>java.sql.Types</code>
     * @throws SQLException                    if parameterIndex does not correspond to a parameter marker in the SQL statement;
     *                                                  if a database access error occurs or this method is called on a closed
     *                                                  <code>PreparedStatement</code>
     * @throws SQLFeatureNotSupportedException if <code>sqlType</code> is a <code>ARRAY</code>, <code>BLOB</code>,
     *                                                  <code>CLOB</code>, <code>DATALINK</code>, <code>JAVA_OBJECT</code>,
     *                                                  <code>NCHAR</code>, <code>NCLOB</code>, <code>NVARCHAR</code>,
     *                                                  <code>LONGNVARCHAR</code>, <code>REF</code>, <code>ROWID</code>,
     *                                                  <code>SQLXML</code> or  <code>STRUCT</code> data type and the JDBC driver does not
     *                                                  support this data type
     */
    public void setNull(final int parameterIndex, final int sqlType) throws SQLException {
        setParameter(parameterIndex, new NullParameter());
    }

    /**
     * Sets the designated parameter to SQL <code>NULL</code>.
     * <br>
     * <P><B>Note:</B> You must specify the parameter's SQL type.
     *
     * @param parameterIndex the first parameter is 1, the second is 2, ...
     * @param mysqlType      the type code defined in <code> MariaDbType</code>
     * @throws SQLException                    if parameterIndex does not correspond to a parameter marker in the SQL statement;
     *                                                  if a database access error occurs or this method is called on a closed
     *                                                  <code>PreparedStatement</code>
     * @throws SQLFeatureNotSupportedException if <code>sqlType</code> is a <code>ARRAY</code>, <code>BLOB</code>,
     *                                                  <code>CLOB</code>, <code>DATALINK</code>, <code>JAVA_OBJECT</code>,
     *                                                  <code>NCHAR</code>, <code>NCLOB</code>, <code>NVARCHAR</code>,
     *                                                  <code>LONGNVARCHAR</code>, <code>REF</code>, <code>ROWID</code>,
     *                                                  <code>SQLXML</code> or  <code>STRUCT</code> data type and the JDBC driver does not
     *                                                  support this data type
     */
    public void setNull(final int parameterIndex, final MariaDbType mysqlType) throws SQLException {
        setParameter(parameterIndex, new NullParameter(mysqlType));
    }

    /**
     * Sets the designated parameter to SQL <code>NULL</code>. This version of the method <code>setNull</code> should be
     * used for user-defined types and REF type parameters.  Examples of user-defined types include: STRUCT, DISTINCT,
     * JAVA_OBJECT, and named array types.
     * <br>
     * <P><B>Note:</B> To be portable, applications must give the SQL type code and the fully-qualified SQL type name
     * when specifying a NULL user-defined or REF parameter.  In the case of a user-defined type the name is the type
     * name of the parameter itself.  For a REF parameter, the name is the type name of the referenced type.  If a JDBC
     * driver does not need the type code or type name information, it may ignore it.
     * <br>
     * Although it is intended for user-defined and Ref parameters, this method may be used to set a null parameter of
     * any JDBC type. If the parameter does not have a user-defined or REF type, the given typeName is ignored.
     *
     * @param parameterIndex the first parameter is 1, the second is 2, ...
     * @param sqlType        a value from <code>java.sql.Types</code>
     * @param typeName       the fully-qualified name of an SQL user-defined type; ignored if the parameter is not a
     *                       user-defined type or REF
     * @throws SQLException                    if parameterIndex does not correspond to a parameter marker in the SQL statement;
     *                                                  if a database access error occurs or this method is called on a closed
     *                                                  <code>PreparedStatement</code>
     * @throws SQLFeatureNotSupportedException if <code>sqlType</code> is a <code>ARRAY</code>, <code>BLOB</code>,
     *                                                  <code>CLOB</code>, <code>DATALINK</code>, <code>JAVA_OBJECT</code>,
     *                                                  <code>NCHAR</code>, <code>NCLOB</code>, <code>NVARCHAR</code>,
     *                                                  <code>LONGNVARCHAR</code>, <code>REF</code>, <code>ROWID</code>,
     *                                                  <code>SQLXML</code> or  <code>STRUCT</code> data type and the JDBC driver does not
     *                                                  support this data type or if the JDBC driver does not support this method
     * @since 1.2
     */
    public void setNull(final int parameterIndex, final int sqlType, final String typeName) throws SQLException {
        setParameter(parameterIndex, new NullParameter());
    }

    protected abstract void setParameter(final int parameterIndex, final ParameterHolder holder) throws SQLException;

    /**
     * Sets the designated parameter to the given <code>java.net.URL</code> value. The driver converts this to an SQL
     * <code>DATALINK</code> value when it sends it to the database.
     *
     * @param parameterIndex the first parameter is 1, the second is 2, ...
     * @param url              the <code>java.net.URL</code> object to be set
     * @throws SQLException                    if parameterIndex does not correspond to a parameter marker in the SQL statement;
     *                                                  if a database access error occurs or this method is called on a closed
     *                                                  <code>PreparedStatement</code>
     * @throws SQLFeatureNotSupportedException if the JDBC driver does not support this method
     */
    @Override
    public void setURL(final int parameterIndex, final URL url) throws SQLException {
        if (url == null) {
            setNull(parameterIndex, MariaDbType.STRING);
            return;
        }
        setParameter(parameterIndex, new StringParameter(url.toString(), isNoBackslashEscapes()));
    }

    /**
     * Retrieves the number, types and properties of this <code>PreparedStatement</code> object's parameters.
     *
     * @return a <code>ParameterMetaData</code> object that contains information about the number, types and properties
     * for each parameter marker of this <code>PreparedStatement</code> object
     * @throws SQLException if a database access error occurs or this method is called on a closed
     *                               <code>PreparedStatement</code>
     * @see ParameterMetaData
     */
    public abstract ParameterMetaData getParameterMetaData() throws SQLException;

    /**
     * Sets the designated parameter to the given <code>java.sql.RowId</code> object. The driver converts this to a SQL
     * <code>ROWID</code> value when it sends it to the database
     *
     * @param parameterIndex the first parameter is 1, the second is 2, ...
     * @param rowid              the parameter value
     * @throws SQLException                    if parameterIndex does not correspond to a parameter marker in the SQL statement;
     *                                                  if a database access error occurs or this method is called on a closed
     *                                                  <code>PreparedStatement</code>
     * @throws SQLFeatureNotSupportedException if the JDBC driver does not support this method
     */
    public void setRowId(final int parameterIndex, final RowId rowid) throws SQLException {
        throw ExceptionMapper.getFeatureNotSupportedException("RowIDs not supported");
    }

    /**
     * Sets the designated paramter to the given <code>String</code> object. The driver converts this to a SQL
     * <code>NCHAR</code> or <code>NVARCHAR</code> or <code>LONGNVARCHAR</code> value (depending on the argument's size
     * relative to the driver's limits on <code>NVARCHAR</code> values) when it sends it to the database.
     *
     * @param parameterIndex of the first parameter is 1, the second is 2, ...
     * @param value          the parameter value
     * @throws SQLException                    if parameterIndex does not correspond to a parameter marker in the SQL statement;
     *                                                  if the driver does not support national character sets;  if the driver can detect
     *                                                  that a data conversion error could occur; if a database access error occurs; or
     *                                                  this method is called on a closed <code>PreparedStatement</code>
     * @throws SQLFeatureNotSupportedException if the JDBC driver does not support this method
     * @since 1.6
     */
    public void setNString(final int parameterIndex, final String value) throws SQLException {
        setString(parameterIndex, value);
    }

    /**
     * Sets the designated parameter to a <code>Reader</code> object. The <code>Reader</code> reads the data till
     * end-of-file is reached. The driver does the necessary conversion from Java character format to the national
     * character set in the database.
     *
     * @param parameterIndex of the first parameter is 1, the second is 2, ...
     * @param value          the parameter value
     * @param length         the number of characters in the parameter data.
     * @throws SQLException                    if parameterIndex does not correspond to a parameter marker in the SQL statement;
     *                                                  if the driver does not support national character sets;  if the driver can detect
     *                                                  that a data conversion error could occur; if a database access error occurs; or
     *                                                  this method is called on a closed <code>PreparedStatement</code>
     * @throws SQLFeatureNotSupportedException if the JDBC driver does not support this method
     */
    public void setNCharacterStream(final int parameterIndex, final Reader value, final long length) throws SQLException {
        setCharacterStream(parameterIndex, value, length);
    }


    /**
     * Sets the designated parameter to a <code>Reader</code> object. The <code>Reader</code> reads the data till
     * end-of-file is reached. The driver does the necessary conversion from Java character format to the national
     * character set in the database.
     * <br>
     * <P><B>Note:</B> This stream object can either be a standard Java stream object or your own subclass that
     * implements the standard interface. <P><B>Note:</B> Consult your JDBC driver documentation to determine if it
     * might be more efficient to use a version of <code>setNCharacterStream</code> which takes a length parameter.
     *
     * @param parameterIndex of the first parameter is 1, the second is 2, ...
     * @param value          the parameter value
     * @throws SQLException                    if parameterIndex does not correspond to a parameter marker in the SQL statement;
     *                                                  if the driver does not support national character sets;  if the driver can detect
     *                                                  that a data conversion error could occur; if a database access error occurs; or
     *                                                  this method is called on a closed <code>PreparedStatement</code>
     * @throws SQLFeatureNotSupportedException if the JDBC driver does not support this method
     */
    public void setNCharacterStream(final int parameterIndex, final Reader value) throws SQLException {
        setCharacterStream(parameterIndex, value);
    }

    /**
     * Sets the designated parameter to a <code>java.sql.NClob</code> object. The driver converts this to a SQL
     * <code>NCLOB</code> value when it sends it to the database.
     *
     * @param parameterIndex of the first parameter is 1, the second is 2, ...
     * @param value          the parameter value
     * @throws SQLException                    if parameterIndex does not correspond to a parameter marker in the SQL statement;
     *                                                  if the driver does not support national character sets;  if the driver can detect
     *                                                  that a data conversion error could occur; if a database access error occurs; or
     *                                                  this method is called on a closed <code>PreparedStatement</code>
     * @throws SQLFeatureNotSupportedException if the JDBC driver does not support this method
     */
<<<<<<< HEAD
    public void setNClob(final int parameterIndex, final NClob value) throws SQLException {
        throw ExceptionMapper.getFeatureNotSupportedException("NClobs not supported");
=======
    public void setNClob(final int parameterIndex, final java.sql.NClob value) throws SQLException {
        setClob(parameterIndex, value);
>>>>>>> 3616061f
    }

    /**
     * Sets the designated parameter to a <code>Reader</code> object.  The reader must contain  the number of characters
     * specified by length otherwise a <code>SQLException</code> will be generated when the
     * <code>PreparedStatement</code> is executed. This method differs from the <code>setCharacterStream (int, Reader,
     * int)</code> method because it informs the driver that the parameter value should be sent to the server as a
     * <code>NCLOB</code>.  When the <code>setCharacterStream</code> method is used, the driver may have to do extra
     * work to determine whether the parameter data should be sent to the server as a <code>LONGNVARCHAR</code> or a
     * <code>NCLOB</code>
     *
     * @param parameterIndex index of the first parameter is 1, the second is 2, ...
     * @param reader         An object that contains the data to set the parameter value to.
     * @param length         the number of characters in the parameter data.
     * @throws SQLException                    if parameterIndex does not correspond to a parameter marker in the SQL statement;
     *                                                  if the length specified is less than zero; if the driver does not support national
     *                                                  character sets; if the driver can detect that a data conversion error could occur;
     *                                                  if a database access error occurs or this method is called on a closed
     *                                                  <code>PreparedStatement</code>
     * @throws SQLFeatureNotSupportedException if the JDBC driver does not support this method
     */
    public void setNClob(final int parameterIndex, final Reader reader, final long length) throws SQLException {
        setClob(parameterIndex, reader, length);
    }


    /**
     * Sets the designated parameter to a <code>Reader</code> object. This method differs from the
     * <code>setCharacterStream (int, Reader)</code> method because it informs the driver that the parameter value
     * should be sent to the server as a <code>NCLOB</code>.  When the <code>setCharacterStream</code> method is used,
     * the driver may have to do extra work to determine whether the parameter data should be sent to the server as a
     * <code>LONGNVARCHAR</code> or a <code>NCLOB</code> <P><B>Note:</B> Consult your JDBC driver documentation to
     * determine if it might be more efficient to use a version of <code>setNClob</code> which takes a length
     * parameter.
     *
     * @param parameterIndex index of the first parameter is 1, the second is 2, ...
     * @param reader         An object that contains the data to set the parameter value to.
     * @throws SQLException                    if parameterIndex does not correspond to a parameter marker in the SQL statement;
     *                                                  if the driver does not support national character sets; if the driver can detect
     *                                                  that a data conversion error could occur;  if a database access error occurs or
     *                                                  this method is called on a closed <code>PreparedStatement</code>
     * @throws SQLFeatureNotSupportedException if the JDBC driver does not support this method
     */
    public void setNClob(final int parameterIndex, final Reader reader) throws SQLException {
        setClob(parameterIndex, reader);
    }


    /**
     * Sets the designated parameter to the given <code>java.sql.SQLXML</code> object. The driver converts this to an
     * SQL <code>XML</code> value when it sends it to the database.
     * <br>
     *
     * @param parameterIndex index of the first parameter is 1, the second is 2, ...
     * @param xmlObject      a <code>SQLXML</code> object that maps an SQL <code>XML</code> value
     * @throws SQLException                    if parameterIndex does not correspond to a parameter marker in the SQL statement;
     *                                                  if a database access error occurs; this method is called on a closed
     *                                                  <code>PreparedStatement</code> or the <code>java.xml.transform.Result</code>,
     *                                                  <code>Writer</code> or <code>OutputStream</code> has not been closed for the
     *                                                  <code>SQLXML</code> object
     * @throws SQLFeatureNotSupportedException if the JDBC driver does not support this method
     */
    @Override
    public void setSQLXML(final int parameterIndex, final SQLXML xmlObject) throws SQLException {
        throw ExceptionMapper.getFeatureNotSupportedException("SQlXML not supported");
    }

    /**
     * <p>Sets the value of the designated parameter with the given object. The second argument must be an object type;
     * for integral values, the <code>java.lang</code> equivalent objects should be used.
     * <br>
     * If the second argument is an <code>InputStream</code> then the stream must contain the number of bytes specified
     * by scaleOrLength.  If the second argument is a <code>Reader</code> then the reader must contain the number of
     * characters specified by scaleOrLength. If these conditions are not true the driver will generate a
     * <code>SQLException</code> when the prepared statement is executed.
     * <br>
     * <p>The given Java object will be converted to the given targetSqlType before being sent to the database.
     * <br>
     * If the object has a custom mapping (is of a class implementing the interface <code>SQLData</code>), the JDBC
     * driver should call the method <code>SQLData.writeSQL</code> to write it to the SQL data stream. If, on the other
     * hand, the object is of a class implementing <code>Ref</code>, <code>Blob</code>, <code>Clob</code>,
     * <code>NClob</code>, <code>Struct</code>, <code>java.net.URL</code>, or <code>Array</code>, the driver should pass
     * it to the database as a value of the corresponding SQL type.
     * <br>
     * <p>Note that this method may be used to pass database-specific abstract data types.
     *
     * @param parameterIndex the first parameter is 1, the second is 2, ...
     * @param obj              the object containing the input parameter value
     * @param targetSqlType  the SQL type (as defined in java.sql.Types) to be sent to the database. The scale argument
     *                       may further qualify this type.
     * @param scaleOrLength  for <code>java.sql.Types.DECIMAL</code> or <code>java.sql.Types.NUMERIC types</code>, this
     *                       is the number of digits after the decimal point. For Java Object types
     *                       <code>InputStream</code> and <code>Reader</code>, this is the length of the data in the
     *                       stream or reader.  For all other types, this value will be ignored.
     * @throws SQLException                    if parameterIndex does not correspond to a parameter marker in the SQL statement;
     *                                                  if a database access error occurs; this method is called on a closed
     *                                                  <code>PreparedStatement</code> or if the Java Object specified by x is an
     *                                                  InputStream or Reader object and the value of the scale parameter is less than
     *                                                  zero
     * @throws SQLFeatureNotSupportedException if <code>targetSqlType</code> is a <code>ARRAY</code>, <code>BLOB</code>,
     *                                                  <code>CLOB</code>, <code>DATALINK</code>, <code>JAVA_OBJECT</code>,
     *                                                  <code>NCHAR</code>, <code>NCLOB</code>, <code>NVARCHAR</code>,
     *                                                  <code>LONGNVARCHAR</code>, <code>REF</code>, <code>ROWID</code>,
     *                                                  <code>SQLXML</code> or  <code>STRUCT</code> data type and the JDBC driver does not
     *                                                  support this data type
     * @see Types
     */
    public void setObject(final int parameterIndex, final Object obj, final int targetSqlType, final int scaleOrLength) throws SQLException {
        setInternalObject(parameterIndex, obj, targetSqlType, scaleOrLength);
    }

    /**
     * Sets the value of the designated parameter with the given object. This method is like the method
     * <code>setObject</code> above, except that it assumes a scale of zero.
     *
     * @param parameterIndex the first parameter is 1, the second is 2, ...
     * @param obj              the object containing the input parameter value
     * @param targetSqlType  the SQL type (as defined in java.sql.Types) to be sent to the database
     * @throws SQLException                    if parameterIndex does not correspond to a parameter marker in the SQL statement;
     *                                                  if a database access error occurs or this method is called on a closed
     *                                                  <code>PreparedStatement</code>
     * @throws SQLFeatureNotSupportedException if <code>targetSqlType</code> is a <code>ARRAY</code>, <code>BLOB</code>,
     *                                                  <code>CLOB</code>, <code>DATALINK</code>, <code>JAVA_OBJECT</code>,
     *                                                  <code>NCHAR</code>, <code>NCLOB</code>, <code>NVARCHAR</code>,
     *                                                  <code>LONGNVARCHAR</code>, <code>REF</code>, <code>ROWID</code>,
     *                                                  <code>SQLXML</code> or  <code>STRUCT</code> data type and the JDBC driver does not
     *                                                  support this data type
     * @see Types
     */
    public void setObject(final int parameterIndex, final Object obj, final int targetSqlType) throws SQLException {
        setInternalObject(parameterIndex, obj, targetSqlType, Long.MAX_VALUE);
    }

    private void setInternalObject(final int parameterIndex, final Object obj, final int targetSqlType, final long scaleOrLength) throws SQLException {
        switch (targetSqlType) {
            case Types.ARRAY:
            case Types.DATALINK:
            case Types.JAVA_OBJECT:
            case Types.REF:
            case Types.ROWID:
            case Types.SQLXML:
            case Types.STRUCT:
                throw ExceptionMapper.getFeatureNotSupportedException("Type not supported");
            default:
                break;
        }

        if (obj == null) {
            setNull(parameterIndex, Types.INTEGER);
        } else if (obj instanceof String) {
            if (targetSqlType == Types.BLOB) {
                throw ExceptionMapper.getSqlException("Cannot convert a String to a Blob");
            }
            String str = (String) obj;
            try {
                switch (targetSqlType) {
                    case Types.BIT:
                        setBoolean(parameterIndex, Boolean.valueOf(str));
                        break;
                    case Types.TINYINT:
                        setByte(parameterIndex, Byte.parseByte(str));
                        break;
                    case Types.SMALLINT:
                        setShort(parameterIndex, Short.parseShort(str));
                        break;
                    case Types.INTEGER:
                        setInt(parameterIndex, Integer.parseInt(str));
                        break;
                    case Types.DOUBLE:
                    case Types.FLOAT:
                        setDouble(parameterIndex, Double.valueOf(str));
                        break;
                    case Types.REAL:
                        setFloat(parameterIndex, Float.valueOf(str));
                        break;
                    case Types.BIGINT:
                        setLong(parameterIndex, Long.valueOf(str));
                        break;
                    case Types.DECIMAL:
                    case Types.NUMERIC:
                        setBigDecimal(parameterIndex, new BigDecimal(str));
                        break;
                    case Types.CLOB:
                    case Types.NCLOB:
                    case Types.CHAR:
                    case Types.VARCHAR:
                    case Types.LONGVARCHAR:
                    case Types.NCHAR:
                    case Types.NVARCHAR:
                    case Types.LONGNVARCHAR:
                        setString(parameterIndex, str);
                        break;
                    case Types.TIMESTAMP:
                        if (obj != null && ((String) obj).startsWith("0000-00-00")) {
                            setTimestamp(parameterIndex, null);
                        } else {
                            setTimestamp(parameterIndex, Timestamp.valueOf((String) obj));
                        }
                        break;
                    case Types.TIME:
                        setTime(parameterIndex, Time.valueOf((String) obj));
                        break;
                    default:
                        throw ExceptionMapper.getSqlException("Could not convert [" + str + "] to " + targetSqlType);
                }
            } catch (IllegalArgumentException e) {
                throw ExceptionMapper.getSqlException("Could not convert [" + str + "] to " + targetSqlType, e);
            }
        } else if (obj instanceof Number) {
            testNumbers(targetSqlType);
            Number bd = (Number) obj;
            switch (targetSqlType) {
                case Types.TINYINT:
                    setByte(parameterIndex, bd.byteValue());
                    break;
                case Types.SMALLINT:
                    setShort(parameterIndex, bd.shortValue());
                    break;
                case Types.INTEGER:
                    setInt(parameterIndex, bd.intValue());
                    break;
                case Types.BIGINT:
                    setLong(parameterIndex, bd.longValue());
                    break;
                case Types.FLOAT:
                case Types.DOUBLE:
                    setDouble(parameterIndex, bd.doubleValue());
                    break;
                case Types.REAL:
                    setFloat(parameterIndex, bd.floatValue());
                    break;
                case Types.DECIMAL:
                case Types.NUMERIC:
                    if (obj instanceof BigDecimal) {
                        setBigDecimal(parameterIndex, (BigDecimal) obj);
                    } else if (obj instanceof Double || obj instanceof Float) {
                        setDouble(parameterIndex, bd.doubleValue());
                    } else {
                        setLong(parameterIndex, bd.longValue());
                    }
                    break;
                case Types.BIT:
                    setBoolean(parameterIndex, bd.shortValue() != 0);
                    break;
                case Types.CHAR:
                case Types.VARCHAR:
                    setString(parameterIndex, bd.toString());
                    break;
                default:
                    throw ExceptionMapper.getSqlException("Could not convert [" + bd + "] to " + targetSqlType);

            }
        } else if (obj instanceof byte[]) {
            if (targetSqlType == Types.BINARY || targetSqlType == Types.VARBINARY || targetSqlType == Types.LONGVARBINARY) {
                setBytes(parameterIndex, (byte[]) obj);
            } else {
                throw ExceptionMapper.getSqlException("Can only convert a byte[] to BINARY, VARBINARY or LONGVARBINARY");
            }

        } else if (obj instanceof Time) {
            setTime(parameterIndex, (Time) obj);      // it is just a string anyway
        } else if (obj instanceof Timestamp) {
            setTimestamp(parameterIndex, (Timestamp) obj);
        } else if (obj instanceof Date) {
            setDate(parameterIndex, (Date) obj);
        } else if (obj instanceof java.util.Date) {
            long timemillis = ((java.util.Date) obj).getTime();
            if (targetSqlType == Types.DATE) {
                setDate(parameterIndex, new Date(timemillis));
            } else if (targetSqlType == Types.TIME) {
                setTime(parameterIndex, new Time(timemillis));
            } else if (targetSqlType == Types.TIMESTAMP) {
                setTimestamp(parameterIndex, new Timestamp(timemillis));
            }
        } else if (obj instanceof Boolean) {
            testNumbers(targetSqlType);
            setBoolean(parameterIndex, (Boolean) obj);
        } else if (obj instanceof Blob) {
            setBlob(parameterIndex, (Blob) obj);
        } else if (obj instanceof BigInteger) {
            setString(parameterIndex, obj.toString());
        } else if (obj instanceof Clob) {
            setClob(parameterIndex, (Clob) obj);
        } else if (obj instanceof InputStream) {
            setBinaryStream(parameterIndex, (InputStream) obj, scaleOrLength);
        } else if (obj instanceof Reader) {
            setCharacterStream(parameterIndex, (Reader) obj, scaleOrLength);
        } else {
            throw ExceptionMapper.getSqlException("Could not set parameter in setObject, could not convert: " + obj.getClass() + " to "
                    + targetSqlType);
        }
    }

    /**
     * <p>Sets the value of the designated parameter using the given object. The second parameter must be of type
     * <code>Object</code>; therefore, the <code>java.lang</code> equivalent objects should be used for built-in types.
     * <br>
     * <p>The JDBC specification specifies a standard mapping from Java <code>Object</code> types to SQL types.  The
     * given argument will be converted to the corresponding SQL type before being sent to the database.
     * <br>
     * <p>Note that this method may be used to pass datatabase- specific abstract data types, by using a driver-specific
     * Java type.
     * <br>
     * If the object is of a class implementing the interface <code>SQLData</code>, the JDBC driver should call the
     * method <code>SQLData.writeSQL</code> to write it to the SQL data stream. If, on the other hand, the object is of
     * a class implementing <code>Ref</code>, <code>Blob</code>, <code>Clob</code>,  <code>NClob</code>,
     * <code>Struct</code>, <code>java.net.URL</code>, <code>RowId</code>, <code>SQLXML</code> or <code>Array</code>,
     * the driver should pass it to the database as a value of the corresponding SQL type.
     * <br>
     * <b>Note:</b> Not all databases allow for a non-typed Null to be sent to the backend. For maximum portability, the
     * <code>setNull</code> or the <code>setObject(int parameterIndex, Object x, int sqlType)</code> method should be
     * used instead of <code>setObject(int parameterIndex, Object x)</code>.
     * <br>
     * <b>Note:</b> This method throws an exception if there is an ambiguity, for example, if the object is of a class
     * implementing more than one of the interfaces named above.
     *
     * @param parameterIndex the first parameter is 1, the second is 2, ...
     * @param obj              the object containing the input parameter value
     * @throws SQLException if parameterIndex does not correspond to a parameter marker in the SQL statement;
     *                               if a database access error occurs; this method is called on a closed
     *                               <code>PreparedStatement</code> or the type of the given object is ambiguous
     */
    public void setObject(final int parameterIndex, final Object obj) throws SQLException {
        if (obj == null) {
            setNull(parameterIndex, Types.INTEGER);
        } else if (obj instanceof String) {
            setString(parameterIndex, (String) obj);
        } else if (obj instanceof Integer) {
            setInt(parameterIndex, (Integer) obj);
        } else if (obj instanceof Long) {
            setLong(parameterIndex, (Long) obj);
        } else if (obj instanceof Short) {
            setShort(parameterIndex, (Short) obj);
        } else if (obj instanceof Double) {
            setDouble(parameterIndex, (Double) obj);
        } else if (obj instanceof Float) {
            setFloat(parameterIndex, (Float) obj);
        } else if (obj instanceof Byte) {
            setByte(parameterIndex, (Byte) obj);
        } else if (obj instanceof byte[]) {
            setBytes(parameterIndex, (byte[]) obj);
        } else if (obj instanceof Date) {
            setDate(parameterIndex, (Date) obj);
        } else if (obj instanceof Time) {
            setTime(parameterIndex, (Time) obj);
        } else if (obj instanceof Timestamp) {
            setTimestamp(parameterIndex, (Timestamp) obj);
        } else if (obj instanceof java.util.Date) {
            setTimestamp(parameterIndex, new Timestamp(((java.util.Date) obj).getTime()));
        } else if (obj instanceof Boolean) {
            setBoolean(parameterIndex, (Boolean) obj);
        } else if (obj instanceof Blob) {
            setBlob(parameterIndex, (Blob) obj);
        } else if (obj instanceof InputStream) {
            setBinaryStream(parameterIndex, (InputStream) obj);
        } else if (obj instanceof Reader) {
            setCharacterStream(parameterIndex, (Reader) obj);
        } else if (obj instanceof BigDecimal) {
            setBigDecimal(parameterIndex, (BigDecimal) obj);
        } else if (obj instanceof BigInteger) {
            setString(parameterIndex, obj.toString());
        } else if (obj instanceof Clob) {
            setClob(parameterIndex, (Clob) obj);
        } else {
            try {
                setParameter(parameterIndex, new SerializableParameter(obj, isNoBackslashEscapes()));
                hasLongData = true;
            } catch (IOException e) {
                throw ExceptionMapper.getSqlException("Could not set serializable parameter in setObject: " + e.getMessage(), e);
            }
        }

    }

    /**
     * Sets the designated parameter to the given input stream, which will have the specified number of bytes. When a
     * very large ASCII value is input to a <code>LONGVARCHAR</code> parameter, it may be more practical to send it via
     * a <code>java.io.InputStream</code>. Data will be read from the stream as needed until end-of-file is reached. The
     * JDBC driver will do any necessary conversion from ASCII to the database char format.
     * <br>
     * <P><B>Note:</B> This stream object can either be a standard Java stream object or your own subclass that
     * implements the standard interface.
     *
     * @param parameterIndex the first parameter is 1, the second is 2, ...
     * @param stream              the Java input stream that contains the ASCII parameter value
     * @param length         the number of bytes in the stream
     * @throws SQLException if parameterIndex does not correspond to a parameter marker in the SQL statement;
     *                               if a database access error occurs or this method is called on a closed
     *                               <code>PreparedStatement</code>
     */
    public void setAsciiStream(final int parameterIndex, final InputStream stream, final long length) throws SQLException {
        if (stream == null) {
            setNull(parameterIndex, MariaDbType.BLOB);
            return;
        }
        setParameter(parameterIndex, new StreamParameter(stream, length, isNoBackslashEscapes()));
        hasLongData = true;
    }

    /**
     * This function reads up the entire stream and stores it in memory since we need to know the length when sending it
     * to the server use the corresponding method with a length parameter if memory is an issue
     * <br>
     * Sets the designated parameter to the given input stream. When a very large ASCII value is input to a
     * <code>LONGVARCHAR</code> parameter, it may be more practical to send it via a <code>java.io.InputStream</code>.
     * Data will be read from the stream as needed until end-of-file is reached.  The JDBC driver will do any necessary
     * conversion from ASCII to the database char format.
     * <br>
     * <P><B>Note:</B> This stream object can either be a standard Java stream object or your own subclass that
     * implements the standard interface. <P><B>Note:</B> Consult your JDBC driver documentation to determine if it
     * might be more efficient to use a version of <code>setAsciiStream</code> which takes a length parameter.
     *
     * @param parameterIndex the first parameter is 1, the second is 2, ...
     * @param stream              the Java input stream that contains the ASCII parameter value
     * @throws SQLException                    if parameterIndex does not correspond to a parameter marker in the SQL statement;
     *                                                  if a database access error occurs or this method is called on a closed
     *                                                  <code>PreparedStatement</code>
     * @throws SQLFeatureNotSupportedException if the JDBC driver does not support this method
     */
    public void setAsciiStream(final int parameterIndex, final InputStream stream) throws SQLException {
        if (stream == null) {
            setNull(parameterIndex, MariaDbType.BLOB);
            return;
        }
        setParameter(parameterIndex, new StreamParameter(stream, isNoBackslashEscapes()));
        hasLongData = true;
    }

    /**
     * Sets the designated parameter to the given input stream, which will have the specified number of bytes. When a
     * very large ASCII value is input to a <code>LONGVARCHAR</code> parameter, it may be more practical to send it via
     * a <code>java.io.InputStream</code>. Data will be read from the stream as needed until end-of-file is reached. The
     * JDBC driver will do any necessary conversion from ASCII to the database char format.
     * <br>
     * <P><B>Note:</B> This stream object can either be a standard Java stream object or your own subclass that
     * implements the standard interface.
     *
     * @param parameterIndex the first parameter is 1, the second is 2, ...
     * @param stream              the Java input stream that contains the ASCII parameter value
     * @param length         the number of bytes in the stream
     * @throws SQLException if parameterIndex does not correspond to a parameter marker in the SQL statement;
     *                               if a database access error occurs or this method is called on a closed
     *                               <code>PreparedStatement</code>
     */
    public void setAsciiStream(final int parameterIndex, final InputStream stream, final int length) throws SQLException {
        if (stream == null) {
            setNull(parameterIndex, MariaDbType.BLOB);
            return;
        }
        setParameter(parameterIndex, new StreamParameter(stream, length, isNoBackslashEscapes()));
        hasLongData = true;
    }

    /**
     * Sets the designated parameter to the given input stream, which will have the specified number of bytes. When a
     * very large binary value is input to a <code>LONGVARBINARY</code> parameter, it may be more practical to send it
     * via a <code>java.io.InputStream</code> object. The data will be read from the stream as needed until end-of-file
     * is reached.
     * <br>
     * <P><B>Note:</B> This stream object can either be a standard Java stream object or your own subclass that
     * implements the standard interface.
     *
     * @param parameterIndex the first parameter is 1, the second is 2, ...
     * @param stream              the java input stream which contains the binary parameter value
     * @param length         the number of bytes in the stream
     * @throws SQLException if parameterIndex does not correspond to a parameter marker in the SQL statement;
     *                               if a database access error occurs or this method is called on a closed
     *                               <code>PreparedStatement</code>
     */
    public void setBinaryStream(final int parameterIndex, final InputStream stream, final long length) throws SQLException {
        if (stream == null) {
            setNull(parameterIndex, MariaDbType.BLOB);
            return;
        }
        setParameter(parameterIndex, new StreamParameter(stream, length, isNoBackslashEscapes()));
        hasLongData = true;
    }

    /**
     * This function reads up the entire stream and stores it in memory since we need to know the length when sending it
     * to the server
     * <br>
     * Sets the designated parameter to the given input stream. When a very large binary value is input to a
     * <code>LONGVARBINARY</code> parameter, it may be more practical to send it via a <code>java.io.InputStream</code>
     * object. The data will be read from the stream as needed until end-of-file is reached.
     * <br>
     * <P><B>Note:</B> This stream object can either be a standard Java stream object or your own subclass that
     * implements the standard interface. <P><B>Note:</B> Consult your JDBC driver documentation to determine if it
     * might be more efficient to use a version of <code>setBinaryStream</code> which takes a length parameter.
     *
     * @param parameterIndex the first parameter is 1, the second is 2, ...
     * @param stream              the java input stream which contains the binary parameter value
     * @throws SQLException                    if parameterIndex does not correspond to a parameter marker in the SQL statement;
     *                                                  if a database access error occurs or this method is called on a closed
     *                                                  <code>PreparedStatement</code>
     * @throws SQLFeatureNotSupportedException if the JDBC driver does not support this method
     */
    public void setBinaryStream(final int parameterIndex, final InputStream stream) throws SQLException {
        if (stream == null) {
            setNull(parameterIndex, MariaDbType.BLOB);
            return;
        }
        setParameter(parameterIndex, new StreamParameter(stream, isNoBackslashEscapes()));
        hasLongData = true;
    }


    /**
     * Sets the designated parameter to the given input stream, which will have the specified number of bytes. When a
     * very large binary value is input to a <code>LONGVARBINARY</code> parameter, it may be more practical to send it
     * via a <code>java.io.InputStream</code> object. The data will be read from the stream as needed until end-of-file
     * is reached.
     * <br>
     * <P><B>Note:</B> This stream object can either be a standard Java stream object or your own subclass that
     * implements the standard interface.
     *
     * @param parameterIndex the first parameter is 1, the second is 2, ...
     * @param stream              the java input stream which contains the binary parameter value
     * @param length         the number of bytes in the stream
     * @throws SQLException if parameterIndex does not correspond to a parameter marker in the SQL statement;
     *                               if a database access error occurs or this method is called on a closed
     *                               <code>PreparedStatement</code>
     */
    public void setBinaryStream(final int parameterIndex, final InputStream stream, final int length) throws SQLException {
        if (stream == null) {
            setNull(parameterIndex, MariaDbType.BLOB);
            return;
        }
        setParameter(parameterIndex, new StreamParameter(stream, length, isNoBackslashEscapes()));
        hasLongData = true;
    }







    /**
     * Sets the designated parameter to the given Java <code>boolean</code> value.
     * The driver converts this
     * to an SQL <code>BIT</code> or <code>BOOLEAN</code> value when it sends it to the database.
     *
     * @param parameterIndex the first parameter is 1, the second is 2, ...
     * @param value          the parameter value
     * @throws SQLException if parameterIndex does not correspond to a parameter
     *                      marker in the SQL statement;
     *                      if a database access error occurs or
     *                      this method is called on a closed <code>PreparedStatement</code>
     */
    public void setBoolean(final int parameterIndex, final boolean value) throws SQLException {
        setParameter(parameterIndex, new ByteParameter(value ? (byte) 1 : (byte) 0));
    }

    /**
     * Sets the designated parameter to the given Java <code>byte</code> value. The driver converts this to an SQL
     * <code>TINYINT</code> value when it sends it to the database.
     *
     * @param parameterIndex the first parameter is 1, the second is 2, ...
     * @param bit              the parameter value
     * @throws SQLException if parameterIndex does not correspond to a parameter marker in the SQL statement;
     *                               if a database access error occurs or this method is called on a closed
     *                               <code>PreparedStatement</code>
     */
    public void setByte(final int parameterIndex, final byte bit) throws SQLException {
        setParameter(parameterIndex, new ByteParameter(bit));
    }

    /**
     * Sets the designated parameter to the given Java <code>short</code> value. The driver converts this to an SQL
     * <code>SMALLINT</code> value when it sends it to the database.
     *
     * @param parameterIndex the first parameter is 1, the second is 2, ...
     * @param value              the parameter value
     * @throws SQLException if parameterIndex does not correspond to a parameter marker in the SQL statement;
     *                               if a database access error occurs or this method is called on a closed
     *                               <code>PreparedStatement</code>
     */
    public void setShort(final int parameterIndex, final short value) throws SQLException {
        setParameter(parameterIndex, new ShortParameter(value));
    }

    /**
     * Set string parameter.
     *
     * @param parameterIndex the first parameter is 1, the second is 2, ...
     * @param str String
     * @throws SQLException if parameterIndex does not correspond to a parameter marker in the SQL statement;
     *                               if a database access error occurs or this method is called on a closed
     *                               <code>PreparedStatement</code>
     */
    public void setString(final int parameterIndex, final String str) throws SQLException {
        if (str == null) {
            setNull(parameterIndex, MariaDbType.VARCHAR);
            return;
        }

        setParameter(parameterIndex, new StringParameter(str, isNoBackslashEscapes()));
    }

    /**
     * Sets the designated parameter to the given Java array of bytes.  The driver converts this to an SQL
     * <code>VARBINARY</code> or <code>LONGVARBINARY</code> (depending on the argument's size relative to the driver's
     * limits on <code>VARBINARY</code> values) when it sends it to the database.
     *
     * @param parameterIndex the first parameter is 1, the second is 2, ...
     * @param bytes              the parameter value
     * @throws SQLException if parameterIndex does not correspond to a parameter marker in the SQL statement;
     *                               if a database access error occurs or this method is called on a closed
     *                               <code>PreparedStatement</code>
     */
    public void setBytes(final int parameterIndex, final byte[] bytes) throws SQLException {
        if (bytes == null) {
            setNull(parameterIndex, MariaDbType.BLOB);
            return;
        }

        setParameter(parameterIndex, new ByteArrayParameter(bytes, isNoBackslashEscapes()));
    }




    /**
     * Sets the designated parameter to the given input stream, which will have the specified number of bytes.
     * <br>
     * When a very large Unicode value is input to a <code>LONGVARCHAR</code> parameter, it may be more practical to
     * send it via a <code>java.io.InputStream</code> object. The data will be read from the stream as needed until
     * end-of-file is reached.  The JDBC driver will do any necessary conversion from Unicode to the database char
     * format.
     * <br>
     * The byte format of the Unicode stream must be a Java UTF-8, as defined in the Java Virtual Machine
     * Specification.
     * <br>
     * <P><B>Note:</B> This stream object can either be a standard Java stream object or your own subclass that
     * implements the standard interface.
     *
     * @param parameterIndex the first parameter is 1, the second is 2, ...
     * @param x              a <code>java.io.InputStream</code> object that contains the Unicode parameter value
     * @param length         the number of bytes in the stream
     * @throws SQLException                    if parameterIndex does not correspond to a parameter marker in the SQL statement;
     *                                                  if a database access error occurs or this method is called on a closed
     *                                                  <code>PreparedStatement</code>
     * @throws SQLFeatureNotSupportedException if the JDBC driver does not support this method
     * @deprecated
     */
    public void setUnicodeStream(final int parameterIndex, final InputStream x, final int length) throws SQLException {
        if (x == null) {
            setNull(parameterIndex, Types.BLOB);
            return;
        }
        setParameter(parameterIndex, new StreamParameter(x, length, isNoBackslashEscapes()));
        hasLongData = true;
    }



    private void testNumbers(int targetSqlType) throws SQLException {
        switch (targetSqlType) {
            case Types.BINARY:
            case Types.VARBINARY:
            case Types.LONGVARBINARY:
            case Types.DATE:
            case Types.TIME:
            case Types.TIMESTAMP:
            case Types.BLOB:
                throw ExceptionMapper.getSqlException("Cannot convert to " + targetSqlType);
            default:
                return;
        }
    }


    public void setInt(final int column, final int value) throws SQLException {
        setParameter(column, new IntParameter(value));
    }

    /**
     * Sets the designated parameter to the given Java <code>long</code> value. The driver converts this to an SQL
     * <code>BIGINT</code> value when it sends it to the database.
     *
     * @param parameterIndex the first parameter is 1, the second is 2, ...
     * @param value              the parameter value
     * @throws SQLException if parameterIndex does not correspond to a parameter marker in the SQL statement;
     *                               if a database access error occurs or this method is called on a closed
     *                               <code>PreparedStatement</code>
     */
    public void setLong(final int parameterIndex, final long value) throws SQLException {
        setParameter(parameterIndex, new LongParameter(value));
    }

    /**
     * Sets the designated parameter to the given Java <code>float</code> value. The driver converts this to an SQL
     * <code>REAL</code> value when it sends it to the database.
     *
     * @param parameterIndex the first parameter is 1, the second is 2, ...
     * @param value              the parameter value
     * @throws SQLException if parameterIndex does not correspond to a parameter marker in the SQL statement;
     *                               if a database access error occurs or this method is called on a closed
     *                               <code>PreparedStatement</code>
     */
    public void setFloat(final int parameterIndex, final float value) throws SQLException {
        setParameter(parameterIndex, new FloatParameter(value));
    }

    /**
     * Sets the designated parameter to the given Java <code>double</code> value. The driver converts this to an SQL
     * <code>DOUBLE</code> value when it sends it to the database.
     *
     * @param parameterIndex the first parameter is 1, the second is 2, ...
     * @param value              the parameter value
     * @throws SQLException if parameterIndex does not correspond to a parameter marker in the SQL statement;
     *                               if a database access error occurs or this method is called on a closed
     *                               <code>PreparedStatement</code>
     */
    public void setDouble(final int parameterIndex, final double value) throws SQLException {
        setParameter(parameterIndex, new DoubleParameter(value));
    }

    /**
     * Sets the designated parameter to the given <code>java.math.BigDecimal</code> value. The driver converts this to
     * an SQL <code>NUMERIC</code> value when it sends it to the database.
     *
     * @param parameterIndex the first parameter is 1, the second is 2, ...
     * @param bigDecimal              the parameter value
     * @throws SQLException if parameterIndex does not correspond to a parameter marker in the SQL statement;
     *                               if a database access error occurs or this method is called on a closed
     *                               <code>PreparedStatement</code>
     */
    public void setBigDecimal(final int parameterIndex, final BigDecimal bigDecimal) throws SQLException {
        if (bigDecimal == null) {
            setNull(parameterIndex, MariaDbType.DECIMAL);
            return;
        }

        setParameter(parameterIndex, new BigDecimalParameter(bigDecimal));
    }

}<|MERGE_RESOLUTION|>--- conflicted
+++ resolved
@@ -625,13 +625,8 @@
      *                                                  this method is called on a closed <code>PreparedStatement</code>
      * @throws SQLFeatureNotSupportedException if the JDBC driver does not support this method
      */
-<<<<<<< HEAD
-    public void setNClob(final int parameterIndex, final NClob value) throws SQLException {
-        throw ExceptionMapper.getFeatureNotSupportedException("NClobs not supported");
-=======
     public void setNClob(final int parameterIndex, final java.sql.NClob value) throws SQLException {
         setClob(parameterIndex, value);
->>>>>>> 3616061f
     }
 
     /**
