--- conflicted
+++ resolved
@@ -99,7 +99,6 @@
     protected int resultSetScrollType;
     protected boolean mustCloseOnCompletion = false;
     protected Options options;
-<<<<<<< HEAD
     boolean isTimedout;
     volatile boolean executing;
     //are warnings cleared?
@@ -107,8 +106,6 @@
     protected int fetchSize;
     private boolean canUseServerTimeout;
     private int maxFieldSize;
-=======
->>>>>>> 9333aedd
 
     /**
      * Creates a new Statement.
@@ -354,26 +351,21 @@
      * @throws SQLException if any exception occur
      */
     public boolean testExecute(String sql, Charset charset) throws SQLException {
-        executing = true;
-        QueryException exception = null;
         lock.lock();
         try {
-            executeQueryProlog();
-            batchResultSet = null;
-            Results internalResults = new Results(this, fetchSize, false, 1, false, resultSetScrollType,
-                    connection.getAutoIncrementIncrement());
-            protocol.executeQuery(protocol.isMasterConnection(), internalResults,
-                    Utils.nativeSql(sql, connection.noBackslashEscapes), charset);
-            internalResults.commandEnd();
-            results = internalResults;
+
+            executeQueryPrologue();
+            results.reset(fetchSize, false, 1, false, resultSetScrollType);
+            protocol.executeQuery(protocol.isMasterConnection(), results,
+                    getTimeoutSql(Utils.nativeSql(sql, connection.noBackslashEscapes)),charset);
+            results.commandEnd();
             return results.getResultSet() != null;
-        } catch (QueryException e) {
-            exception = e;
-            return false;
+
+        } catch (SQLException exception) {
+            throw executeExceptionEpilogue(exception);
         } finally {
+            executeEpilogue();
             lock.unlock();
-            executeQueryEpilog(exception);
-            executing = false;
         }
     }
 
