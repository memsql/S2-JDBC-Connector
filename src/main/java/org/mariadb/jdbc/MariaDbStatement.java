/*
MariaDB Client for Java

Copyright (c) 2012-2014 Monty Program Ab.

This library is free software; you can redistribute it and/or modify it under
the terms of the GNU Lesser General Public License as published by the Free
Software Foundation; either version 2.1 of the License, or (at your option)
any later version.

This library is distributed in the hope that it will be useful, but
WITHOUT ANY WARRANTY; without even the implied warranty of MERCHANTABILITY or
FITNESS FOR A PARTICULAR PURPOSE.  See the GNU Lesser General Public License
for more details.

You should have received a copy of the GNU Lesser General Public License along
with this library; if not, write to Monty Program Ab info@montyprogram.com.

This particular MariaDB Client for Java file is work
derived from a Drizzle-JDBC. Drizzle-JDBC file which is covered by subject to
the following copyright and notice provisions:

Copyright (c) 2009-2011, Marcus Eriksson

Redistribution and use in source and binary forms, with or without modification,
are permitted provided that the following conditions are met:
Redistributions of source code must retain the above copyright notice, this list
of conditions and the following disclaimer.

Redistributions in binary form must reproduce the above copyright notice, this
list of conditions and the following disclaimer in the documentation and/or
other materials provided with the distribution.

Neither the name of the driver nor the names of its contributors may not be
used to endorse or promote products derived from this software without specific
prior written permission.

THIS SOFTWARE IS PROVIDED BY THE COPYRIGHT HOLDERS  AND CONTRIBUTORS "AS IS"
AND ANY EXPRESS OR IMPLIED WARRANTIES, INCLUDING, BUT NOT LIMITED TO, THE IMPLIED
WARRANTIES OF MERCHANTABILITY AND FITNESS FOR A PARTICULAR PURPOSE ARE DISCLAIMED.
IN NO EVENT SHALL THE COPYRIGHT HOLDER OR CONTRIBUTORS BE LIABLE FOR ANY DIRECT,
INDIRECT, INCIDENTAL, SPECIAL, EXEMPLARY, OR CONSEQUENTIAL DAMAGES (INCLUDING, BUT
NOT LIMITED TO, PROCUREMENT OF SUBSTITUTE GOODS OR SERVICES; LOSS OF USE, DATA, OR
PROFITS; OR BUSINESS INTERRUPTION) HOWEVER CAUSED AND ON ANY THEORY OF LIABILITY,
WHETHER IN CONTRACT, STRICT LIABILITY, OR TORT (INCLUDING NEGLIGENCE OR OTHERWISE)
ARISING IN ANY WAY OUT OF THE USE OF THIS SOFTWARE, EVEN IF ADVISED OF THE POSSIBILITY
OF SUCH DAMAGE.
*/

package org.mariadb.jdbc;

import org.mariadb.jdbc.internal.logging.Logger;
import org.mariadb.jdbc.internal.logging.LoggerFactory;
import org.mariadb.jdbc.internal.protocol.Protocol;
import org.mariadb.jdbc.internal.queryresults.*;
import org.mariadb.jdbc.internal.queryresults.resultset.MariaSelectResultSet;
import org.mariadb.jdbc.internal.util.ExceptionMapper;
import org.mariadb.jdbc.internal.util.Options;
import org.mariadb.jdbc.internal.util.Utils;
import org.mariadb.jdbc.internal.util.dao.ClientPrepareResult;
import org.mariadb.jdbc.internal.util.dao.QueryException;
import org.mariadb.jdbc.internal.util.scheduler.SchedulerServiceProviderHolder;

import java.io.IOException;
import java.io.InputStream;
import java.sql.*;
import java.util.ArrayList;
import java.util.Arrays;
import java.util.List;
import java.util.concurrent.ExecutionException;
import java.util.concurrent.Future;
import java.util.concurrent.ScheduledExecutorService;
import java.util.concurrent.TimeUnit;
import java.util.concurrent.locks.ReentrantLock;


public class MariaDbStatement implements Statement, Cloneable {
    //timeout scheduler
    private static final ScheduledExecutorService timeoutScheduler = SchedulerServiceProviderHolder.getTimeoutScheduler();
    private static Logger logger = LoggerFactory.getLogger(MariaDbStatement.class);
    protected final ReentrantLock lock;
    /**
     * the protocol used to talk to the server.
     */
    protected Protocol protocol;
    /**
     * the  Connection object.
     */
    protected MariaDbConnection connection;
    protected Future<?> timerTaskFuture;
    protected ResultSet batchResultSet = null;
    protected volatile boolean closed = false;
    protected List<String> batchQueries;
    protected int queryTimeout;
    protected int maxRows;
    protected Results results = null;
    protected int resultSetScrollType;
    protected boolean mustCloseOnCompletion = false;
    protected Options options;
    boolean isTimedout;
    volatile boolean executing;
    //are warnings cleared?
    private boolean warningsCleared;
    private int fetchSize;
    private boolean canUseServerTimeout;

    /**
     * Creates a new Statement.
     *
     * @param connection          the connection to return in getConnection.
     * @param resultSetScrollType one of the following <code>ResultSet</code> constants: <code>ResultSet.TYPE_FORWARD_ONLY</code>,
     *                            <code>ResultSet.TYPE_SCROLL_INSENSITIVE</code>, or <code>ResultSet.TYPE_SCROLL_SENSITIVE</code>
     */
    public MariaDbStatement(MariaDbConnection connection, int resultSetScrollType) {
        this.protocol = connection.getProtocol();
        this.connection = connection;
        this.canUseServerTimeout = connection.canUseServerTimeout();
        this.resultSetScrollType = resultSetScrollType;
        this.lock = this.connection.lock;
        this.options = this.protocol.getOptions();
    }

    /**
     * Provide a "cleanup" method that can be called after unloading driver, to fix Tomcat's obscure classpath handling.
     */
    public static void unloadDriver() {
        // nothing to do here, as scheduler is already daemon thread
    }

    /**
     * Clone statement.
     *
     * @return Clone statement.
     * @throws CloneNotSupportedException if any error occur.
     */
    public MariaDbStatement clone() throws CloneNotSupportedException {
        MariaDbStatement clone = (MariaDbStatement) super.clone();
        clone.connection = connection;
        clone.protocol = protocol;
        clone.timerTaskFuture = null;
        clone.batchQueries = new ArrayList<>();
        clone.results = null;
        clone.closed = false;
        clone.warningsCleared = true;
        clone.fetchSize = 0;
        clone.maxRows = 0;
        return clone;
    }

    /**
     * returns the protocol.
     *
     * @return the protocol used.
     */
    public Protocol getProtocol() {
        return protocol;
    }

    // Part of query prolog - setup timeout timer
    protected void setTimerTask() {
        assert (timerTaskFuture == null);

        timerTaskFuture = timeoutScheduler.schedule(new Runnable() {
            @Override
            public void run() {
                try {
                    isTimedout = true;
                    protocol.cancelCurrentQuery();
                } catch (Throwable e) {
                }
            }
        }, queryTimeout, TimeUnit.SECONDS);
    }

    protected void executeQueryProlog() throws SQLException {
        if (closed) {
            throw new SQLException("execute() is called on closed statement");
        }
        protocol.prolog(results, maxRows, protocol.getProxy() != null, connection, this);
        if (queryTimeout != 0 && !canUseServerTimeout) {
            setTimerTask();
        }
    }

    protected void stopTimeoutTask() {
        if (timerTaskFuture != null) {
            if (!timerTaskFuture.cancel(true)) {
                // could not cancel, task either started or already finished
                // we must now wait for task to finish to ensure state modifications are done
                try {
                    timerTaskFuture.get();
                } catch (InterruptedException e) {
                    // reset interrupt status
                    Thread.currentThread().interrupt();
                } catch (ExecutionException e) {
                    // ignore error, likely due to interrupting during cancel
                }
                // we don't catch the exception if already canceled, that would indicate we tried
                // to cancel in parallel (which this code currently is not designed for)
            }
            timerTaskFuture = null;
        }
    }

    /**
     * Reset timeout after query, re-throw SQL exception
     *
     * @param queryException exception if exist
     * @throws SQLException exception with new message in case of timer timeout.
     */
    protected void executeQueryEpilog(QueryException queryException) throws SQLException {
        stopTimeoutTask();

        if (isTimedout) {
            isTimedout = false;
            queryException = new QueryException("(conn:" + getServerThreadId() + ") Query timed out", 1317, "JZ0002", queryException);
        }

        if (queryException == null) {
            return;
        }

        //if has a failover, closing the statement
        if (queryException.getSqlState() != null && queryException.getSqlState().startsWith("08")) {
            close();
        }

        ExceptionMapper.throwAndLogException(queryException, connection, this, logger, queryTimeout != 0);
    }

    /**
     * executes a query.
     *
     * @param sql       the query
     * @param fetchSize fetch size
     * @return true if there was a result set, false otherwise.
     * @throws SQLException the error description
     */
    protected boolean executeInternal(String sql, int fetchSize) throws SQLException {
        executing = true;
        QueryException exception = null;
        lock.lock();
        try {
            executeQueryProlog();
            batchResultSet = null;
            Results internalResults = new Results(this, fetchSize, false, 1, false, resultSetScrollType);
            protocol.executeQuery(protocol.isMasterConnection(), internalResults,
<<<<<<< HEAD
                    getTimeoutSql(Utils.nativeSql(sql, connection.noBackslashEscapes)), resultSetScrollType);
=======
                    Utils.nativeSql(sql, connection.noBackslashEscapes));
>>>>>>> c2a256d0
            internalResults.commandEnd();
            results = internalResults;
            return results.getResultSet() != null;
        } catch (QueryException e) {
            exception = e;
            return false;
        } finally {
            lock.unlock();
            executeQueryEpilog(exception);
            executing = false;
        }
    }

    private String getTimeoutSql(String sql) {
        if (queryTimeout != 0 && canUseServerTimeout) {
            return "SET STATEMENT max_statement_time=" + queryTimeout + " FOR " + sql;
        }
        return sql;
    }

    /**
     * executes a query.
     *
     * @param sql the query
     * @return true if there was a result set, false otherwise.
     * @throws SQLException if the query could not be sent to server
     */
    public boolean execute(String sql) throws SQLException {
        return executeInternal(sql, fetchSize);
    }

    /**
     * <p>Executes the given SQL statement, which may return multiple results, and signals the driver that any
     * auto-generated keys should be made available for retrieval.  The driver will ignore this signal if the SQL
     * statement is not an <code>INSERT</code> statement, or an SQL statement able to return auto-generated keys
     * (the list of such statements is vendor-specific).</p>
     * <p>In some (uncommon) situations, a single SQL statement may return multiple result sets and/or update counts.
     * Normally you can ignore this unless you are (1) executing a stored procedure
     * that you know may return multiple results or (2) you are dynamically executing an unknown SQL string. </p>
     * The <code>execute</code> method
     * executes an SQL statement and indicates the form of the first result.  You must then use the methods
     * <code>getResultSet</code> or
     * <code>getUpdateCount</code> to retrieve the result, and <code>getInternalMoreResults</code> to move to any
     * subsequent result(s).
     *
     * @param sql               any SQL statement
     * @param autoGeneratedKeys a constant indicating whether auto-generated keys should be made available for retrieval
     *                          using the method<code>getGeneratedKeys</code>; one of the following constants:
     *                          <code>Statement.RETURN_GENERATED_KEYS</code> or
     *                          <code>Statement.NO_GENERATED_KEYS</code>
     * @return <code>true</code> if the first result is a <code>ResultSet</code> object; <code>false</code> if it is an
     * update count or there are no results
     * @throws SQLException                    if a database access error occurs, this method is called on a closed
     *                                         <code>Statement</code> or the second parameter supplied to this method is
     *                                         not <code>Statement.RETURN_GENERATED_KEYS</code> or
     *                                         <code>Statement.NO_GENERATED_KEYS</code>.
     * @throws SQLFeatureNotSupportedException if the JDBC driver does not support this method with a constant of
     *                                         Statement.RETURN_GENERATED_KEYS
     * @see #getResultSet
     * @see #getUpdateCount
     * @see #getMoreResults
     * @see #getGeneratedKeys
     */
    public boolean execute(final String sql, final int autoGeneratedKeys) throws SQLException {
        return executeInternal(sql, fetchSize);
    }


    /**
     * Executes the given SQL statement, which may return multiple results, and signals the driver that the
     * auto-generated keys indicated in the given array should be made available for retrieval.  This array contains
     * the indexes of the columns in the target table that contain the auto-generated keys that should be made
     * available. The driver will ignore the array if the SQL statement is not an <code>INSERT</code>
     * statement, or an SQL statement able to return auto-generated keys (the list of such statements is
     * vendor-specific).
     * <p>Under some (uncommon) situations, a single SQL statement may return multiple result sets and/or update counts.
     * Normally you can ignore this unless you are
     * (1) executing a stored procedure that you know may return multiple results or
     * (2) you are dynamically executing an unknown SQL string.</p>
     * The <code>execute</code> method executes an SQL statement and indicates the form of the first result.
     * You must then use the methods <code>getResultSet</code> or <code>getUpdateCount</code> to retrieve the result,
     * and <code>getInternalMoreResults</code> to move to any subsequent result(s).
     *
     * @param sql           any SQL statement
     * @param columnIndexes an array of the indexes of the columns in the inserted row that should be  made available
     *                      for retrieval by a call to the
     *                      method <code>getGeneratedKeys</code>
     * @return <code>true</code> if the first result is a <code>ResultSet</code> object; <code>false</code> if it is an
     * update count or there are no results
     * @throws SQLException                    if a database access error occurs, this method is called on a closed
     *                                         <code>Statement</code> or the elements in
     *                                         the <code>int</code> array passed to this method are not valid column
     *                                         indexes
     * @throws SQLFeatureNotSupportedException if the JDBC driver does not support this method
     * @see #getResultSet
     * @see #getUpdateCount
     * @see #getMoreResults
     * @since 1.4
     */
    public boolean execute(final String sql, final int[] columnIndexes) throws SQLException {
        return executeInternal(sql, fetchSize);
    }


    /**
     * <p>Executes the given SQL statement, which may return multiple results, and signals the driver that the
     * auto-generated keys indicated in the given array should be made available for retrieval. This array contains
     * the names of the columns in the target table that contain the auto-generated keys that should be made available.
     * The driver will ignore the array if the SQL statement is not an <code>INSERT</code>
     * statement, or an SQL statement able to return auto-generated keys (the list of such statements is
     * vendor-specific). </p>
     * <p> In some (uncommon) situations, a single SQL statement may return multiple result sets and/or update counts.
     * Normally you can ignore this unless you are (1) executing a stored procedure that you know may return multiple
     * results or (2) you are dynamically executing an unknown SQL string. </p>
     * <p>The <code>execute</code> method executes an SQL statement and indicates the form of the first result.
     * You must then use the methods <code>getResultSet</code> or <code>getUpdateCount</code> to retrieve the result,
     * and <code>getInternalMoreResults</code> to move to any subsequent result(s).</p>
     *
     * @param sql         any SQL statement
     * @param columnNames an array of the names of the columns in the inserted row that should be made available
     *                    for retrieval by a call to the method <code>getGeneratedKeys</code>
     * @return <code>true</code> if the next result is a <code>ResultSet</code> object; <code>false</code> if it is an
     * update count or there are no more results
     * @throws SQLException                    if a database access error occurs, this method is called on a closed
     *                                         <code>Statement</code> or the elements of
     *                                         the <code>String</code> array passed to this method are not valid column
     *                                         names
     * @throws SQLFeatureNotSupportedException if the JDBC driver does not support this method
     * @see #getResultSet
     * @see #getUpdateCount
     * @see #getMoreResults
     * @see #getGeneratedKeys
     * @since 1.4
     */
    public boolean execute(final String sql, final String[] columnNames) throws SQLException {
        return executeInternal(sql, fetchSize);
    }


    /**
     * executes a select query.
     *
     * @param sql the query to send to the server
     * @return a result set
     * @throws SQLException if something went wrong
     */
    public ResultSet executeQuery(String sql) throws SQLException {
        if (executeInternal(sql, fetchSize)) {
            return results.getResultSet();
        }
        //throw new SQLException("executeQuery() with query '" + query +"' did not return a result set");
        return MariaSelectResultSet.EMPTY;
    }


    /**
     * Executes an update.
     *
     * @param sql the update query.
     * @return update count
     * @throws SQLException if the query could not be sent to server.
     */
    public int executeUpdate(String sql) throws SQLException {
        if (executeInternal(sql, fetchSize)) {
            return 0;
        }
        return getUpdateCount();
    }


    /**
     * Executes the given SQL statement and signals the driver with the given flag about whether the auto-generated keys
     * produced by this <code>Statement</code> object should be made available for retrieval.  The driver will ignore
     * the flag if the SQL statement is not an
     * <code>INSERT</code> statement, or an SQL statement able to return auto-generated keys (the list of such
     * statements is vendor-specific).
     *
     * @param sql               an SQL Data Manipulation Language (DML) statement, such as <code>INSERT</code>,
     *                          <code>UPDATE</code> or <code>DELETE</code>; or an
     *                          SQL statement that returns nothing, such as a DDL statement.
     * @param autoGeneratedKeys a flag indicating whether auto-generated keys should be made available for retrieval;
     *                          one of the following constants:
     *                          <code>Statement.RETURN_GENERATED_KEYS</code> <code>Statement.NO_GENERATED_KEYS</code>
     * @return either (1) the row count for SQL Data Manipulation Language (DML) statements or (2) 0 for SQL statements
     * that return nothing
     * @throws SQLException                    if a database access error occurs, this method is called on a closed
     *                                         <code>Statement</code>, the given SQL
     *                                         statement returns a <code>ResultSet</code> object, or the given constant
     *                                         is not one of those allowed
     * @throws SQLFeatureNotSupportedException if the JDBC driver does not support this method with a constant of
     *                                         Statement.RETURN_GENERATED_KEYS
     * @since 1.4
     */
    public int executeUpdate(final String sql, final int autoGeneratedKeys) throws SQLException {
        if (executeInternal(sql, fetchSize)) {
            return 0;
        }
        return getUpdateCount();
    }


    /**
     * Executes the given SQL statement and signals the driver that the auto-generated keys indicated in the given array
     * should be made available for retrieval.   This array contains the indexes of the columns in the target table that
     * contain the auto-generated keys that should be made available. The driver will ignore the array if the SQL
     * statement is not an <code>INSERT</code> statement, or an SQL statement able to return auto-generated keys (the
     * list of such statements is vendor-specific).
     *
     * @param sql           an SQL Data Manipulation Language (DML) statement, such as <code>INSERT</code>,
     *                      <code>UPDATE</code> or <code>DELETE</code>; or an SQL statement that returns nothing, such
     *                      as a DDL statement.
     * @param columnIndexes an array of column indexes indicating the columns that should be returned from the
     *                      inserted row
     * @return either (1) the row count for SQL Data Manipulation Language (DML) statements or (2) 0 for SQL statements
     * that return nothing
     * @throws SQLException if a database access error occurs, this method is called on a closed
     * <code>Statement</code>, the SQL statement returns a <code>ResultSet</code> object, or the second argument
     * supplied to this method is not an <code>int</code> array whose elements are valid column indexes
     * @throws SQLFeatureNotSupportedException if the JDBC driver does not support this method
     * @since 1.4
     */
    public int executeUpdate(final String sql, final int[] columnIndexes) throws SQLException {
        if (executeInternal(sql, fetchSize)) {
            return 0;
        }
        return getUpdateCount();
    }

    /**
     * Executes the given SQL statement and signals the driver that the auto-generated keys indicated in the given
     * array should be made available for retrieval. This array contains the names of the columns in the target table
     * that contain the auto-generated keys that should be made available. The driver will ignore the array if the SQL
     * statement is not an <code>INSERT</code> statement, or an SQL statement able to return
     * auto-generated keys (the list of such statements is vendor-specific).
     *
     * @param sql         an SQL Data Manipulation Language (DML) statement, such as <code>INSERT</code>,
     *                    <code>UPDATE</code> or <code>DELETE</code>; or an
     *                    SQL statement that returns nothing, such as a DDL statement.
     * @param columnNames an array of the names of the columns that should be returned from the inserted row
     * @return either the row count for <code>INSERT</code>, <code>UPDATE</code>, or <code>DELETE</code> statements,
     * or 0 for SQL statements that return nothing
     * @throws SQLException  if a database access error occurs, this method is called on a closed
     * <code>Statement</code>, the SQL statement returns a <code>ResultSet</code> object, or the second argument
     * supplied to this method is not a <code>String</code> array whose elements are valid column names
     * @throws SQLFeatureNotSupportedException if the JDBC driver does not support this method
     * @since 1.4
     */
    public int executeUpdate(final String sql, final String[] columnNames) throws SQLException {
        if (executeInternal(sql, fetchSize)) {
            return 0;
        }
        return getUpdateCount();
    }

    /**
     * Releases this <code>Statement</code> object's database and JDBC resources immediately instead of waiting for this to happen when it is
     * automatically closed. It is generally good practice to release resources as soon as you are finished with them to avoid tying up database
     * resources. Calling the method <code>close</code> on a <code>Statement</code> object that is already closed has no effect. <B>Note:</B>When a
     * <code>Statement</code> object is closed, its current <code>ResultSet</code> object, if one exists, is also closed.
     *
     * @throws SQLException if a database access error occurs
     */
    public void close() throws SQLException {
        lock.lock();
        try {
            closed = true;

            if (results != null) {
                if (results.getFetchSize() != 0) skipMoreResults();
                results = null;
            }

            protocol = null;
            if (connection == null || connection.pooledConnection == null
                    || connection.pooledConnection.statementEventListeners.isEmpty()) {
                return;
            }
            connection.pooledConnection.fireStatementClosed(this);
        } finally {
            lock.unlock();
        }
    }

    /**
     * Retrieves the maximum number of bytes that can be returned for character and binary column values in a <code>ResultSet</code> object produced
     * by this <code>Statement</code> object. This limit applies only to <code>BINARY</code>, <code>VARBINARY</code>, <code>LONGVARBINARY</code>,
     * <code>CHAR</code>, <code>VARCHAR</code>, <code>NCHAR</code>, <code>NVARCHAR</code>, <code>LONGNVARCHAR</code> and <code>LONGVARCHAR</code>
     * columns.  If the limit is exceeded, the excess data is silently discarded.
     *
     * @return the current column size limit for columns storing character and binary values; zero means there is no limit
     * @throws SQLException if a database access error occurs or this method is called on a closed <code>Statement</code>
     * @see #setMaxFieldSize
     */
    public int getMaxFieldSize() throws SQLException {
        return 0;
    }

    /**
     * Sets the limit for the maximum number of bytes that can be returned for character and binary column values in a <code>ResultSet</code> object
     * produced by this <code>Statement</code> object. This limit applies only to <code>BINARY</code>, <code>VARBINARY</code>,
     * <code>LONGVARBINARY</code>, <code>CHAR</code>, <code>VARCHAR</code>, <code>NCHAR</code>, <code>NVARCHAR</code>, <code>LONGNVARCHAR</code> and
     * <code>LONGVARCHAR</code> fields.  If the limit is exceeded, the excess data is silently discarded. For maximum portability, use values greater
     * than 256.
     *
     * @param max the new column size limit in bytes; zero means there is no limit
     * @throws SQLException if a database access error occurs, this method is called on a closed <code>Statement</code> or the condition max
     *                      &gt;= 0 is not satisfied
     * @see #getMaxFieldSize
     */
    public void setMaxFieldSize(final int max) throws SQLException {
        //we dont support max field sizes
    }

    /**
     * Retrieves the maximum number of rows that a <code>ResultSet</code> object produced by this <code>Statement</code> object can contain.  If this
     * limit is exceeded, the excess rows are silently dropped.
     *
     * @return the current maximum number of rows for a <code>ResultSet</code> object produced by this <code>Statement</code> object; zero means there
     * is no limit
     * @throws SQLException if a database access error occurs or this method is called on a closed <code>Statement</code>
     * @see #setMaxRows
     */
    public int getMaxRows() throws SQLException {
        return maxRows;
    }

    /**
     * Sets the limit for the maximum number of rows that any <code>ResultSet</code> object  generated by this <code>Statement</code> object can
     * contain to the given number. If the limit is exceeded, the excess rows are silently dropped.
     *
     * @param max the new max rows limit; zero means there is no limit
     * @throws SQLException if the condition max &gt;= 0 is not satisfied
     * @see #getMaxRows
     */
    public void setMaxRows(final int max) throws SQLException {
        if (max < 0) {
            throw new SQLException("max rows cannot be negative : asked for " + max);
        }
        maxRows = max;
    }

    /**
     * Sets escape processing on or off. If escape scanning is on (the default), the driver will do escape substitution before sending the SQL
     * statement to the database. Note: Since prepared statements have usually been parsed prior to making this call, disabling escape processing for
     * <code>PreparedStatements</code> objects will have no effect.
     *
     * @param enable <code>true</code> to enable escape processing; <code>false</code> to disable it
     * @throws SQLException if a database access error occurs or this method is called on a closed <code>Statement</code>
     */
    public void setEscapeProcessing(final boolean enable) throws SQLException {

    }

    /**
     * Retrieves the number of seconds the driver will wait for a <code>Statement</code> object to execute. If the limit is exceeded, a
     * <code>SQLException</code> is thrown.
     *
     * @return the current query timeout limit in seconds; zero means there is no limit
     * @throws SQLException if a database access error occurs or this method is called on a closed <code>Statement</code>
     * @see #setQueryTimeout
     */
    public int getQueryTimeout() throws SQLException {
        return queryTimeout;
    }

    /**
     * Sets the number of seconds the driver will wait for a <code>Statement</code> object to execute to the given number of seconds. If the limit is
     * exceeded, an <code>SQLException</code> is thrown. A JDBC driver must apply this limit to the <code>execute</code>, <code>executeQuery</code>
     * and <code>executeUpdate</code> methods. JDBC driver implementations may also apply this limit to <code>ResultSet</code> methods (consult your
     * driver vendor documentation for details).
     *
     * @param seconds the new query timeout limit in seconds; zero means there is no limit
     * @throws SQLException if a database access error occurs, this method is called on a closed <code>Statement</code> or the condition
     *                      seconds &gt;= 0 is not satisfied
     * @see #getQueryTimeout
     */
    public void setQueryTimeout(final int seconds) throws SQLException {
        this.queryTimeout = seconds;
    }

    /**
     * Sets the inputStream that will be used for the next execute that uses "LOAD DATA LOCAL INFILE". The name specified as local file/URL will be
     * ignored.
     *
     * @param inputStream inputStream instance, that will be used to send data to server
     * @throws SQLException if statement is closed
     */
    public void setLocalInfileInputStream(InputStream inputStream) throws SQLException {
        checkClose();
        protocol.setLocalInfileInputStream(inputStream);
    }

    /**
     * Cancels this <code>Statement</code> object if both the DBMS and driver support aborting an SQL statement. This method can be used by one thread
     * to cancel a statement that is being executed by another thread.
     *
     * @throws SQLException                    if a database access error occurs or this method is called on a closed <code>Statement</code>
     * @throws SQLFeatureNotSupportedException if the JDBC driver does not support this method
     */
    public void cancel() throws SQLException {
        checkClose();
        try {
            if (!executing) {
                return;
            }
            protocol.cancelCurrentQuery();
        } catch (QueryException e) {
            logger.error("error cancelling query", e);
            ExceptionMapper.throwException(e, connection, this);
        } catch (IOException e) {
            // connection gone, query is definitely canceled
        }
    }

    /**
     * Retrieves the first warning reported by calls on this <code>Statement</code> object. Subsequent <code>Statement</code> object warnings will be
     * chained to this <code>SQLWarning</code> object. <p>The warning chain is automatically cleared each time a statement is (re)executed. This
     * method may not be called on a closed <code>Statement</code> object; doing so will cause an <code>SQLException</code> to be thrown.</p>
     * <p><B>Note:</B> If you are processing a <code>ResultSet</code> object, any warnings associated with reads on that <code>ResultSet</code> object
     * will be chained on it rather than on the <code>Statement</code> object that produced it.</p>
     *
     * @return the first <code>SQLWarning</code> object or <code>null</code> if there are no warnings
     * @throws SQLException if a database access error occurs or this method is called on a closed <code>Statement</code>
     */
    public SQLWarning getWarnings() throws SQLException {
        checkClose();
        if (!warningsCleared) {
            return this.connection.getWarnings();
        }
        return null;
    }

    /**
     * Clears all the warnings reported on this <code>Statement</code> object. After a call to this method, the method <code>getWarnings</code> will
     * return <code>null</code> until a new warning is reported for this <code>Statement</code> object.
     *
     * @throws SQLException if a database access error occurs or this method is called on a closed <code>Statement</code>
     */
    public void clearWarnings() throws SQLException {
        warningsCleared = true;
    }

    /**
     * Sets the SQL cursor name to the given <code>String</code>, which will be used by subsequent <code>Statement</code> object <code>execute</code>
     * methods. This name can then be used in SQL positioned update or delete statements to identify the current row in the <code>ResultSet</code>
     * object generated by this statement.  If the database does not support positioned update/delete, this method is a noop.  To insure that a cursor
     * has the proper isolation level to support updates, the cursor's <code>SELECT</code> statement should have the form <code>SELECT FOR
     * UPDATE</code>.  If <code>FOR UPDATE</code> is not present, positioned updates may fail. <p><B>Note:</B> By definition, the execution of
     * positioned updates and deletes must be done by a different <code>Statement</code> object than the one that generated the <code>ResultSet</code>
     * object being used for positioning. Also, cursor names must be unique within a connection.</p>
     *
     * @param name the new cursor name, which must be unique within a connection
     * @throws SQLException                    if a database access error occurs or this method is called on a closed <code>Statement</code>
     * @throws SQLFeatureNotSupportedException if the JDBC driver does not support this method
     */
    public void setCursorName(final String name) throws SQLException {
        throw ExceptionMapper.getFeatureNotSupportedException("Cursors are not supported");
    }

    /**
     * Gets the connection that created this statement.
     *
     * @return the connection
     * @throws SQLException if connection is invalid
     */
    public Connection getConnection() throws SQLException {
        return this.connection;
    }

    /**
     * Retrieves any auto-generated keys created as a result of executing this <code>Statement</code> object. If this <code>Statement</code> object
     * did not generate any keys, an empty <code>ResultSet</code> object is returned. <p><B>Note:</B>If the columns which represent the auto-generated
     * keys were not specified, the JDBC driver implementation will determine the columns which best represent the auto-generated keys.</p>
     *
     * @return a <code>ResultSet</code> object containing the auto-generated key(s) generated by the execution of this <code>Statement</code> object
     * @throws SQLException                    if a database access error occurs or this method is called on a closed <code>Statement</code>
     * @throws SQLFeatureNotSupportedException if the JDBC driver does not support this method
     * @since 1.4
     */
    public ResultSet getGeneratedKeys() throws SQLException {
        if (results != null && results.getCmdInformation() != null) {
            return results.getCmdInformation().getGeneratedKeys(protocol);
        }
        return MariaSelectResultSet.EMPTY;
    }

    /**
     * Retrieves the result set holdability for <code>ResultSet</code> objects generated by this <code>Statement</code> object.
     *
     * @return either <code>ResultSet.HOLD_CURSORS_OVER_COMMIT</code> or <code>ResultSet.CLOSE_CURSORS_AT_COMMIT</code>
     * @throws SQLException if a database access error occurs or this method is called on a closed <code>Statement</code>
     * @since 1.4
     */
    public int getResultSetHoldability() throws SQLException {
        return ResultSet.HOLD_CURSORS_OVER_COMMIT;
    }

    /**
     * Retrieves whether this <code>Statement</code> object has been closed. A <code>Statement</code> is closed if the method close has been called on
     * it, or if it is automatically closed.
     *
     * @return true if this <code>Statement</code> object is closed; false if it is still open
     * @throws SQLException if a database access error occurs
     * @since 1.6
     */
    public boolean isClosed() throws SQLException {
        return closed;
    }

    /**
     * Returns a  value indicating whether the <code>Statement</code> is poolable or not.
     *
     * @return <code>true</code> if the <code>Statement</code> is poolable; <code>false</code> otherwise
     * @throws SQLException if this method is called on a closed <code>Statement</code>
     * @see Statement#setPoolable(boolean) setPoolable(boolean)
     * @since 1.6
     */
    @Override
    public boolean isPoolable() throws SQLException {
        return false;
    }

    /**
     * <p>Requests that a <code>Statement</code> be pooled or not pooled.  The value specified is a hint to the statement pool implementation
     * indicating whether the applicaiton wants the statement to be pooled.  It is up to the statement pool manager as to whether the hint is
     * used.</p> <p> The poolable value of a statement is applicable to both internal statement caches implemented by the driver and external
     * statement caches implemented by application servers and other applications. </p> <p>By default, a <code>Statement</code> is not poolable when
     * created, and a <code>PreparedStatement</code> and <code>CallableStatement</code> are poolable when created.</p>
     *
     * @param poolable requests that the statement be pooled if true and that the statement not be pooled if false
     * @throws SQLException if this method is called on a closed <code>Statement</code>
     * @since 1.6
     */
    @Override
    public void setPoolable(final boolean poolable) throws SQLException {
    }

    /**
     * Retrieves the current result as a ResultSet object. This method should be called only once per result.
     *
     * @return the current result as a ResultSet object or null if the result is an update count or there are no more results
     * @throws SQLException if a database access error occurs or this method is called on a closed Statement
     */
    public ResultSet getResultSet() throws SQLException {
        checkClose();
        if (results != null) {
            return results.getResultSet();
        }
        return null;
    }

    /**
     * Retrieves the current result as an update count; if the result is a ResultSet object or there are no more
     * results, -1 is returned. This method should be called only once per result.
     *
     * @return the current result as an update count; -1 if the current result is a ResultSet object or there are no
     * more results
     * @throws SQLException if a database access error occurs or this method is called on a closed Statement
     */
    public int getUpdateCount() throws SQLException {
        if (results != null && results.getCmdInformation() != null) {
            return results.getCmdInformation().getUpdateCount();
        }
        return -1;
    }

    protected void skipMoreResults() throws SQLException {
        try {
            protocol.skip();
            warningsCleared = false;
            connection.reenableWarnings();
        } catch (QueryException e) {
            logger.debug("error skipMoreResults", e);
            ExceptionMapper.throwException(e, connection, this);
        }
    }

    /**
     * <p>Moves to this <code>Statement</code> object's next result, returns <code>true</code> if it is a
     * <code>ResultSet</code> object, and implicitly closes any current <code>ResultSet</code> object(s) obtained with
     * the method <code>getResultSet</code>.</p>
     * There are no more results when the following is true: <pre> // stmt is a Statement object
     * ((stmt.getInternalMoreResults() == false) &amp;&amp; (stmt.getUpdateCount() == -1)) </pre>
     *
     * @return <code>true</code> if the next result is a <code>ResultSet</code> object; <code>false</code> if it is an
     * update count or there are no more results
     * @throws SQLException if a database access error occurs or this method is called on a closed
     * <code>Statement</code>
     * @see #execute
     */
    public boolean getMoreResults() throws SQLException {
        return getMoreResults(Statement.CLOSE_CURRENT_RESULT);
    }

    /**
     * <p>Moves to this <code>Statement</code> object's next result, deals with any current <code>ResultSet</code>
     * object(s) according to the instructions specified by the given flag, and returns <code>true</code> if the next
     * result is a <code>ResultSet</code> object.</p>
     * There are no more results when the following is true: <pre> // stmt is a Statement object
     * ((stmt.getInternalMoreResults(current) == false) &amp;&amp; (stmt.getUpdateCount() == -1))</pre>
     *
     * @param current one of the following <code>Statement</code> constants indicating what should happen to current
     *                <code>ResultSet</code> objects obtained using the method <code>getResultSet</code>:
     *                <code>Statement.CLOSE_CURRENT_RESULT</code>, <code>Statement.KEEP_CURRENT_RESULT</code>,
     *                or <code>Statement.CLOSE_ALL_RESULTS</code>
     * @return <code>true</code> if the next result is a <code>ResultSet</code> object; <code>false</code> if it is an
     * update count or there are no more results
     * @throws SQLException if a database access error occurs, this method is called on a closed <code>Statement</code>
     * or the argument supplied is not one of the following: <code>Statement.CLOSE_CURRENT_RESULT</code>,
     * <code>Statement.KEEP_CURRENT_RESULT</code> or <code>Statement.CLOSE_ALL_RESULTS</code>
     * @throws SQLFeatureNotSupportedException if <code>DatabaseMetaData.supportsMultipleOpenResults</code> returns
     * <code>false</code> and either <code>Statement.KEEP_CURRENT_RESULT</code>
     * or <code>Statement.CLOSE_ALL_RESULTS</code> are supplied as the argument.
     * @see #execute
     * @since 1.4
     */
    public boolean getMoreResults(final int current) throws SQLException {
        //if fetch size is set to read fully, other resultSet are put in cache
        if (results != null) {
            //must fetch new data
            checkClose();
            return results.getMoreResults(current, protocol);
        } else {
            return false;
        }
    }


    /**
     * Retrieves the direction for fetching rows from database tables that is the default for result sets generated from this <code>Statement</code>
     * object. If this <code>Statement</code> object has not set a fetch direction by calling the method <code>setFetchDirection</code>, the return
     * value is implementation-specific.
     *
     * @return the default fetch direction for result sets generated from this <code>Statement</code> object
     * @throws SQLException if a database access error occurs or this method is called on a closed <code>Statement</code>
     * @see #setFetchDirection
     * @since 1.2
     */
    public int getFetchDirection() throws SQLException {
        return ResultSet.FETCH_FORWARD;
    }

    /**
     * <p>Gives the driver a hint as to the direction in which rows will be processed in <code>ResultSet</code> objects created using this
     * <code>Statement</code> object.  The default value is <code>ResultSet.FETCH_FORWARD</code>.</p>
     * <p> Note that this method sets the default fetch
     * direction for result sets generated by this <code>Statement</code> object. Each result set has its own methods for getting and setting its own
     * fetch direction. </p>
     *
     * @param direction the initial direction for processing rows
     * @throws SQLException if a database access error occurs, this method is called on a closed <code>Statement</code>
     * or the given direction is not one of <code>ResultSet.FETCH_FORWARD</code>,
     * <code>ResultSet.FETCH_REVERSE</code>, or <code>ResultSet.FETCH_UNKNOWN</code>
     * @see #getFetchDirection
     * @since 1.2
     */
    public void setFetchDirection(final int direction) throws SQLException {
        return;
    }

    /**
     * Retrieves the number of result set rows that is the default fetch size for <code>ResultSet</code> objects generated from this
     * <code>Statement</code> object. If this <code>Statement</code> object has not set a fetch size by calling the method <code>setFetchSize</code>,
     * the return value is implementation-specific.
     *
     * @return the default fetch size for result sets generated from this <code>Statement</code> object
     * @throws SQLException if a database access error occurs or this method is called on a closed <code>Statement</code>
     * @see #setFetchSize
     * @since 1.2
     */
    public int getFetchSize() throws SQLException {
        return this.fetchSize;
    }

    /**
     * Gives the JDBC driver a hint as to the number of rows that should be fetched from the database when more rows are needed for
     * <code>ResultSet</code> objects genrated by this <code>Statement</code>. If the value specified is zero, then the hint is ignored. The default
     * value is zero.
     *
     * @param rows the number of rows to fetch
     * @throws SQLException if a database access error occurs, this method is called on a closed <code>Statement</code> or the condition
     *                      <code>rows &gt;= 0</code> is not satisfied.
     * @see #getFetchSize
     * @since 1.2
     */
    public void setFetchSize(final int rows) throws SQLException {
        if (rows < 0 && rows != Integer.MIN_VALUE) {
            throw new SQLException("invalid fetch size");
        } else if (rows == Integer.MIN_VALUE) {
            //for compatibility Integer.MIN_VALUE is transform to 0 => streaming
            this.fetchSize = 1;
            return;
        }
        this.fetchSize = rows;
    }

    /**
     * Retrieves the result set concurrency for <code>ResultSet</code> objects generated by this <code>Statement</code> object.
     *
     * @return either <code>ResultSet.CONCUR_READ_ONLY</code> or <code>ResultSet.CONCUR_UPDATABLE</code>
     * @throws SQLException if a database access error occurs or this method is called on a closed <code>Statement</code>
     * @since 1.2
     */
    public int getResultSetConcurrency() throws SQLException {
        return ResultSet.CONCUR_READ_ONLY;
    }

    /**
     * Retrieves the result set type for <code>ResultSet</code> objects generated by this <code>Statement</code> object.
     *
     * @return one of <code>ResultSet.TYPE_FORWARD_ONLY</code>, <code>ResultSet.TYPE_SCROLL_INSENSITIVE</code>, or
     * <code>ResultSet.TYPE_SCROLL_SENSITIVE</code>
     * @throws SQLException if a database access error occurs or this method is called on a closed <code>Statement</code>
     * @since 1.2
     */
    public int getResultSetType() throws SQLException {
        return resultSetScrollType;
    }

    /**
     * Adds the given SQL command to the current list of commmands for this <code>Statement</code> object. The send in this list can be executed
     * as a batch by calling the method <code>executeBatch</code>.
     *
     * @param sql typically this is a SQL <code>INSERT</code> or <code>UPDATE</code> statement
     * @throws SQLException if a database access error occurs, this method is called on a closed <code>Statement</code> or the driver does
     *                      not support batch updates
     * @see #executeBatch
     * @see DatabaseMetaData#supportsBatchUpdates
     * @since 1.2
     */
    public void addBatch(final String sql) throws SQLException {
        if (batchQueries == null) batchQueries = new ArrayList<>();
        if (sql == null) throw ExceptionMapper.getSqlException("null cannot be set to addBatch( String sql)");
        batchQueries.add(sql);
    }

    /**
     * Empties this <code>Statement</code> object's current list of SQL send.
     *
     * @throws SQLException if a database access error occurs, this method is called on a closed <code>Statement</code> or the driver does
     *                      not support batch updates
     * @see #addBatch
     * @see DatabaseMetaData#supportsBatchUpdates
     * @since 1.2
     */
    public void clearBatch() throws SQLException {
        if (batchQueries != null) batchQueries.clear();
    }

    /**
     * Execute statements. depending on option, queries mays be rewritten :
     * <p>
     * those queries will be rewritten if possible to
     * INSERT INTO ... VALUES (...) ; INSERT INTO ... VALUES (...);
     * <p>
     * if option rewriteBatchedStatements is set to true, rewritten to
     * INSERT INTO ... VALUES (...), (...);
     *
     * @return an array of update counts containing one element for each command in the batch.  The elements of the
     * array are ordered according to the order in which send were added to the batch.
     * @throws SQLException if a database access error occurs, this method is called on a closed <code>Statement</code>
     * or the driver does not support batch statements. Throws {@link BatchUpdateException}
     * (a subclass of <code>SQLException</code>) if one of the send
     * sent to the database fails to execute properly or attempts to return a result set.
     * @see #addBatch
     * @see DatabaseMetaData#supportsBatchUpdates
     * @since 1.3
     */
    public int[] executeBatch() throws SQLException {
        checkClose();
        int size;
        if (batchQueries == null || (size = batchQueries.size()) == 0) {
            return new int[0];
        }

        Results internalResults = new Results(this, 0, true, size, false, resultSetScrollType);
        lock.lock();
        try {
            QueryException exception = null;
            executing = true;
            executeQueryProlog();
            try {
                if (this.options.rewriteBatchedStatements) {
                    //check that queries are rewritable
                    boolean batchQueryMultiRewritable = true;
                    for (String query : batchQueries) {
                        if (!ClientPrepareResult.isRewritableBatch(query, connection.noBackslashEscapes)) {
                            batchQueryMultiRewritable = false;
                            break;
                        }
                    }
                    if (batchQueryMultiRewritable) {
                        protocol.executeBatchMultiple(protocol.isMasterConnection(), internalResults, batchQueries);
                    } else {
                        protocol.executeBatch(protocol.isMasterConnection(), internalResults, batchQueries);
                    }
                } else {
                    protocol.executeBatch(protocol.isMasterConnection(), internalResults, batchQueries);
                }
            } catch (QueryException e) {
                exception = e;
            } finally {
                internalResults.commandEnd();
                results = internalResults;
                executing = false;
                executeQueryEpilog(exception);
            }
            return internalResults.getCmdInformation().getUpdateCounts();

        } catch (SQLException sqle) {
            int[] ret;
            if (internalResults.getCmdInformation() == null) {
                ret = new int[size];
                Arrays.fill(ret, Statement.EXECUTE_FAILED);
            } else ret = internalResults.getCmdInformation().getUpdateCounts();

            throw new BatchUpdateException(sqle.getMessage(), sqle.getSQLState(), sqle.getErrorCode(), ret, sqle);
        } finally {
            lock.unlock();
            clearBatch();
        }
    }

    /**
     * <p>Returns an object that implements the given interface to allow access to non-standard methods, or standard methods not exposed by the
     * proxy.</p>
     * <p>If the receiver implements the interface then the result is the receiver or a proxy for the receiver. If the receiver is a wrapper and
     * the wrapped object implements the interface then the result is the wrapped object or a proxy for the wrapped object. Otherwise return the the
     * result of calling <code>unwrap</code> recursively on the wrapped object or a proxy for that result. If the receiver is not a wrapper and does
     * not implement the interface, then an <code>SQLException</code> is thrown. </p>
     *
     * @param iface A Class defining an interface that the result must implement.
     * @return an object that implements the interface. May be a proxy for the actual implementing object.
     * @throws SQLException If no object found that implements the interface
     * @since 1.6
     */
    @SuppressWarnings("unchecked")
    public <T> T unwrap(final Class<T> iface) throws SQLException {
        try {
            if (isWrapperFor(iface)) {
                return (T) this;
            } else {
                throw new SQLException("The receiver is not a wrapper and does not implement the interface");
            }
        } catch (Exception e) {
            throw new SQLException("The receiver is not a wrapper and does not implement the interface");
        }
    }

    /**
     * Returns true if this either implements the interface argument or is directly or indirectly a wrapper for an object that does. Returns false
     * otherwise. If this implements the interface then return true, else if this is a wrapper then return the result of recursively calling
     * <code>isWrapperFor</code> on the wrapped object. If this does not implement the interface and is not a wrapper, return false. This method
     * should be implemented as a low-cost operation compared to <code>unwrap</code> so that callers can use this method to avoid expensive
     * <code>unwrap</code> calls that may fail. If this method returns true then calling <code>unwrap</code> with the same argument should succeed.
     *
     * @param interfaceOrWrapper a Class defining an interface.
     * @return true if this implements the interface or directly or indirectly wraps an object that does.
     * @throws SQLException if an error occurs while determining whether this is a wrapper for an object with the given interface.
     * @since 1.6
     */
    public boolean isWrapperFor(final Class<?> interfaceOrWrapper) throws SQLException {
        return interfaceOrWrapper.isInstance(this);
    }

    public void closeOnCompletion() throws SQLException {
        mustCloseOnCompletion = true;
    }

    public boolean isCloseOnCompletion() throws SQLException {
        return mustCloseOnCompletion;
    }

    /**
     * Check that close on completion is asked, and close if so.
     *
     * @param resultSet resultSet
     * @throws SQLException if close has error
     */
    public void checkCloseOnCompletion(ResultSet resultSet) throws SQLException {
        if (mustCloseOnCompletion
                && !closed
                && results != null
                && resultSet.equals(results.getResultSet())) {
            close();
        }
    }

    /**
     * Check if statement is closed, and throw exception if so.
     *
     * @throws SQLException if statement close
     */
    protected void checkClose() throws SQLException {
        if (closed) {
            throw new SQLException("Cannot do an operation on a closed statement");
        }
    }

    /**
     * Permit to retrieve current connection thread id, or -1 if unknown.
     *
     * @return current connection thread id.
     */
    public long getServerThreadId() {
        return (protocol != null) ? protocol.getServerThreadId() : -1;
    }

}<|MERGE_RESOLUTION|>--- conflicted
+++ resolved
@@ -245,11 +245,7 @@
             batchResultSet = null;
             Results internalResults = new Results(this, fetchSize, false, 1, false, resultSetScrollType);
             protocol.executeQuery(protocol.isMasterConnection(), internalResults,
-<<<<<<< HEAD
-                    getTimeoutSql(Utils.nativeSql(sql, connection.noBackslashEscapes)), resultSetScrollType);
-=======
-                    Utils.nativeSql(sql, connection.noBackslashEscapes));
->>>>>>> c2a256d0
+                    getTimeoutSql(Utils.nativeSql(sql, connection.noBackslashEscapes)));
             internalResults.commandEnd();
             results = internalResults;
             return results.getResultSet() != null;
