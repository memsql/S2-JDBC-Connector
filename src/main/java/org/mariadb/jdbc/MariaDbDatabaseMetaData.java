/*
 *
 * MariaDB Client for Java
 *
 * Copyright (c) 2012-2014 Monty Program Ab.
 * Copyright (c) 2015-2017 MariaDB Ab.
 *
 * This library is free software; you can redistribute it and/or modify it under
 * the terms of the GNU Lesser General Public License as published by the Free
 * Software Foundation; either version 2.1 of the License, or (at your option)
 * any later version.
 *
 * This library is distributed in the hope that it will be useful, but
 * WITHOUT ANY WARRANTY; without even the implied warranty of MERCHANTABILITY or
 * FITNESS FOR A PARTICULAR PURPOSE.  See the GNU Lesser General Public License
 * for more details.
 *
 * You should have received a copy of the GNU Lesser General Public License along
 * with this library; if not, write to Monty Program Ab info@montyprogram.com.
 *
 * This particular MariaDB Client for Java file is work
 * derived from a Drizzle-JDBC. Drizzle-JDBC file which is covered by subject to
 * the following copyright and notice provisions:
 *
 * Copyright (c) 2009-2011, Marcus Eriksson
 *
 * Redistribution and use in source and binary forms, with or without modification,
 * are permitted provided that the following conditions are met:
 * Redistributions of source code must retain the above copyright notice, this list
 * of conditions and the following disclaimer.
 *
 * Redistributions in binary form must reproduce the above copyright notice, this
 * list of conditions and the following disclaimer in the documentation and/or
 * other materials provided with the distribution.
 *
 * Neither the name of the driver nor the names of its contributors may not be
 * used to endorse or promote products derived from this software without specific
 * prior written permission.
 *
 * THIS SOFTWARE IS PROVIDED BY THE COPYRIGHT HOLDERS  AND CONTRIBUTORS "AS IS"
 * AND ANY EXPRESS OR IMPLIED WARRANTIES, INCLUDING, BUT NOT LIMITED TO, THE IMPLIED
 * WARRANTIES OF MERCHANTABILITY AND FITNESS FOR A PARTICULAR PURPOSE ARE DISCLAIMED.
 * IN NO EVENT SHALL THE COPYRIGHT HOLDER OR CONTRIBUTORS BE LIABLE FOR ANY DIRECT,
 * INDIRECT, INCIDENTAL, SPECIAL, EXEMPLARY, OR CONSEQUENTIAL DAMAGES (INCLUDING, BUT
 * NOT LIMITED TO, PROCUREMENT OF SUBSTITUTE GOODS OR SERVICES; LOSS OF USE, DATA, OR
 * PROFITS; OR BUSINESS INTERRUPTION) HOWEVER CAUSED AND ON ANY THEORY OF LIABILITY,
 * WHETHER IN CONTRACT, STRICT LIABILITY, OR TORT (INCLUDING NEGLIGENCE OR OTHERWISE)
 * ARISING IN ANY WAY OUT OF THE USE OF THIS SOFTWARE, EVEN IF ADVISED OF THE POSSIBILITY
 * OF SUCH DAMAGE.
 *
 */

package org.mariadb.jdbc;

import org.mariadb.jdbc.internal.ColumnType;
import org.mariadb.jdbc.internal.com.read.resultset.ColumnInformation;
import org.mariadb.jdbc.internal.com.read.resultset.SelectResultSet;
import org.mariadb.jdbc.internal.io.input.StandardPacketInputStream;
import org.mariadb.jdbc.internal.util.Utils;
import org.mariadb.jdbc.internal.util.constant.Version;
import org.mariadb.jdbc.internal.util.dao.Identifier;

import java.sql.*;
import java.text.ParseException;
import java.util.ArrayList;
import java.util.Arrays;
import java.util.Comparator;
import java.util.List;

public class MariaDbDatabaseMetaData implements DatabaseMetaData {
    public static final String DRIVER_NAME = "MariaDB connector/J";
    private final String url;
    private final MariaDbConnection connection;
    private final String username;
    private boolean datePrecisionColumnExist = true;

    /**
     * Constructor.
     *
     * @param connection connection
     * @param user       userName
     * @param url        connection String url.
     */
    public MariaDbDatabaseMetaData(Connection connection, String user, String url) {
        this.connection = (MariaDbConnection) connection;
        this.username = user;
        this.url = url;
    }

    private static String columnTypeClause(int dataTypeMappingFlags) {
        String upperCaseWithoutSize = " UCASE(IF( COLUMN_TYPE LIKE '%(%)%', CONCAT(SUBSTRING( COLUMN_TYPE,1, LOCATE('(',"
                + "COLUMN_TYPE) - 1 ), SUBSTRING(COLUMN_TYPE ,1+locate(')', COLUMN_TYPE))), "
                + "COLUMN_TYPE))";

        if ((dataTypeMappingFlags & SelectResultSet.TINYINT1_IS_BIT) > 0) {
            upperCaseWithoutSize = " IF(COLUMN_TYPE like 'tinyint(1)%', 'BIT', " + upperCaseWithoutSize + ")";
        }

        if ((dataTypeMappingFlags & SelectResultSet.YEAR_IS_DATE_TYPE) == 0) {
            return " IF(COLUMN_TYPE IN ('year(2)', 'year(4)'), 'SMALLINT', " + upperCaseWithoutSize + ")";
        }

        return upperCaseWithoutSize;
    }


    /**
     * Retrieves a description of the primary key columns that are referenced by the given table's foreign key columns
     * (the primary keys imported by a table).  They are ordered by PKTABLE_CAT, PKTABLE_SCHEM, PKTABLE_NAME,
     * and KEY_SEQ.
     * <P>Each primary key column description has the following columns:
     * <OL>
     * <LI><B>PKTABLE_CAT</B> String {@code =>} primary key table catalog being imported (may be <code>null</code>)
     * <LI><B>PKTABLE_SCHEM</B> String {@code =>} primary key table schema being imported (may be <code>null</code>)
     * <LI><B>PKTABLE_NAME</B> String {@code =>} primary key table name being imported
     * <LI><B>PKCOLUMN_NAME</B> String {@code =>} primary key column name being imported
     * <LI><B>FKTABLE_CAT</B> String {@code =>} foreign key table catalog (may be <code>null</code>)
     * <LI><B>FKTABLE_SCHEM</B> String {@code =>} foreign key table schema (may be <code>null</code>)
     * <LI><B>FKTABLE_NAME</B> String {@code =>} foreign key table name
     * <LI><B>FKCOLUMN_NAME</B> String {@code =>} foreign key column name
     * <LI><B>KEY_SEQ</B> short {@code =>} sequence number within a foreign key( a value of 1 represents the first
     * column of the foreign key, a value of 2 would represent the second column within the foreign key).
     * <LI><B>UPDATE_RULE</B> short {@code =>} What happens to a foreign key when the primary key is updated:
     * <UL>
     * <LI> importedNoAction - do not allow update of primary key if it has been imported
     * <LI> importedKeyCascade - change imported key to agree with primary key update
     * <LI> importedKeySetNull - change imported key to <code>NULL</code> if its primary key has been updated
     * <LI> importedKeySetDefault - change imported key to default values if its primary key has been updated
     * <LI> importedKeyRestrict - same as importedKeyNoAction (for ODBC 2.x compatibility)
     * </UL>
     * <LI><B>DELETE_RULE</B> short {@code =>} What happens to the foreign key when primary is deleted.
     * <UL>
     * <LI> importedKeyNoAction - do not allow delete of primary key if it has been imported
     * <LI> importedKeyCascade - delete rows that import a deleted key
     * <LI> importedKeySetNull - change imported key to NULL if its primary key has been deleted
     * <LI> importedKeyRestrict - same as importedKeyNoAction (for ODBC 2.x compatibility)
     * <LI> importedKeySetDefault - change imported key to default if its primary key has been deleted
     * </UL>
     * <LI><B>FK_NAME</B> String {@code =>} foreign key name (may be <code>null</code>)
     * <LI><B>PK_NAME</B> String {@code =>} primary key name (may be <code>null</code>)
     * <LI><B>DEFERRABILITY</B> short {@code =>} can the evaluation of foreign key constraints be deferred until
     * commit
     * <UL>
     * <LI> importedKeyInitiallyDeferred - see SQL92 for definition
     * <LI> importedKeyInitiallyImmediate - see SQL92 for definition
     * <LI> importedKeyNotDeferrable - see SQL92 for definition
     * </UL>
     * </OL>
     *
     * @param catalog a catalog name; must match the catalog name as it is stored in the database;
     *                "" retrieves those without a catalog;
     *                <code>null</code> means that the catalog name should not be used to narrow the search
     * @param schema  a schema name; must match the schema name as it is stored in the database;
     *                "" retrieves those without a schema; <code>null</code>
     *                means that the schema name should not be used to narrow the search
     * @param table   a table name; must match the table name as it is stored in the database
     * @return <code>ResultSet</code> - each row is a primary key column description
     * @throws SQLException if a database access error occurs
     * @see #getExportedKeys
     */
    public ResultSet getImportedKeys(String catalog, String schema, String table) throws SQLException {

        String database = catalog;
        // We avoid using information schema queries by default, because this appears to be an expensive
        // query (CONJ-41).
        if (table == null) {
            throw new SQLException("'table' parameter in getImportedKeys cannot be null");
        }

        if (database == null && connection.nullCatalogMeansCurrent) {
            /* Treat null catalog as current */
            return getImportedKeysUsingInformationSchema("", table);
        }

        if (database == null) {
            return getImportedKeysUsingInformationSchema(null, table);
        }

        if (database.isEmpty()) {
            database = connection.getCatalog();
            if (database == null || database.isEmpty()) {
                return getImportedKeysUsingInformationSchema(database, table);
            }
        }

        try {
            return getImportedKeysUsingShowCreateTable(database, table);
        } catch (Exception e) {
            // Likely, parsing failed, try out I_S query.
            return getImportedKeysUsingInformationSchema(database, table);
        }
    }

    /**
     * Get imported keys.
     *
     * @param tableDef   table definition
     * @param tableName  table name
     * @param catalog    catalog
     * @param connection connection
     * @return resultset resultset
     * @throws ParseException exception
     */
    private static ResultSet getImportedKeys(String tableDef, String tableName, String catalog, MariaDbConnection connection) throws ParseException {
        String[] columnNames = {
                "PKTABLE_CAT", "PKTABLE_SCHEM", "PKTABLE_NAME",
                "PKCOLUMN_NAME", "FKTABLE_CAT", "FKTABLE_SCHEM",
                "FKTABLE_NAME", "FKCOLUMN_NAME", "KEY_SEQ",
                "UPDATE_RULE", "DELETE_RULE", "FK_NAME",
                "PK_NAME", "DEFERRABILITY"
        };
        ColumnType[] columnTypes = {
                ColumnType.VARCHAR, ColumnType.NULL, ColumnType.VARCHAR,
                ColumnType.VARCHAR, ColumnType.VARCHAR, ColumnType.NULL,
                ColumnType.VARCHAR, ColumnType.VARCHAR, ColumnType.SMALLINT,
                ColumnType.SMALLINT, ColumnType.SMALLINT, ColumnType.VARCHAR,
                ColumnType.NULL, ColumnType.SMALLINT};

        String[] parts = tableDef.split("\n");

        List<String[]> data = new ArrayList<String[]>();

        for (String part : parts) {
            part = part.trim();
            if (!part.startsWith("CONSTRAINT") && !part.contains("FOREIGN KEY")) {
                continue;
            }
            char[] partChar = part.toCharArray();

            Identifier constraintName = new Identifier();


            int pos = skipKeyword(partChar, 0, "CONSTRAINT");
            pos = parseIdentifier(partChar, pos, constraintName);
            pos = skipKeyword(partChar, pos, "FOREIGN KEY");
            List<Identifier> foreignKeyCols = new ArrayList<Identifier>();
            pos = parseIdentifierList(partChar, pos, foreignKeyCols);
            pos = skipKeyword(partChar, pos, "REFERENCES");
            Identifier pkTable = new Identifier();
            pos = parseIdentifier(partChar, pos, pkTable);
            List<Identifier> primaryKeyCols = new ArrayList<Identifier>();
            parseIdentifierList(partChar, pos, primaryKeyCols);
            if (primaryKeyCols.size() != foreignKeyCols.size()) {
                throw new ParseException(tableDef, 0);
            }
            int onUpdateReferenceAction = DatabaseMetaData.importedKeyRestrict;
            int onDeleteReferenceAction = DatabaseMetaData.importedKeyRestrict;


            for (String referenceAction : new String[]{"RESTRICT", "CASCADE", "SET NULL", "NO ACTION"}) {
                if (part.contains("ON UPDATE " + referenceAction)) {
                    onUpdateReferenceAction = getImportedKeyAction(referenceAction);
                }
                if (part.contains("ON DELETE " + referenceAction)) {
                    onDeleteReferenceAction = getImportedKeyAction(referenceAction);
                }
            }

            for (int i = 0; i < primaryKeyCols.size(); i++) {

                String[] row = new String[columnNames.length];
                row[0] = pkTable.schema;
                if (row[0] == null) {
                    row[0] = catalog;
                }
                row[1] = null;
                row[2] = pkTable.name;
                row[3] = primaryKeyCols.get(i).name;
                row[4] = catalog;
                row[5] = null;
                row[6] = tableName;
                row[7] = foreignKeyCols.get(i).name;
                row[8] = Integer.toString(i + 1);
                row[9] = Integer.toString(onUpdateReferenceAction);
                row[10] = Integer.toString(onDeleteReferenceAction);
                row[11] = constraintName.name;
                row[12] = null;
                row[13] = Integer.toString(DatabaseMetaData.importedKeyNotDeferrable);
                data.add(row);
            }
        }
        String[][] arr = data.toArray(new String[0][]);

         /* Sort array by PKTABLE_CAT, PKTABLE_NAME, and KEY_SEQ.*/
        Arrays.sort(arr, new Comparator<String[]>() {
            @Override
            public int compare(String[] row1, String[] row2) {
                int result = row1[0].compareTo(row2[0]);   //PKTABLE_CAT
                if (result == 0) {
                    result = row1[2].compareTo(row2[2]);   //PKTABLE_NAME
                    if (result == 0) {
                        result = row1[8].length() - row2[8].length();  // KEY_SEQ
                        if (result == 0) {
                            result = row1[8].compareTo(row2[8]);
                        }
                    }
                }
                return result;
            }
        });
        return SelectResultSet.createResultSet(columnNames, columnTypes, arr, connection.getProtocol());
    }

    // Extract identifier quoted string from input String.
    // Return new position, or -1 on error
    private static int skipWhite(char[] part, int startPos) {
        for (int i = startPos; i < part.length; i++) {
            if (!Character.isWhitespace(part[i])) {
                return i;
            }
        }
        return part.length;
    }

    private static int parseIdentifier(char[] part, int startPos, Identifier identifier) throws ParseException {
        int pos = skipWhite(part, startPos);
        if (part[pos] != '`') {
            throw new ParseException(new String(part), pos);
        }
        pos++;
        StringBuilder sb = new StringBuilder();
        int quotes = 0;
        for (; pos < part.length; pos++) {
            char ch = part[pos];
            if (ch == '`') {
                quotes++;
            } else {
                for (int j = 0; j < quotes / 2; j++) {
                    sb.append('`');
                }
                if (quotes % 2 == 1) {
                    if (ch == '.') {
                        if (identifier.schema != null) {
                            throw new ParseException(new String(part), pos);
                        }
                        identifier.schema = sb.toString();
                        return parseIdentifier(part, pos + 1, identifier);
                    }
                    identifier.name = sb.toString();
                    return pos;
                }
                quotes = 0;
                sb.append(ch);
            }
        }
        throw new ParseException(new String(part), startPos);
    }

    private static int parseIdentifierList(char[] part, int startPos, List<Identifier> list) throws ParseException {
        int pos = skipWhite(part, startPos);
        if (part[pos] != '(') {
            throw new ParseException(new String(part), pos);
        }
        pos++;
        for (; ; ) {
            pos = skipWhite(part, pos);
            char ch = part[pos];
            switch (ch) {
                case ')':
                    return pos + 1;
                case '`':
                    Identifier id = new Identifier();
                    pos = parseIdentifier(part, pos, id);
                    list.add(id);
                    break;
                case ',':
                    pos++;
                    break;
                default:
                    throw new ParseException(new String(part, startPos, part.length - startPos), startPos);
            }
        }
    }

    private static int skipKeyword(char[] part, int startPos, String keyword) throws ParseException {
        int pos = skipWhite(part, startPos);
        for (int i = 0; i < keyword.length(); i++, pos++) {
            if (part[pos] != keyword.charAt(i)) {
                throw new ParseException(new String(part), pos);
            }
        }
        return pos;
    }

    private static int getImportedKeyAction(String actionKey) {
        if (actionKey == null) {
            return DatabaseMetaData.importedKeyRestrict;
        }
<<<<<<< HEAD
        if (actionKey.equals("NO ACTION")) {
            return DatabaseMetaData.importedKeyNoAction;
=======
        switch (actionKey) {
            case "NO ACTION":
                return DatabaseMetaData.importedKeyNoAction;

            case "CASCADE":
                return DatabaseMetaData.importedKeyCascade;

            case "SET NULL":
                return DatabaseMetaData.importedKeySetNull;

            case "SET DEFAULT":
                return DatabaseMetaData.importedKeySetDefault;

            case "RESTRICT":
                return DatabaseMetaData.importedKeyRestrict;

            default:
                throw new IllegalArgumentException("Illegal key action '" + actionKey + "' specified.");
>>>>>>> 8edfd270
        }
        if (actionKey.equals("CASCADE")) {
            return DatabaseMetaData.importedKeyCascade;
        }
        if (actionKey.equals("SET NULL")) {
            return DatabaseMetaData.importedKeySetNull;
        }
        if (actionKey.equals("SET DEFAULT")) {
            return DatabaseMetaData.importedKeySetDefault;
        }
        if (actionKey.equals("RESTRICT")) {
            return DatabaseMetaData.importedKeyRestrict;
        }
        throw new AssertionError("should not happen");
    }

    private String dataTypeClause(String fullTypeColumnName) {
        return " CASE data_type"
                + " WHEN 'bit' THEN " + Types.BIT
                + " WHEN 'tinyblob' THEN " + Types.VARBINARY
                + " WHEN 'mediumblob' THEN " + Types.LONGVARBINARY
                + " WHEN 'longblob' THEN " + Types.LONGVARBINARY
                + " WHEN 'blob' THEN " + Types.LONGVARBINARY
                + " WHEN 'tinytext' THEN " + Types.VARCHAR
                + " WHEN 'mediumtext' THEN " + Types.LONGVARCHAR
                + " WHEN 'longtext' THEN " + Types.LONGVARCHAR
                + " WHEN 'text' THEN " + Types.LONGVARCHAR
                + " WHEN 'date' THEN " + Types.DATE
                + " WHEN 'datetime' THEN " + Types.TIMESTAMP
                + " WHEN 'decimal' THEN " + Types.DECIMAL
                + " WHEN 'double' THEN " + Types.DOUBLE
                + " WHEN 'enum' THEN " + Types.VARCHAR
                + " WHEN 'float' THEN " + Types.REAL
                + " WHEN 'int' THEN IF( " + fullTypeColumnName + " like '%unsigned%', " + Types.INTEGER + ","
                + Types.INTEGER + ")"
                + " WHEN 'bigint' THEN " + Types.BIGINT
                + " WHEN 'mediumint' THEN " + Types.INTEGER
                + " WHEN 'null' THEN " + Types.NULL
                + " WHEN 'set' THEN " + Types.VARCHAR
                + " WHEN 'smallint' THEN IF( " + fullTypeColumnName + " like '%unsigned%', " + Types.SMALLINT + "," + Types.SMALLINT + ")"
                + " WHEN 'varchar' THEN " + Types.VARCHAR
                + " WHEN 'varbinary' THEN " + Types.VARBINARY
                + " WHEN 'char' THEN " + Types.CHAR
                + " WHEN 'binary' THEN " + Types.BINARY
                + " WHEN 'time' THEN " + Types.TIME
                + " WHEN 'timestamp' THEN " + Types.TIMESTAMP
                + " WHEN 'tinyint' THEN "
                + (((connection.getProtocol().getDataTypeMappingFlags() & SelectResultSet.TINYINT1_IS_BIT) == 0)
                ? Types.TINYINT : "IF(" + fullTypeColumnName + " like 'tinyint(1)%'," + Types.BIT + "," + Types.TINYINT + ") ")
                + " WHEN 'year' THEN "
                + (((connection.getProtocol().getDataTypeMappingFlags() & SelectResultSet.YEAR_IS_DATE_TYPE) == 0)
                ? Types.SMALLINT : Types.DATE)
                + " ELSE " + Types.OTHER
                + " END ";
    }

    private ResultSet executeQuery(String sql) throws SQLException {
        Statement stmt = new MariaDbStatement(connection, ResultSet.TYPE_FORWARD_ONLY, ResultSet.CONCUR_READ_ONLY);
        SelectResultSet rs = (SelectResultSet) stmt.executeQuery(sql);
        rs.setStatement(null); // bypass Hibernate statement tracking (CONJ-49)
        rs.setReturnTableAlias(true);
        return rs;
    }

    private String escapeQuote(String value) {
        if (value == null) {
            return "NULL";
        }
        return "'" + Utils.escapeString(value, connection.getProtocol().noBackslashEscapes()) + "'";
    }

    /**
     * Generate part of the information schema query that restricts catalog names In the driver, catalogs is the
     * equivalent to MySQL schemas.
     *
     * @param columnName - column name in the information schema table
     * @param catalog    - catalog name.
     *                   This driver does not (always) follow JDBC standard for following special values, due to
     *                   ConnectorJ compatibility
     *                   1. empty string ("") - matches current catalog (i.e database).
     *                   JDBC standard says only tables without catalog should be returned - such tables do not exist in
     *                   MySQL. If there is no current catalog, then empty string matches any catalog.
     *                   2. null  - if nullCatalogMeansCurrent=true (which is the default), then the handling is the
     *                   same as for "" . i.e return current catalog.JDBC-conforming way would be to match any catalog
     *                   with null parameter. This can be switched with nullCatalogMeansCurrent=false in the
     *                   connection URL.
     * @return part of SQL query ,that restricts search for the catalog.
     */
    private String catalogCond(String columnName, String catalog) {
        if (catalog == null) {
            /* Treat null catalog as current */
            if (connection.nullCatalogMeansCurrent) return "(ISNULL(database()) OR (" + columnName + " = database()))";
            return "(1 = 1)";
        }
        if (catalog.isEmpty()) {
            return "(ISNULL(database()) OR (" + columnName + " = database()))";
        }
        return "(" + columnName + " = " + escapeQuote(catalog) + ")";

    }

    // Helper to generate  information schema queries with "like" or "equals" condition (typically  on table name)
    private String patternCond(String columnName, String tableName) {
        if (tableName == null) {
            return "(1 = 1)";
        }
        String predicate = (tableName.indexOf('%') == -1 && tableName.indexOf('_') == -1) ? "=" : "LIKE";
        return "(" + columnName + " " + predicate + " '" + Utils.escapeString(tableName, true) + "')";
    }

    /**
     * Retrieves a description of the given table's primary key columns.  They are ordered by COLUMN_NAME.
     * <P>Each primary key column description has the following columns:
     * <OL>
     * <li><B>TABLE_CAT</B> String {@code =>} table catalog </li>
     * <li><B>TABLE_SCHEM</B> String {@code =>} table schema (may be <code>null</code>)</li>
     * <li><B>TABLE_NAME</B> String {@code =>} table name </li>
     * <li><B>COLUMN_NAME</B> String {@code =>} column name </li>
     * <li><B>KEY_SEQ</B> short {@code =>} sequence number within primary key( a value of 1 represents the first
     * column of the primary key, a value of 2 would represent the second column within the primary key).</li>
     * <li><B>PK_NAME</B> String {@code =>} primary key name </li>
     * </OL>
     *
     * @param catalog a catalog name; must match the catalog name as it is stored in the database; "" retrieves those
     *                without a catalog;
     *                <code>null</code> means that the catalog name should not be used to narrow the search
     * @param schema  a schema name; must match the schema name as it is stored in the database; "" retrieves those
     *                without a schema; <code>null</code>
     *                means that the schema name should not be used to narrow the search
     * @param table   a table name; must match the table name as it is stored in the database
     * @return <code>ResultSet</code> - each row is a primary key column description
     * @throws SQLException if a database access error occurs
     */
    public ResultSet getPrimaryKeys(String catalog, String schema, String table) throws SQLException {
        String sql =
                "SELECT A.TABLE_SCHEMA TABLE_CAT, NULL TABLE_SCHEM, A.TABLE_NAME, A.COLUMN_NAME, B.SEQ_IN_INDEX KEY_SEQ, B.INDEX_NAME PK_NAME "
                        + " FROM INFORMATION_SCHEMA.COLUMNS A, INFORMATION_SCHEMA.STATISTICS B"
                        + " WHERE A.COLUMN_KEY='pri' AND B.INDEX_NAME='PRIMARY' "
                        + " AND "
                        + catalogCond("A.TABLE_SCHEMA", catalog)
                        + " AND "
                        + catalogCond("B.TABLE_SCHEMA", catalog)
                        + " AND "
                        + patternCond("A.TABLE_NAME", table)
                        + " AND "
                        + patternCond("B.TABLE_NAME", table)
                        + " AND A.TABLE_SCHEMA = B.TABLE_SCHEMA AND A.TABLE_NAME = B.TABLE_NAME AND A.COLUMN_NAME = B.COLUMN_NAME "
                        + " ORDER BY A.COLUMN_NAME";

        return executeQuery(sql);

    }

    /**
     * Maps standard table types to mysql ones - helper since table type is never "table" in mysql, it is "base table"
     *
     * @param tableType the table type defined by user
     * @return the internal table type.
     */
    private String mapTableTypes(String tableType) {
        if ("TABLE".equals(tableType)) {
            return "BASE TABLE";
        }
        return tableType;
    }

    /**
     * Retrieves a description of the tables available in the given catalog. Only table descriptions matching the catalog, schema, table name and type
     * criteria are returned.  They are ordered by <code>TABLE_TYPE</code>, <code>TABLE_CAT</code>, <code>TABLE_SCHEM</code> and
     * <code>TABLE_NAME</code>.
     * Each table description has the following columns: <OL> <LI><B>TABLE_CAT</B> String {@code =>} table catalog (may be <code>null</code>)
     * <LI><B>TABLE_SCHEM</B> String {@code =>} table schema (may be <code>null</code>) <LI><B>TABLE_NAME</B> String {@code =>} table name
     * <LI><B>TABLE_TYPE</B> String {@code =>} table type.  Typical types are "TABLE", "VIEW", "SYSTEM TABLE", "GLOBAL TEMPORARY", "LOCAL TEMPORARY",
     * "ALIAS", "SYNONYM". <LI><B>REMARKS</B> String {@code =>} explanatory comment on the table <LI><B>TYPE_CAT</B> String {@code =>} the types
     * catalog (may be <code>null</code>) <LI><B>TYPE_SCHEM</B> String {@code =>} the types schema (may be <code>null</code>) <LI><B>TYPE_NAME</B>
     * String {@code =>} type name (may be <code>null</code>) <LI><B>SELF_REFERENCING_COL_NAME</B> String {@code =>} name of the designated
     * "identifier" column of a typed table (may be <code>null</code>) <LI><B>REF_GENERATION</B> String {@code =>} specifies how values in
     * SELF_REFERENCING_COL_NAME are created. Values are "SYSTEM", "USER", "DERIVED". (may be <code>null</code>) </OL>
     * <P><B>Note:</B> Some databases may not return information for all tables.
     *
     * @param catalog          a catalog name; must match the catalog name as it is stored in the database; "" retrieves those without a catalog;
     *                         <code>null</code> means that the catalog name should not be used to narrow the search
     * @param schemaPattern    a schema name pattern; must match the schema name as it is stored in the database; "" retrieves those without a schema;
     *                         <code>null</code> means that the schema name should not be used to narrow the search
     * @param tableNamePattern a table name pattern; must match the table name as it is stored in the database
     * @param types            a list of table types, which must be from the list of table types returned from {@link #getTableTypes},to include;
     *                         <code>null</code> returns all types
     * @return <code>ResultSet</code> - each row is a table description
     * @throws SQLException if a database access error occurs
     * @see #getSearchStringEscape
     */
    public ResultSet getTables(String catalog, String schemaPattern, String tableNamePattern, String[] types)
            throws SQLException {

        StringBuilder sql =
                new StringBuilder("SELECT TABLE_SCHEMA TABLE_CAT, NULL  TABLE_SCHEM,  TABLE_NAME,"
                        + " IF(TABLE_TYPE='BASE TABLE', 'TABLE', TABLE_TYPE) as TABLE_TYPE,"
                        + " TABLE_COMMENT REMARKS, NULL TYPE_CAT, NULL TYPE_SCHEM, NULL TYPE_NAME, NULL SELF_REFERENCING_COL_NAME, "
                        + " NULL REF_GENERATION"
                        + " FROM INFORMATION_SCHEMA.TABLES "
                        + " WHERE "
                        + catalogCond("TABLE_SCHEMA", catalog)
                        + " AND "
                        + patternCond("TABLE_NAME", tableNamePattern));

        if (types != null && types.length > 0) {
            sql.append(" AND TABLE_TYPE IN (");
            for (int i = 0; i < types.length; i++) {
                if (types[i] == null) {
                    continue;
                }
                String type = escapeQuote(mapTableTypes(types[i]));
                if (i == types.length - 1) {
                    sql.append(type).append(")");
                } else {
                    sql.append(type).append(",");
                }
            }
        }

        sql.append(" ORDER BY TABLE_TYPE, TABLE_SCHEMA, TABLE_NAME");

        return executeQuery(sql.toString());
    }

    /**
     * Retrieves a description of table columns available in the specified catalog.
     * <P>Only column descriptions matching the catalog, schema, table and column name criteria are returned.  They are ordered by
     * <code>TABLE_CAT</code>,<code>TABLE_SCHEM</code>, <code>TABLE_NAME</code>, and <code>ORDINAL_POSITION</code>.
     * <P>Each column description has the following columns: <OL> <LI><B>TABLE_CAT</B> String {@code =>} table catalog (may be <code>null</code>)
     * <LI><B>TABLE_SCHEM</B> String {@code =>} table schema (may be <code>null</code>) <LI><B>TABLE_NAME</B> String {@code =>} table name
     * <LI><B>COLUMN_NAME</B> String {@code =>} column name <LI><B>DATA_TYPE</B> int {@code =>} SQL type from java.sql.Types <LI><B>TYPE_NAME</B>
     * String {@code =>} Data source dependent type name, for a UDT the type name is fully qualified <LI><B>COLUMN_SIZE</B> int {@code =>} column
     * size. <LI><B>BUFFER_LENGTH</B> is not used. <LI><B>DECIMAL_DIGITS</B> int {@code =>} the number of fractional digits. Null is returned for data
     * types where DECIMAL_DIGITS is not applicable. <LI><B>NUM_PREC_RADIX</B> int {@code =>} Radix (typically either 10 or 2) <LI><B>NULLABLE</B> int
     * {@code =>} is NULL allowed. <UL> <LI> columnNoNulls - might not allow <code>NULL</code> values <LI> columnNullable - definitely allows
     * <code>NULL</code> values <LI> columnNullableUnknown - nullability unknown </UL> <LI><B>REMARKS</B> String {@code =>} comment describing column
     * (may be <code>null</code>) <LI><B>COLUMN_DEF</B> String {@code =>} default value for the column, which should be interpreted as a string when
     * the value is enclosed in single quotes (may be <code>null</code>) <LI><B>SQL_DATA_TYPE</B> int {@code =>} unused <LI><B>SQL_DATETIME_SUB</B>
     * int {@code =>} unused <LI><B>CHAR_OCTET_LENGTH</B> int {@code =>} for char types the maximum number of bytes in the column
     * <LI><B>ORDINAL_POSITION</B> int {@code =>} index of column in table (starting at 1) <LI><B>IS_NULLABLE</B> String  {@code =>} ISO rules are
     * used to determine the nullability for a column. <UL> <LI> YES           --- if the column can include NULLs <LI> NO            --- if the
     * column cannot include NULLs <LI> empty string  --- if the nullability for the column is unknown </UL> <LI><B>SCOPE_CATALOG</B> String {@code
     * =>} catalog of table that is the scope of a reference attribute (<code>null</code> if DATA_TYPE isn't REF) <LI><B>SCOPE_SCHEMA</B> String
     * {@code =>} schema of table that is the scope of a reference attribute (<code>null</code> if the DATA_TYPE isn't REF) <LI><B>SCOPE_TABLE</B>
     * String {@code =>} table name that this the scope of a reference attribute (<code>null</code> if the DATA_TYPE isn't REF)
     * <LI><B>SOURCE_DATA_TYPE</B> short {@code =>} source type of a distinct type or user-generated Ref type, SQL type from java.sql.Types
     * (<code>null</code> if DATA_TYPE isn't DISTINCT or user-generated REF) <LI><B>IS_AUTOINCREMENT</B> String  {@code =>} Indicates whether this
     * column is auto incremented <UL> <LI> YES           --- if the column is auto incremented <LI> NO            --- if the column is not auto
     * incremented <LI> empty string  --- if it cannot be determined whether the column is auto incremented </UL> <LI><B>IS_GENERATEDCOLUMN</B> String
     * {@code =>} Indicates whether this is a generated column <UL> <LI> YES           --- if this a generated column <LI> NO            --- if this
     * not a generated column <LI> empty string  --- if it cannot be determined whether this is a generated column </UL> </OL>
     * <p>The COLUMN_SIZE column specifies the column size for the given column. For numeric data, this is the maximum precision.  For character data,
     * this is the length in characters. For datetime datatypes, this is the length in characters of the String representation (assuming the maximum
     * allowed precision of the fractional seconds component). For binary data, this is the length in bytes.  For the ROWID datatype, this is the
     * length in bytes. Null is returned for data types where the column size is not applicable.
     *
     * @param catalog           a catalog name; must match the catalog name as it is stored in the database;
     *                          "" retrieves those without a catalog;
     *                          <code>null</code> means that the catalog name should not be used to narrow the search
     * @param schemaPattern     a schema name pattern; must match the schema name as it is stored in the database;
     *                          "" retrieves those without a schema;
     *                          <code>null</code> means that the schema name should not be used to narrow the search
     * @param tableNamePattern  a table name pattern; must match the table name as it is stored in the database
     * @param columnNamePattern a column name pattern; must match the column name as it is stored in the database
     * @return <code>ResultSet</code> - each row is a column description
     * @throws SQLException if a database access error occurs
     * @see #getSearchStringEscape
     */
    public ResultSet getColumns(String catalog, String schemaPattern, String tableNamePattern, String columnNamePattern)
            throws SQLException {
        int dataType = connection.getProtocol().getDataTypeMappingFlags();
        String sql = "SELECT TABLE_SCHEMA TABLE_CAT, NULL TABLE_SCHEM, TABLE_NAME, COLUMN_NAME,"
                + dataTypeClause("COLUMN_TYPE") + " DATA_TYPE,"
                + columnTypeClause(dataType) + " TYPE_NAME, "
                + " CASE DATA_TYPE"
                + "  WHEN 'time' THEN "
                + (datePrecisionColumnExist ? "IF(DATETIME_PRECISION = 0, 10, CAST(11 + DATETIME_PRECISION as signed integer))" : "10")
                + "  WHEN 'date' THEN 10"
                + "  WHEN 'datetime' THEN "
                + (datePrecisionColumnExist ? "IF(DATETIME_PRECISION = 0, 19, CAST(20 + DATETIME_PRECISION as signed integer))" : "19")
                + "  WHEN 'timestamp' THEN "
                + (datePrecisionColumnExist ? "IF(DATETIME_PRECISION = 0, 19, CAST(20 + DATETIME_PRECISION as signed integer))" : "19")
                + (((dataType & SelectResultSet.YEAR_IS_DATE_TYPE) == 0) ? " WHEN 'year' THEN 5" : "")
                + "  ELSE "
                + "  IF(NUMERIC_PRECISION IS NULL, LEAST(CHARACTER_MAXIMUM_LENGTH," + Integer.MAX_VALUE + "), NUMERIC_PRECISION) "
                + " END"
                + " COLUMN_SIZE, 65535 BUFFER_LENGTH, "

                + " CONVERT (CASE DATA_TYPE"
                + " WHEN 'year' THEN " + (((dataType & SelectResultSet.YEAR_IS_DATE_TYPE) == 0) ? "0" : "NUMERIC_SCALE")
                + " WHEN 'tinyint' THEN " + (((dataType & SelectResultSet.TINYINT1_IS_BIT) > 0) ? "0" : "NUMERIC_SCALE")
                + " ELSE NUMERIC_SCALE END, UNSIGNED INTEGER) DECIMAL_DIGITS,"

                + " 10 NUM_PREC_RADIX, IF(IS_NULLABLE = 'yes',1,0) NULLABLE,COLUMN_COMMENT REMARKS,"
                + " IF(COLUMN_DEFAULT in ('null',null), null,COLUMN_DEFAULT) COLUMN_DEF, 0 SQL_DATA_TYPE, 0 SQL_DATETIME_SUB,  "
                + " LEAST(CHARACTER_OCTET_LENGTH," + Integer.MAX_VALUE + ") CHAR_OCTET_LENGTH,"
                + " ORDINAL_POSITION, IS_NULLABLE, NULL SCOPE_CATALOG, NULL SCOPE_SCHEMA, NULL SCOPE_TABLE, NULL SOURCE_DATA_TYPE,"
                + " IF(EXTRA = 'auto_increment','YES','NO') IS_AUTOINCREMENT, "
                + " IF(EXTRA in ('VIRTUAL', 'PERSISTENT', 'VIRTUAL GENERATED', 'STORED GENERATED') ,'YES','NO') IS_GENERATEDCOLUMN "
                + " FROM INFORMATION_SCHEMA.COLUMNS  WHERE "
                + catalogCond("TABLE_SCHEMA", catalog)
                + " AND "
                + patternCond("TABLE_NAME", tableNamePattern)
                + " AND "
                + patternCond("COLUMN_NAME", columnNamePattern)
                + " ORDER BY TABLE_CAT, TABLE_SCHEM, TABLE_NAME, ORDINAL_POSITION";

        try {
            return executeQuery(sql);
        } catch (SQLException sqlException) {
            if (sqlException.getMessage().contains("Unknown column 'DATETIME_PRECISION'")) {
                datePrecisionColumnExist = false;
                return getColumns(catalog, schemaPattern, tableNamePattern, columnNamePattern);
            }
            throw sqlException;
        }

    }

    /**
     * Retrieves a description of the foreign key columns that reference the given table's primary key columns (the foreign keys exported by a table).
     * They are ordered by FKTABLE_CAT, FKTABLE_SCHEM, FKTABLE_NAME, and KEY_SEQ.
     * <P>Each foreign key column description has the following columns: <OL> <LI><B>PKTABLE_CAT</B> String {@code =>} primary key table catalog (may
     * be <code>null</code>) <LI><B>PKTABLE_SCHEM</B> String {@code =>} primary key table schema (may be <code>null</code>) <LI><B>PKTABLE_NAME</B>
     * String {@code =>} primary key table name <LI><B>PKCOLUMN_NAME</B> String {@code =>} primary key column name <LI><B>FKTABLE_CAT</B> String
     * {@code =>} foreign key table catalog (may be <code>null</code>) being exported (may be <code>null</code>) <LI><B>FKTABLE_SCHEM</B> String
     * {@code =>} foreign key table schema (may be <code>null</code>) being exported (may be <code>null</code>) <LI><B>FKTABLE_NAME</B> String {@code
     * =>} foreign key table name being exported <LI><B>FKCOLUMN_NAME</B> String {@code =>} foreign key column name being exported <LI><B>KEY_SEQ</B>
     * short {@code =>} sequence number within foreign key( a value of 1 represents the first column of the foreign key, a value of 2 would represent
     * the second column within the foreign key). <LI><B>UPDATE_RULE</B> short {@code =>} What happens to foreign key when primary is updated: <UL>
     * <LI> importedNoAction - do not allow update of primary key if it has been imported <LI> importedKeyCascade - change imported key to agree with
     * primary key update <LI> importedKeySetNull - change imported key to <code>NULL</code> if its primary key has been updated <LI>
     * importedKeySetDefault - change imported key to default values if its primary key has been updated <LI> importedKeyRestrict - same as
     * importedKeyNoAction (for ODBC 2.x compatibility) </UL> <LI><B>DELETE_RULE</B> short {@code =>} What happens to the foreign key when primary is
     * deleted. <UL> <LI> importedKeyNoAction - do not allow delete of primary key if it has been imported <LI> importedKeyCascade - delete rows that
     * import a deleted key <LI> importedKeySetNull - change imported key to <code>NULL</code> if its primary key has been deleted <LI>
     * importedKeyRestrict - same as importedKeyNoAction (for ODBC 2.x compatibility) <LI> importedKeySetDefault - change imported key to default if
     * its primary key has been deleted </UL> <LI><B>FK_NAME</B> String {@code =>} foreign key name (may be <code>null</code>) <LI><B>PK_NAME</B>
     * String {@code =>} primary key name (may be <code>null</code>) <LI><B>DEFERRABILITY</B> short {@code =>} can the evaluation of foreign key
     * constraints be deferred until commit <UL> <LI> importedKeyInitiallyDeferred - see SQL92 for definition <LI> importedKeyInitiallyImmediate - see
     * SQL92 for definition <LI> importedKeyNotDeferrable - see SQL92 for definition </UL> </OL>
     *
     * @param catalog a catalog name; must match the catalog name as it is stored in this database; "" retrieves those
     *                without a catalog;
     *                <code>null</code> means that the catalog name should not be used to narrow the search
     * @param schema  a schema name; must match the schema name as it is stored in the database; "" retrieves those
     *                without a schema; <code>null</code>
     *                means that the schema name should not be used to narrow the search
     * @param table   a table name; must match the table name as it is stored in this database
     * @return a <code>ResultSet</code> object in which each row is a foreign key column description
     * @throws SQLException if a database access error occurs
     * @see #getImportedKeys
     */
    public ResultSet getExportedKeys(String catalog, String schema, String table) throws SQLException {
        if (table == null) {
            throw new SQLException("'table' parameter in getExportedKeys cannot be null");
        }
        String sql =
                "SELECT KCU.REFERENCED_TABLE_SCHEMA PKTABLE_CAT, NULL PKTABLE_SCHEM,  KCU.REFERENCED_TABLE_NAME PKTABLE_NAME,"
                        + " KCU.REFERENCED_COLUMN_NAME PKCOLUMN_NAME, KCU.TABLE_SCHEMA FKTABLE_CAT, NULL FKTABLE_SCHEM, "
                        + " KCU.TABLE_NAME FKTABLE_NAME, KCU.COLUMN_NAME FKCOLUMN_NAME, KCU.POSITION_IN_UNIQUE_CONSTRAINT KEY_SEQ,"
                        + " CASE update_rule "
                        + "   WHEN 'RESTRICT' THEN 1"
                        + "   WHEN 'NO ACTION' THEN 3"
                        + "   WHEN 'CASCADE' THEN 0"
                        + "   WHEN 'SET NULL' THEN 2"
                        + "   WHEN 'SET DEFAULT' THEN 4"
                        + " END UPDATE_RULE,"
                        + " CASE DELETE_RULE"
                        + "  WHEN 'RESTRICT' THEN 1"
                        + "  WHEN 'NO ACTION' THEN 3"
                        + "  WHEN 'CASCADE' THEN 0"
                        + "  WHEN 'SET NULL' THEN 2"
                        + "  WHEN 'SET DEFAULT' THEN 4"
                        + " END DELETE_RULE,"
                        + " RC.CONSTRAINT_NAME FK_NAME,"
                        + " NULL PK_NAME,"
                        + importedKeyNotDeferrable + " DEFERRABILITY"
                        + " FROM INFORMATION_SCHEMA.KEY_COLUMN_USAGE KCU"
                        + " INNER JOIN INFORMATION_SCHEMA.REFERENTIAL_CONSTRAINTS RC"
                        + " ON KCU.CONSTRAINT_SCHEMA = RC.CONSTRAINT_SCHEMA"
                        + " AND KCU.CONSTRAINT_NAME = RC.CONSTRAINT_NAME"
                        + " WHERE "
                        + catalogCond("KCU.REFERENCED_TABLE_SCHEMA", catalog)
                        + " AND "
                        + " KCU.REFERENCED_TABLE_NAME = " + escapeQuote(table)
                        + " ORDER BY FKTABLE_CAT, FKTABLE_SCHEM, FKTABLE_NAME, KEY_SEQ";

        return executeQuery(sql);
    }

    /**
     * GetImportedKeysUsingInformationSchema.
     *
     * @param catalog catalog
     * @param table   table
     * @return resultset
     * @throws SQLException exception
     */
    public ResultSet getImportedKeysUsingInformationSchema(String catalog, String table) throws SQLException {
        if (table == null) {
            throw new SQLException("'table' parameter in getImportedKeys cannot be null");
        }
        String sql =
                "SELECT KCU.REFERENCED_TABLE_SCHEMA PKTABLE_CAT, NULL PKTABLE_SCHEM,  KCU.REFERENCED_TABLE_NAME PKTABLE_NAME,"
                        + " KCU.REFERENCED_COLUMN_NAME PKCOLUMN_NAME, KCU.TABLE_SCHEMA FKTABLE_CAT, NULL FKTABLE_SCHEM, "
                        + " KCU.TABLE_NAME FKTABLE_NAME, KCU.COLUMN_NAME FKCOLUMN_NAME, KCU.POSITION_IN_UNIQUE_CONSTRAINT KEY_SEQ,"
                        + " CASE update_rule "
                        + "   WHEN 'RESTRICT' THEN 1"
                        + "   WHEN 'NO ACTION' THEN 3"
                        + "   WHEN 'CASCADE' THEN 0"
                        + "   WHEN 'SET NULL' THEN 2"
                        + "   WHEN 'SET DEFAULT' THEN 4"
                        + " END UPDATE_RULE,"
                        + " CASE DELETE_RULE"
                        + "  WHEN 'RESTRICT' THEN 1"
                        + "  WHEN 'NO ACTION' THEN 3"
                        + "  WHEN 'CASCADE' THEN 0"
                        + "  WHEN 'SET NULL' THEN 2"
                        + "  WHEN 'SET DEFAULT' THEN 4"
                        + " END DELETE_RULE,"
                        + " RC.CONSTRAINT_NAME FK_NAME,"
                        + " NULL PK_NAME,"
                        + importedKeyNotDeferrable + " DEFERRABILITY"
                        + " FROM INFORMATION_SCHEMA.KEY_COLUMN_USAGE KCU"
                        + " INNER JOIN INFORMATION_SCHEMA.REFERENTIAL_CONSTRAINTS RC"
                        + " ON KCU.CONSTRAINT_SCHEMA = RC.CONSTRAINT_SCHEMA"
                        + " AND KCU.CONSTRAINT_NAME = RC.CONSTRAINT_NAME"
                        + " WHERE "
                        + catalogCond("KCU.TABLE_SCHEMA", catalog)
                        + " AND "
                        + " KCU.TABLE_NAME = " + escapeQuote(table)
                        + " ORDER BY PKTABLE_CAT, PKTABLE_SCHEM, PKTABLE_NAME, KEY_SEQ";

        return executeQuery(sql);
    }

    /**
     * GetImportedKeysUsingShowCreateTable.
     *
     * @param catalog catalog
     * @param table   table
     * @return resultset
     * @throws SQLException exception
     */
    public ResultSet getImportedKeysUsingShowCreateTable(String catalog, String table) throws Exception {

        if (catalog == null || catalog.isEmpty()) {
            throw new IllegalArgumentException("catalog");
        }

        if (table == null || table.isEmpty()) {
            throw new IllegalArgumentException("table");
        }

        ResultSet rs = connection.createStatement().executeQuery("SHOW CREATE TABLE "
                + MariaDbConnection.quoteIdentifier(catalog) + "." + MariaDbConnection.quoteIdentifier(table));
        if (rs.next()) {
            String tableDef = rs.getString(2);
            return MariaDbDatabaseMetaData.getImportedKeys(tableDef, table, catalog, connection);
        }
        throw new SQLException("Fail to retrieve table information using SHOW CREATE TABLE");
    }

    /**
     * Retrieves a description of a table's optimal set of columns that uniquely identifies a row. They are ordered by SCOPE.
     * <P>Each column description has the following columns: <OL> <LI><B>SCOPE</B> short {@code =>} actual scope of result <UL> <LI> bestRowTemporary
     * - very temporary, while using row <LI> bestRowTransaction - valid for remainder of current transaction <LI> bestRowSession - valid for
     * remainder of current session </UL> <LI><B>COLUMN_NAME</B> String {@code =>} column name <LI><B>DATA_TYPE</B> int {@code =>} SQL data type from
     * java.sql.Types <LI><B>TYPE_NAME</B> String {@code =>} Data source dependent type name, for a UDT the type name is fully qualified
     * <LI><B>COLUMN_SIZE</B> int {@code =>} precision <LI><B>BUFFER_LENGTH</B> int {@code =>} not used <LI><B>DECIMAL_DIGITS</B> short  {@code =>}
     * scale - Null is returned for data types where DECIMAL_DIGITS is not applicable. <LI><B>PSEUDO_COLUMN</B> short {@code =>} is this a pseudo
     * column like an Oracle ROWID <UL> <LI> bestRowUnknown - may or may not be pseudo column <LI> bestRowNotPseudo - is NOT a pseudo column <LI>
     * bestRowPseudo - is a pseudo column </UL> </OL>
     * <p>The COLUMN_SIZE column represents the specified column size for the given column. For numeric data, this is the maximum precision.  For
     * character data, this is the length in characters. For datetime datatypes, this is the length in characters of the String representation
     * (assuming the maximum allowed precision of the fractional seconds component). For binary data, this is the length in bytes.  For the ROWID
     * datatype, this is the length in bytes. Null is returned for data types where the column size is not applicable.
     *
     * @param catalog  a catalog name; must match the catalog name as it is stored in the database; "" retrieves those
     *                 without a catalog;
     *                 <code>null</code> means that the catalog name should not be used to narrow the search
     * @param schema   a schema name; must match the schema name as it is stored in the database; "" retrieves those
     *                 without a schema; <code>null</code>
     *                 means that the schema name should not be used to narrow the search
     * @param table    a table name; must match the table name as it is stored in the database
     * @param scope    the scope of interest; use same values as SCOPE
     * @param nullable include columns that are nullable.
     * @return <code>ResultSet</code> - each row is a column description
     * @throws SQLException if a database access error occurs
     */
    public ResultSet getBestRowIdentifier(String catalog, String schema, String table, int scope, final boolean nullable)
            throws SQLException {

        if (table == null) {
            throw new SQLException("'table' parameter cannot be null in getBestRowIdentifier()");
        }

        String sql =
                "SELECT " + DatabaseMetaData.bestRowUnknown + " SCOPE, COLUMN_NAME,"
                        + dataTypeClause("COLUMN_TYPE") + " DATA_TYPE, DATA_TYPE TYPE_NAME,"
                        + " IF(NUMERIC_PRECISION IS NULL, CHARACTER_MAXIMUM_LENGTH, NUMERIC_PRECISION) COLUMN_SIZE, 0 BUFFER_LENGTH,"
                        + " NUMERIC_SCALE DECIMAL_DIGITS,"
                        + " 1 PSEUDO_COLUMN"
                        + " FROM INFORMATION_SCHEMA.COLUMNS"
                        + " WHERE COLUMN_KEY IN('PRI', 'MUL', 'UNI')"
                        + " AND "
                        + catalogCond("TABLE_SCHEMA", catalog)
                        + " AND TABLE_NAME = " + escapeQuote(table);

        return executeQuery(sql);
    }

    public boolean generatedKeyAlwaysReturned() throws SQLException {
        return true;
    }

    /**
     * Retrieves a description of the pseudo or hidden columns available in a given table within the specified catalog and schema. Pseudo or hidden
     * columns may not always be stored within a table and are not visible in a ResultSet unless they are specified in the query's outermost SELECT
     * list. Pseudo or hidden columns may not necessarily be able to be modified. If there are no pseudo or hidden columns, an empty ResultSet is
     * returned.
     * <P>Only column descriptions matching the catalog, schema, table and column name criteria are returned.  They are ordered by
     * <code>TABLE_CAT</code>,<code>TABLE_SCHEM</code>, <code>TABLE_NAME</code> and <code>COLUMN_NAME</code>.
     * <P>Each column description has the following columns: <OL> <LI><B>TABLE_CAT</B> String {@code =>} table catalog (may be <code>null</code>)
     * <LI><B>TABLE_SCHEM</B> String {@code =>} table schema (may be <code>null</code>) <LI><B>TABLE_NAME</B> String {@code =>} table name
     * <LI><B>COLUMN_NAME</B> String {@code =>} column name <LI><B>DATA_TYPE</B> int {@code =>} SQL type from java.sql.Types <LI><B>COLUMN_SIZE</B>
     * int {@code =>} column size. <LI><B>DECIMAL_DIGITS</B> int {@code =>} the number of fractional digits. Null is returned for data types where
     * DECIMAL_DIGITS is not applicable. <LI><B>NUM_PREC_RADIX</B> int {@code =>} Radix (typically either 10 or 2) <LI><B>COLUMN_USAGE</B> String
     * {@code =>} The allowed usage for the column.  The value returned will correspond to the enum name returned by PseudoColumnUsage#name
     * PseudoColumnUsage.name() <LI><B>REMARKS</B> String {@code =>} comment describing column (may be <code>null</code>)
     * <LI><B>CHAR_OCTET_LENGTH</B> int {@code =>} for char types the maximum number of bytes in the column <LI><B>IS_NULLABLE</B> String  {@code =>}
     * ISO rules are used to determine the nullability for a column. <UL> <LI> YES           --- if the column can include NULLs <LI> NO --- if the
     * column cannot include NULLs <LI> empty string  --- if the nullability for the column is unknown </UL> </OL>
     * <p>The COLUMN_SIZE column specifies the column size for the given column. For numeric data, this is the maximum precision.  For character data,
     * this is the length in characters. For datetime datatypes, this is the length in characters of the String representation (assuming the maximum
     * allowed precision of the fractional seconds component). For binary data, this is the length in bytes.  For the ROWID datatype, this is the
     * length in bytes. Null is returned for data types where the column size is not applicable.
     *
     * @param catalog           a catalog name; must match the catalog name as it is stored in the database;
     *                          "" retrieves those without a catalog;
     *                          <code>null</code> means that the catalog name should not be used to narrow the search
     * @param schemaPattern     a schema name pattern; must match the schema name as it is stored in the database;
     *                          "" retrieves those without a schema;
     *                          <code>null</code> means that the schema name should not be used to narrow the search
     * @param tableNamePattern  a table name pattern; must match the table name as it is stored in the database
     * @param columnNamePattern a column name pattern; must match the column name as it is stored in the database
     * @return <code>ResultSet</code> - each row is a column description
     * @throws SQLException if a database access error occurs
     */
    public ResultSet getPseudoColumns(String catalog, String schemaPattern, String tableNamePattern,
                                      String columnNamePattern) throws SQLException {
        return connection.createStatement().executeQuery(
                "SELECT ' ' TABLE_CAT, ' ' TABLE_SCHEM,"
                        + "' ' TABLE_NAME, ' ' COLUMN_NAME, 0 DATA_TYPE, 0 COLUMN_SIZE, 0 DECIMAL_DIGITS,"
                        + "10 NUM_PREC_RADIX, ' ' COLUMN_USAGE,  ' ' REMARKS, 0 CHAR_OCTET_LENGTH, 'YES' IS_NULLABLE FROM DUAL "
                        + "WHERE 1=0");
    }

    public boolean allProceduresAreCallable() throws SQLException {
        return true;
    }

    public boolean allTablesAreSelectable() throws SQLException {
        return true;
    }

    @Override
    public String getURL() throws SQLException {
        return url;
    }

    public String getUserName() throws SQLException {
        return username;
    }

    public boolean isReadOnly() throws SQLException {
        return false;
    }

    public boolean nullsAreSortedHigh() throws SQLException {
        return false;
    }

    public boolean nullsAreSortedLow() throws SQLException {
        return !nullsAreSortedHigh();
    }

    public boolean nullsAreSortedAtStart() throws SQLException {
        return false;
    }

    public boolean nullsAreSortedAtEnd() throws SQLException {
        return !nullsAreSortedAtStart();
    }

    public String getDatabaseProductName() throws SQLException {
        return "MySQL";
    }

    public String getDatabaseProductVersion() throws SQLException {
        return connection.getProtocol().getServerVersion();
    }

    public String getDriverName() throws SQLException {
        return DRIVER_NAME;
    }

    public String getDriverVersion() throws SQLException {
        return Version.version;
    }

    public int getDriverMajorVersion() {
        return Version.majorVersion;
    }

    public int getDriverMinorVersion() {
        return Version.minorVersion;
    }

    public boolean usesLocalFiles() throws SQLException {
        return false;
    }

    public boolean usesLocalFilePerTable() throws SQLException {
        return false;
    }

    public boolean supportsMixedCaseIdentifiers() throws SQLException {
        return (connection.getLowercaseTableNames() == 0);
    }

    public boolean storesUpperCaseIdentifiers() throws SQLException {
        return false;
    }

    public boolean storesLowerCaseIdentifiers() throws SQLException {
        return (connection.getLowercaseTableNames() == 1);
    }

    public boolean storesMixedCaseIdentifiers() throws SQLException {
        return (connection.getLowercaseTableNames() == 2);
    }

    public boolean supportsMixedCaseQuotedIdentifiers() throws SQLException {
        return supportsMixedCaseIdentifiers();
    }

    public boolean storesUpperCaseQuotedIdentifiers() throws SQLException {
        return storesUpperCaseIdentifiers();
    }

    public boolean storesLowerCaseQuotedIdentifiers() throws SQLException {
        return storesLowerCaseIdentifiers();
    }

    public boolean storesMixedCaseQuotedIdentifiers() throws SQLException {
        return storesMixedCaseIdentifiers();
    }

    public String getIdentifierQuoteString() throws SQLException {
        return "`";
    }

    /**
     * Retrieves a comma-separated list of all of this database's SQL keywords that are NOT also SQL:2003 keywords.
     *
     * @return the list of this database's keywords that are not also SQL:2003 keywords
     * @throws SQLException if a database access error occurs
     */
    @Override
    public String getSQLKeywords() throws SQLException {
        return "ACCESSIBLE,ANALYZE,ASENSITIVE,BEFORE,BIGINT,BINARY,BLOB,CALL,CHANGE,CONDITION,DATABASE,DATABASES,"
                + "DAY_HOUR,DAY_MICROSECOND,DAY_MINUTE,DAY_SECOND,DELAYED,DETERMINISTIC,DISTINCTROW,DIV,DUAL,EACH,"
                + "ELSEIF,ENCLOSED,ESCAPED,EXIT,EXPLAIN,FLOAT4,FLOAT8,FORCE,FULLTEXT,GENERAL,HIGH_PRIORITY,"
                + "HOUR_MICROSECOND,HOUR_MINUTE,HOUR_SECOND,IF,IGNORE,IGNORE_SERVER_IDS,INDEX,INFILE,INOUT,INT1,INT2,"
                + "INT3,INT4,INT8,ITERATE,KEY,KEYS,KILL,LEAVE,LIMIT,LINEAR,LINES,LOAD,LOCALTIME,LOCALTIMESTAMP,LOCK,"
                + "LONG,LONGBLOB,LONGTEXT,LOOP,LOW_PRIORITY,MASTER_HEARTBEAT_PERIOD,MASTER_SSL_VERIFY_SERVER_CERT,"
                + "MAXVALUE,MEDIUMBLOB,MEDIUMINT,MEDIUMTEXT,MIDDLEINT,MINUTE_MICROSECOND,MINUTE_SECOND,MOD,MODIFIES,"
                + "NO_WRITE_TO_BINLOG,OPTIMIZE,OPTIONALLY,OUT,OUTFILE,PURGE,RANGE,READ_WRITE,READS,REGEXP,RELEASE,"
                + "RENAME,REPEAT,REPLACE,REQUIRE,RESIGNAL,RESTRICT,RETURN,RLIKE,SCHEMAS,SECOND_MICROSECOND,SENSITIVE,"
                + "SEPARATOR,SHOW,SIGNAL,SLOW,SPATIAL,SPECIFIC,SQL_BIG_RESULT,SQL_CALC_FOUND_ROWS,SQL_SMALL_RESULT,"
                + "SQLEXCEPTION,SSL,STARTING,STRAIGHT_JOIN,TERMINATED,TINYBLOB,TINYINT,TINYTEXT,TRIGGER,UNDO,UNLOCK,"
                + "UNSIGNED,USE,UTC_DATE,UTC_TIME,UTC_TIMESTAMP,VARBINARY,VARCHARACTER,WHILE,XOR,YEAR_MONTH,ZEROFILL";
    }

    /**
     * List of numeric functions.
     *
     * @return List of numeric functions.
     */
    @Override
    public String getNumericFunctions() {
        return "DIV,ABS,ACOS,ASIN,ATAN,ATAN2,CEIL,CEILING,CONV,COS,COT,CRC32,DEGREES,EXP,FLOOR,GREATEST,LEAST,LN,LOG,"
                + "LOG10,LOG2,MOD,OCT,PI,POW,POWER,RADIANS,RAND,ROUND,SIGN,SIN,SQRT,TAN,TRUNCATE";
    }

    /**
     * List of string functions.
     *
     * @return List of string functions.
     */
    @Override
    public String getStringFunctions() {
        return "ASCII,BIN,BIT_LENGTH,CAST,CHARACTER_LENGTH,CHAR_LENGTH,CONCAT,CONCAT_WS,CONVERT,ELT,EXPORT_SET,"
                + "EXTRACTVALUE,FIELD,FIND_IN_SET,FORMAT,FROM_BASE64,HEX,INSTR,LCASE,LEFT,LENGTH,LIKE,LOAD_FILE,LOCATE,"
                + "LOWER,LPAD,LTRIM,MAKE_SET,MATCH AGAINST,MID,NOT LIKE,NOT REGEXP,OCTET_LENGTH,ORD,POSITION,QUOTE,"
                + "REPEAT,REPLACE,REVERSE,RIGHT,RPAD,RTRIM,SOUNDEX,SOUNDS LIKE,SPACE,STRCMP,SUBSTR,SUBSTRING,"
                + "SUBSTRING_INDEX,TO_BASE64,TRIM,UCASE,UNHEX,UPDATEXML,UPPER,WEIGHT_STRING";
    }

    /**
     * List of system functions.
     *
     * @return List of system functions.
     */
    @Override
    public String getSystemFunctions() {
        return "DATABASE,USER,SYSTEM_USER,SESSION_USER,LAST_INSERT_ID,VERSION";
    }

    /**
     * List of time and date functions.
     *
     * @return List of time and date functions.
     */
    @Override
    public String getTimeDateFunctions() {
        return "ADDDATE,ADDTIME,CONVERT_TZ,CURDATE,CURRENT_DATE,CURRENT_TIME,CURRENT_TIMESTAMP,CURTIME,DATEDIFF,"
                + "DATE_ADD,DATE_FORMAT,DATE_SUB,DAY,DAYNAME,DAYOFMONTH,DAYOFWEEK,DAYOFYEAR,EXTRACT,FROM_DAYS,"
                + "FROM_UNIXTIME,GET_FORMAT,HOUR,LAST_DAY,LOCALTIME,LOCALTIMESTAMP,MAKEDATE,MAKETIME,MICROSECOND,"
                + "MINUTE,MONTH,MONTHNAME,NOW,PERIOD_ADD,PERIOD_DIFF,QUARTER,SECOND,SEC_TO_TIME,STR_TO_DATE,SUBDATE,"
                + "SUBTIME,SYSDATE,TIMEDIFF,TIMESTAMPADD,TIMESTAMPDIFF,TIME_FORMAT,TIME_TO_SEC,TO_DAYS,TO_SECONDS,"
                + "UNIX_TIMESTAMP,UTC_DATE,UTC_TIME,UTC_TIMESTAMP,WEEK,WEEKDAY,WEEKOFYEAR,YEAR,YEARWEEK";
    }

    public String getSearchStringEscape() throws SQLException {
        return "\\";
    }

    public String getExtraNameCharacters() throws SQLException {
        return "#@";
    }

    public boolean supportsAlterTableWithAddColumn() throws SQLException {
        return true;
    }

    public boolean supportsAlterTableWithDropColumn() throws SQLException {
        return true;
    }

    public boolean supportsColumnAliasing() throws SQLException {
        return true;
    }

    public boolean nullPlusNonNullIsNull() throws SQLException {
        return true;
    }

    public boolean supportsConvert() throws SQLException {
        return true;
    }

    public boolean supportsConvert(int fromType, int toType)
            throws SQLException {
        return false;
    }

    public boolean supportsTableCorrelationNames() throws SQLException {
        return true;
    }

    public boolean supportsDifferentTableCorrelationNames() throws SQLException {
        return true;
    }

    public boolean supportsExpressionsInOrderBy() throws SQLException {
        return true;
    }

    public boolean supportsOrderByUnrelated() throws SQLException {
        return false;
    }

    public boolean supportsGroupBy() throws SQLException {
        return true;
    }

    public boolean supportsGroupByUnrelated() throws SQLException {
        return true;
    }

    public boolean supportsGroupByBeyondSelect() throws SQLException {
        return true;
    }

    public boolean supportsLikeEscapeClause() throws SQLException {
        return true;
    }

    public boolean supportsMultipleResultSets() throws SQLException {
        return false;
    }

    public boolean supportsMultipleTransactions() throws SQLException {
        return true;
    }

    public boolean supportsNonNullableColumns() throws SQLException {
        return true;
    }

    @Override
    public boolean supportsMinimumSQLGrammar() throws SQLException {
        return true;
    }

    @Override
    public boolean supportsCoreSQLGrammar() throws SQLException {
        return true;
    }

    @Override
    public boolean supportsExtendedSQLGrammar() throws SQLException {
        return false;
    }

    @Override
    public boolean supportsANSI92EntryLevelSQL() throws SQLException {
        return true;
    }

    @Override
    public boolean supportsANSI92IntermediateSQL() throws SQLException {
        return false;
    }

    @Override
    public boolean supportsANSI92FullSQL() throws SQLException {
        return false;
    }

    public boolean supportsIntegrityEnhancementFacility() throws SQLException {
        return false; //TODO: verify
    }

    public boolean supportsOuterJoins() throws SQLException {
        return true;
    }

    public boolean supportsFullOuterJoins() throws SQLException {
        return false;
    }

    public boolean supportsLimitedOuterJoins() throws SQLException {
        return true;
    }

    public String getSchemaTerm() throws SQLException {
        return "";
    }

    public String getProcedureTerm() throws SQLException {
        return "procedure";
    }

    public String getCatalogTerm() throws SQLException {
        return "database";
    }

    public boolean isCatalogAtStart() throws SQLException {
        return true;
    }

    public String getCatalogSeparator() throws SQLException {
        return ".";
    }

    public boolean supportsSchemasInDataManipulation() throws SQLException {
        return false;
    }

    public boolean supportsSchemasInProcedureCalls() throws SQLException {
        return false;
    }

    public boolean supportsSchemasInTableDefinitions() throws SQLException {
        return false;
    }

    public boolean supportsSchemasInIndexDefinitions() throws SQLException {
        return false;
    }

    public boolean supportsSchemasInPrivilegeDefinitions() throws SQLException {
        return true;
    }

    public boolean supportsCatalogsInDataManipulation() throws SQLException {
        return true;
    }

    public boolean supportsCatalogsInProcedureCalls() throws SQLException {
        return true;
    }

    public boolean supportsCatalogsInTableDefinitions() throws SQLException {
        return true;
    }

    public boolean supportsCatalogsInIndexDefinitions() throws SQLException {
        return true;
    }

    public boolean supportsCatalogsInPrivilegeDefinitions() throws SQLException {
        return true;
    }

    public boolean supportsPositionedDelete() throws SQLException {
        return false;
    }

    public boolean supportsPositionedUpdate() throws SQLException {
        return false;
    }

    public boolean supportsSelectForUpdate() throws SQLException {
        return true;
    }

    public boolean supportsStoredProcedures() throws SQLException {
        return true;
    }

    public boolean supportsSubqueriesInComparisons() throws SQLException {
        return true;
    }

    public boolean supportsSubqueriesInExists() throws SQLException {
        return true;
    }

    public boolean supportsSubqueriesInIns() throws SQLException {
        return true;
    }

    public boolean supportsSubqueriesInQuantifieds() throws SQLException {
        return true;
    }

    public boolean supportsCorrelatedSubqueries() throws SQLException {
        return true;
    }

    public boolean supportsUnion() throws SQLException {
        return true;
    }

    public boolean supportsUnionAll() throws SQLException {
        return true;
    }

    public boolean supportsOpenCursorsAcrossCommit() throws SQLException {
        return true;
    }

    public boolean supportsOpenCursorsAcrossRollback() throws SQLException {
        return true;
    }

    public boolean supportsOpenStatementsAcrossCommit() throws SQLException {
        return true;
    }

    public boolean supportsOpenStatementsAcrossRollback() throws SQLException {
        return true;
    }

    public int getMaxBinaryLiteralLength() throws SQLException {
        return 16777208;
    }

    public int getMaxCharLiteralLength() throws SQLException {
        return 16777208;
    }

    public int getMaxColumnNameLength() throws SQLException {
        return 64;
    }

    public int getMaxColumnsInGroupBy() throws SQLException {
        return 64;
    }

    public int getMaxColumnsInIndex() throws SQLException {
        return 16;
    }

    public int getMaxColumnsInOrderBy() throws SQLException {
        return 64;
    }

    public int getMaxColumnsInSelect() throws SQLException {
        return 256;
    }

    public int getMaxColumnsInTable() throws SQLException {
        return 0;
    }

    public int getMaxConnections() throws SQLException {
        return 0;
    }

    public int getMaxCursorNameLength() throws SQLException {
        return 0;
    }

    public int getMaxIndexLength() throws SQLException {
        return 256;
    }

    public int getMaxSchemaNameLength() throws SQLException {
        return 32;
    }

    public int getMaxProcedureNameLength() throws SQLException {
        return 256;
    }

    public int getMaxCatalogNameLength() throws SQLException {
        return 0;
    }

    public int getMaxRowSize() throws SQLException {
        return 0;
    }

    public boolean doesMaxRowSizeIncludeBlobs() throws SQLException {
        return false;
    }

    public int getMaxStatementLength() throws SQLException {
        return 0;
    }

    public int getMaxStatements() throws SQLException {
        return 0;
    }

    public int getMaxTableNameLength() throws SQLException {
        return 64;
    }

    public int getMaxTablesInSelect() throws SQLException {
        return 256;
    }

    public int getMaxUserNameLength() throws SQLException {
        return 16;
    }

    public int getDefaultTransactionIsolation() throws SQLException {
        return Connection.TRANSACTION_REPEATABLE_READ;
    }

    /**
     * Retrieves whether this database supports transactions. If not, invoking the method <code>commit</code> is a noop, and the isolation level is
     * <code>TRANSACTION_NONE</code>.
     *
     * @return <code>true</code> if transactions are supported; <code>false</code> otherwise
     * @throws SQLException if a database access error occurs
     */
    public boolean supportsTransactions() throws SQLException {
        return true;
    }


    /* Helper to generate  information schema with "equality" condition (typically on catalog name)
     */

    /**
     * Retrieves whether this database supports the given transaction isolation level.
     *
     * @param level one of the transaction isolation levels defined in <code>java.sql.Connection</code>
     * @return <code>true</code> if so; <code>false</code> otherwise
     * @throws SQLException if a database access error occurs
     * @see Connection
     */
    public boolean supportsTransactionIsolationLevel(int level) throws SQLException {
        switch (level) {
            case Connection.TRANSACTION_READ_UNCOMMITTED:
            case Connection.TRANSACTION_READ_COMMITTED:
            case Connection.TRANSACTION_REPEATABLE_READ:
            case Connection.TRANSACTION_SERIALIZABLE:
                return true;
            default:
                return false;
        }
    }

    public boolean supportsDataDefinitionAndDataManipulationTransactions() throws SQLException {
        return true;
    }

    public boolean supportsDataManipulationTransactionsOnly() throws SQLException {
        return false;
    }

    public boolean dataDefinitionCausesTransactionCommit() throws SQLException {
        return true;
    }

    public boolean dataDefinitionIgnoredInTransactions() throws SQLException {
        return false;
    }

    /**
     * Retrieves a description of the stored procedures available in the given catalog.
     * Only procedure descriptions matching the schema and procedure name criteria are returned.  They are ordered by <code>PROCEDURE_CAT</code>,
     * <code>PROCEDURE_SCHEM</code>, <code>PROCEDURE_NAME</code> and <code>SPECIFIC_ NAME</code>.
     * <P>Each procedure description has the the following columns: <OL> <LI><B>PROCEDURE_CAT</B> String {@code =>} procedure catalog (may be
     * <code>null</code>) <LI><B>PROCEDURE_SCHEM</B> String {@code =>} procedure schema (may be <code>null</code>) <LI><B>PROCEDURE_NAME</B> String
     * {@code =>} procedure name <LI> reserved for future use <LI> reserved for future use <LI> reserved for future use <LI><B>REMARKS</B> String
     * {@code =>} explanatory comment on the procedure <LI><B>PROCEDURE_TYPE</B> short {@code =>} kind of procedure: <UL> <LI> procedureResultUnknown
     * - Cannot determine if  a return value will be returned <LI> procedureNoResult - Does not return a return value <LI> procedureReturnsResult -
     * Returns a return value </UL> <LI><B>SPECIFIC_NAME</B> String  {@code =>} The name which uniquely identifies this procedure within its schema.
     * </OL>
     * A user may not have permissions to execute any of the procedures that are returned by <code>getProcedures</code>
     *
     * @param catalog              a catalog name; must match the catalog name as it is stored in the database;
     *                             "" retrieves those without a catalog;
     *                             <code>null</code> means that the catalog name should not be used to narrow the search
     * @param schemaPattern        a schema name pattern; must match the schema name as it is stored in the database;
     *                             "" retrieves those without a schema;
     *                             <code>null</code> means that the schema name should not be used to narrow the search
     * @param procedureNamePattern a procedure name pattern; must match the procedure name as it is stored in the database
     * @return <code>ResultSet</code> - each row is a procedure description
     * @throws SQLException if a database access error occurs
     * @see #getSearchStringEscape
     */
    public ResultSet getProcedures(String catalog, String schemaPattern, String procedureNamePattern)
            throws SQLException {

        String sql =
                "SELECT ROUTINE_SCHEMA PROCEDURE_CAT,NULL PROCEDURE_SCHEM, ROUTINE_NAME PROCEDURE_NAME,"
                        + " NULL RESERVED1, NULL RESERVED2, NULL RESERVED3,"
                        + " CASE ROUTINE_TYPE "
                        + "  WHEN 'FUNCTION' THEN " + procedureReturnsResult
                        + "  WHEN 'PROCEDURE' THEN " + procedureNoResult
                        + "  ELSE " + procedureResultUnknown
                        + " END PROCEDURE_TYPE,"
                        + " ROUTINE_COMMENT REMARKS, SPECIFIC_NAME "
                        + " FROM INFORMATION_SCHEMA.ROUTINES "
                        + " WHERE "
                        + catalogCond("ROUTINE_SCHEMA", catalog)
                        + " AND "
                        + patternCond("ROUTINE_NAME", procedureNamePattern)
                        + "/* AND ROUTINE_TYPE='PROCEDURE' */";
        return executeQuery(sql);
    }

    /* Is INFORMATION_SCHEMA.PARAMETERS available ?*/
    private boolean haveInformationSchemaParameters() {
        return connection.getProtocol().versionGreaterOrEqual(5, 5, 3);
    }

    /**
     * Retrieves a description of the given catalog's stored procedure parameter and result columns.
     * <P>Only descriptions matching the schema, procedure and parameter name criteria are returned.  They are ordered by PROCEDURE_CAT,
     * PROCEDURE_SCHEM, PROCEDURE_NAME and SPECIFIC_NAME. Within this, the return value, if any, is first. Next are the parameter descriptions in call
     * order. The column descriptions follow in column number order.
     * <P>Each row in the <code>ResultSet</code> is a parameter description or column description with the following fields: <OL>
     * <LI><B>PROCEDURE_CAT</B> String {@code =>} procedure catalog (may be <code>null</code>) <LI><B>PROCEDURE_SCHEM</B> String {@code =>} procedure
     * schema (may be <code>null</code>) <LI><B>PROCEDURE_NAME</B> String {@code =>} procedure name <LI><B>COLUMN_NAME</B> String {@code =>}
     * column/parameter name <LI><B>COLUMN_TYPE</B> Short {@code =>} kind of column/parameter: <UL> <LI> procedureColumnUnknown - nobody knows <LI>
     * procedureColumnIn - IN parameter <LI> procedureColumnInOut - INOUT parameter <LI> procedureColumnOut - OUT parameter <LI> procedureColumnReturn
     * - procedure return value <LI> procedureColumnResult - result column in <code>ResultSet</code> </UL> <LI><B>DATA_TYPE</B> int {@code =>} SQL
     * type from java.sql.Types <LI><B>TYPE_NAME</B> String {@code =>} SQL type name, for a UDT type the type name is fully qualified
     * <LI><B>PRECISION</B> int {@code =>} precision <LI><B>LENGTH</B> int {@code =>} length in bytes of data <LI><B>SCALE</B> short {@code =>} scale
     * -  null is returned for data types where SCALE is not applicable. <LI><B>RADIX</B> short {@code =>} radix <LI><B>NULLABLE</B> short {@code =>}
     * can it contain NULL. <UL> <LI> procedureNoNulls - does not allow NULL values <LI> procedureNullable - allows NULL values <LI>
     * procedureNullableUnknown - nullability unknown </UL> <LI><B>REMARKS</B> String {@code =>} comment describing parameter/column
     * <LI><B>COLUMN_DEF</B> String {@code =>} default value for the column, which should be interpreted as a string when the value is enclosed in
     * single quotes (may be <code>null</code>) <UL> <LI> The string NULL (not enclosed in quotes) - if NULL was specified as the default value <LI>
     * TRUNCATE (not enclosed in quotes)        - if the specified default value cannot be represented without truncation <LI> NULL - if a default
     * value was not specified </UL> <LI><B>SQL_DATA_TYPE</B> int  {@code =>} reserved for future use <LI><B>SQL_DATETIME_SUB</B> int  {@code =>}
     * reserved for future use <LI><B>CHAR_OCTET_LENGTH</B> int  {@code =>} the maximum length of binary and character based columns.  For any other
     * datatype the returned value is a NULL <LI><B>ORDINAL_POSITION</B> int  {@code =>} the ordinal position, starting from 1, for the input and
     * output parameters for a procedure. A value of 0 is returned if this row describes the procedure's return value.  For result set columns, it is
     * the ordinal position of the column in the result set starting from 1.  If there are multiple result sets, the column ordinal positions are
     * implementation defined. <LI><B>IS_NULLABLE</B> String  {@code =>} ISO rules are used to determine the nullability for a column. <UL> <LI> YES
     * --- if the column can include NULLs <LI> NO            --- if the column cannot include NULLs <LI> empty string  --- if the nullability for the
     * column is unknown </UL> <LI><B>SPECIFIC_NAME</B> String  {@code =>} the name which uniquely identifies this procedure within its schema. </OL>
     * <P><B>Note:</B> Some databases may not return the column descriptions for a procedure.
     * <p>The PRECISION column represents the specified column size for the given column. For numeric data, this is the maximum precision.  For
     * character data, this is the length in characters. For datetime datatypes, this is the length in characters of the String representation
     * (assuming the maximum allowed precision of the fractional seconds component). For binary data, this is the length in bytes.  For the ROWID
     * datatype, this is the length in bytes. Null is returned for data types where the column size is not applicable.
     *
     * @param catalog              a catalog name; must match the catalog name as it is stored in the database; ""
     *                             retrieves those without a catalog;
     *                             <code>null</code> means that the catalog name should not be used to narrow the search
     * @param schemaPattern        a schema name pattern; must match the schema name as it is stored in the database;
     *                             "" retrieves those without a schema;
     *                             <code>null</code> means that the schema name should not be used to narrow the search
     * @param procedureNamePattern a procedure name pattern; must match the procedure name as it is stored in the database
     * @param columnNamePattern    a column name pattern; must match the column name as it is stored in the database
     * @return <code>ResultSet</code> - each row describes a stored procedure parameter or column
     * @throws SQLException if a database access error occurs
     * @see #getSearchStringEscape
     */
    public ResultSet getProcedureColumns(String catalog, String schemaPattern, String procedureNamePattern,
                                         String columnNamePattern) throws SQLException {
        String sql;

        if (haveInformationSchemaParameters()) {
            /*
             *  Get info from information_schema.parameters
             */
            sql = "SELECT SPECIFIC_SCHEMA PROCEDURE_CAT, NULL PROCEDURE_SCHEM, SPECIFIC_NAME PROCEDURE_NAME,"
                    + " PARAMETER_NAME COLUMN_NAME, "
                    + " CASE PARAMETER_MODE "
                    + "  WHEN 'IN' THEN " + procedureColumnIn
                    + "  WHEN 'OUT' THEN " + procedureColumnOut
                    + "  WHEN 'INOUT' THEN " + procedureColumnInOut
                    + "  ELSE IF(PARAMETER_MODE IS NULL," + procedureColumnReturn + "," + procedureColumnUnknown + ")"
                    + " END COLUMN_TYPE,"
                    + dataTypeClause("DTD_IDENTIFIER") + " DATA_TYPE,"
                    + "DATA_TYPE TYPE_NAME,"
                    + " CASE DATA_TYPE"
                    + "  WHEN 'time' THEN "
                    + (datePrecisionColumnExist ? "IF(DATETIME_PRECISION = 0, 10, CAST(11 + DATETIME_PRECISION as signed integer))" : "10")
                    + "  WHEN 'date' THEN 10"
                    + "  WHEN 'datetime' THEN "
                    + (datePrecisionColumnExist ? "IF(DATETIME_PRECISION = 0, 19, CAST(20 + DATETIME_PRECISION as signed integer))" : "19")
                    + "  WHEN 'timestamp' THEN "
                    + (datePrecisionColumnExist ? "IF(DATETIME_PRECISION = 0, 19, CAST(20 + DATETIME_PRECISION as signed integer))" : "19")
                    + "  ELSE "
                    + "  IF(NUMERIC_PRECISION IS NULL, LEAST(CHARACTER_MAXIMUM_LENGTH," + Integer.MAX_VALUE + "), NUMERIC_PRECISION) "
                    + " END `PRECISION`,"

                    + " CASE DATA_TYPE"
                    + "  WHEN 'time' THEN "
                    + (datePrecisionColumnExist ? "IF(DATETIME_PRECISION = 0, 10, CAST(11 + DATETIME_PRECISION as signed integer))" : "10")
                    + "  WHEN 'date' THEN 10"
                    + "  WHEN 'datetime' THEN "
                    + (datePrecisionColumnExist ? "IF(DATETIME_PRECISION = 0, 19, CAST(20 + DATETIME_PRECISION as signed integer))" : "19")
                    + "  WHEN 'timestamp' THEN "
                    + (datePrecisionColumnExist ? "IF(DATETIME_PRECISION = 0, 19, CAST(20 + DATETIME_PRECISION as signed integer))" : "19")
                    + "  ELSE "
                    + "  IF(NUMERIC_PRECISION IS NULL, LEAST(CHARACTER_MAXIMUM_LENGTH," + Integer.MAX_VALUE + "), NUMERIC_PRECISION) "
                    + " END `LENGTH`,"

                    + (datePrecisionColumnExist ? " CASE DATA_TYPE"
                    + "  WHEN 'time' THEN CAST(DATETIME_PRECISION as signed integer)"
                    + "  WHEN 'datetime' THEN CAST(DATETIME_PRECISION as signed integer)"
                    + "  WHEN 'timestamp' THEN CAST(DATETIME_PRECISION as signed integer)"
                    + "  ELSE NUMERIC_SCALE "
                    + " END `SCALE`," : " NUMERIC_SCALE `SCALE`,")

                    + "10 RADIX,"
                    + procedureNullableUnknown + " NULLABLE,NULL REMARKS,NULL COLUMN_DEF,0 SQL_DATA_TYPE,0 SQL_DATETIME_SUB,"
                    + "CHARACTER_OCTET_LENGTH CHAR_OCTET_LENGTH ,ORDINAL_POSITION, '' IS_NULLABLE, SPECIFIC_NAME "
                    + " FROM INFORMATION_SCHEMA.PARAMETERS "
                    + " WHERE "
                    + catalogCond("SPECIFIC_SCHEMA", catalog)
                    + " AND " + patternCond("SPECIFIC_NAME", procedureNamePattern)
                    + " AND " + patternCond("PARAMETER_NAME", columnNamePattern)
                    + " /* AND ROUTINE_TYPE='PROCEDURE' */ "
                    + " ORDER BY SPECIFIC_SCHEMA, SPECIFIC_NAME, ORDINAL_POSITION";
        } else {

            /* No information_schema.parameters
             * TODO : figure out what to do with older versions (get info via mysql.proc)
             * For now, just a dummy result set is returned.
             */
            sql =
                    "SELECT '' PROCEDURE_CAT, '' PROCEDURE_SCHEM , '' PROCEDURE_NAME,'' COLUMN_NAME, 0 COLUMN_TYPE,"
                            + "0 DATA_TYPE,'' TYPE_NAME, 0 `PRECISION`,0 LENGTH, 0 SCALE,10 RADIX,"
                            + "0 NULLABLE,NULL REMARKS,NULL COLUMN_DEF,0 SQL_DATA_TYPE,0 SQL_DATETIME_SUB,"
                            + "0 CHAR_OCTET_LENGTH ,0 ORDINAL_POSITION, '' IS_NULLABLE, '' SPECIFIC_NAME "
                            + " FROM DUAL "
                            + " WHERE 1=0 ";
        }

        try {
            return executeQuery(sql);
        } catch (SQLException sqlException) {
            if (sqlException.getMessage().contains("Unknown column 'DATETIME_PRECISION'")) {
                datePrecisionColumnExist = false;
                return getProcedureColumns(catalog, schemaPattern, procedureNamePattern, columnNamePattern);
            }
            throw sqlException;
        }
    }

    /**
     * Retrieves a description of the given catalog's system or user function parameters and return type.
     * <P>Only descriptions matching the schema,  function and parameter name criteria are returned. They are ordered by <code>FUNCTION_CAT</code>,
     * <code>FUNCTION_SCHEM</code>, <code>FUNCTION_NAME</code> and <code>SPECIFIC_ NAME</code>. Within this, the return value, if any, is first. Next
     * are the parameter descriptions in call order. The column descriptions follow in column number order.
     * <P>Each row in the <code>ResultSet</code> is a parameter description, column description or return type description with the following fields:
     * <OL> <LI><B>FUNCTION_CAT</B> String {@code =>} function catalog (may be <code>null</code>) <LI><B>FUNCTION_SCHEM</B> String {@code =>} function
     * schema (may be <code>null</code>) <LI><B>FUNCTION_NAME</B> String {@code =>} function name.  This is the name used to invoke the function
     * <LI><B>COLUMN_NAME</B> String {@code =>} column/parameter name <LI><B>COLUMN_TYPE</B> Short {@code =>} kind of column/parameter: <UL> <LI>
     * functionColumnUnknown - nobody knows <LI> functionColumnIn - IN parameter <LI> functionColumnInOut - INOUT parameter <LI> functionColumnOut -
     * OUT parameter <LI> functionColumnReturn - function return value <LI> functionColumnResult - Indicates that the parameter or column is a column
     * in the <code>ResultSet</code> </UL> <LI><B>DATA_TYPE</B> int {@code =>} SQL type from java.sql.Types <LI><B>TYPE_NAME</B> String {@code =>} SQL
     * type name, for a UDT type the type name is fully qualified <LI><B>PRECISION</B> int {@code =>} precision <LI><B>LENGTH</B> int {@code =>}
     * length in bytes of data <LI><B>SCALE</B> short {@code =>} scale -  null is returned for data types where SCALE is not applicable.
     * <LI><B>RADIX</B> short {@code =>} radix <LI><B>NULLABLE</B> short {@code =>} can it contain NULL. <UL> <LI> functionNoNulls - does not allow
     * NULL values <LI> functionNullable - allows NULL values <LI> functionNullableUnknown - nullability unknown </UL> <LI><B>REMARKS</B> String
     * {@code =>} comment describing column/parameter <LI><B>CHAR_OCTET_LENGTH</B> int  {@code =>} the maximum length of binary and character based
     * parameters or columns.  For any other datatype the returned value is a NULL <LI><B>ORDINAL_POSITION</B> int  {@code =>} the ordinal position,
     * starting from 1, for the input and output parameters. A value of 0 is returned if this row describes the function's return value. For result
     * set columns, it is the ordinal position of the column in the result set starting from 1. <LI><B>IS_NULLABLE</B> String  {@code =>} ISO rules
     * are used to determine the nullability for a parameter or column. <UL> <LI> YES           --- if the parameter or column can include NULLs <LI>
     * NO            --- if the parameter or column  cannot include NULLs <LI> empty string  --- if the nullability for the parameter  or column is
     * unknown </UL> <LI><B>SPECIFIC_NAME</B> String  {@code =>} the name which uniquely identifies this function within its schema.  This is a user
     * specified, or DBMS generated, name that may be different then the <code>FUNCTION_NAME</code> for example with overload functions </OL>
     * <p>The PRECISION column represents the specified column size for the given parameter or column. For numeric data, this is the maximum
     * precision.  For character data, this is the length in characters. For datetime datatypes, this is the length in characters of the String
     * representation (assuming the maximum allowed precision of the fractional seconds component). For binary data, this is the length in bytes.  For
     * the ROWID datatype, this is the length in bytes. Null is returned for data types where the column size is not applicable.
     *
     * @param catalog             a catalog name; must match the catalog name as it is stored in the database;
     *                            "" retrieves those without a catalog;
     *                            <code>null</code> means that the catalog name should not be used to narrow the search
     * @param schemaPattern       a schema name pattern; must match the schema name as it is stored in the database;
     *                            "" retrieves those without a schema;
     *                            <code>null</code> means that the schema name should not be used to narrow the search
     * @param functionNamePattern a procedure name pattern; must match the function name as it is stored in the database
     * @param columnNamePattern   a parameter name pattern; must match the parameter or column name as it is stored in the database
     * @return <code>ResultSet</code> - each row describes a user function parameter, column  or return type
     * @throws SQLException if a database access error occurs
     * @see #getSearchStringEscape
     * @since 1.6
     */
    public ResultSet getFunctionColumns(String catalog, String schemaPattern, String functionNamePattern,
                                        String columnNamePattern) throws SQLException {

        String sql;
        if (haveInformationSchemaParameters()) {

            sql = "SELECT SPECIFIC_SCHEMA `FUNCTION_CAT`, NULL `FUNCTION_SCHEM`, SPECIFIC_NAME FUNCTION_NAME,"
                    + " PARAMETER_NAME COLUMN_NAME, "
                    + " CASE PARAMETER_MODE "
                    + "  WHEN 'IN' THEN " + functionColumnIn
                    + "  WHEN 'OUT' THEN " + functionColumnOut
                    + "  WHEN 'INOUT' THEN " + functionColumnInOut
                    + "  ELSE " + functionReturn
                    + " END COLUMN_TYPE,"
                    + dataTypeClause("DTD_IDENTIFIER") + " DATA_TYPE,"
                    + "DATA_TYPE TYPE_NAME,NUMERIC_PRECISION `PRECISION`,CHARACTER_MAXIMUM_LENGTH LENGTH,NUMERIC_SCALE SCALE,10 RADIX,"
                    + procedureNullableUnknown + " NULLABLE,NULL REMARKS,"
                    + "CHARACTER_OCTET_LENGTH CHAR_OCTET_LENGTH ,ORDINAL_POSITION, '' IS_NULLABLE, SPECIFIC_NAME "
                    + " FROM INFORMATION_SCHEMA.PARAMETERS "
                    + " WHERE "
                    + catalogCond("SPECIFIC_SCHEMA", catalog)
                    + " AND " + patternCond("SPECIFIC_NAME", functionNamePattern)
                    + " AND " + patternCond("PARAMETER_NAME", columnNamePattern)
                    + " AND ROUTINE_TYPE='FUNCTION'"
                    + " ORDER BY FUNCTION_CAT, SPECIFIC_NAME, ORDINAL_POSITION";
        } else {
            /*
             * No information_schema.parameters
             * TODO : figure out what to do with older versions (get info via mysql.proc)
             * For now, just a dummy result set is returned.
             */
            sql =
                    "SELECT '' FUNCTION_CAT, NULL FUNCTION_SCHEM, '' FUNCTION_NAME,"
                            + " '' COLUMN_NAME, 0  COLUMN_TYPE, 0 DATA_TYPE,"
                            + " '' TYPE_NAME,0 `PRECISION`,0 LENGTH, 0 SCALE,0 RADIX,"
                            + " 0 NULLABLE,NULL REMARKS, 0 CHAR_OCTET_LENGTH , 0 ORDINAL_POSITION, "
                            + " '' IS_NULLABLE, '' SPECIFIC_NAME "
                            + " FROM DUAL WHERE 1=0 ";
        }
        return executeQuery(sql);
    }

    public ResultSet getSchemas() throws SQLException {
        return executeQuery(
                "SELECT '' TABLE_SCHEM, '' TABLE_catalog  FROM DUAL WHERE 1=0");
    }

    public ResultSet getSchemas(String catalog, String schemaPattern) throws SQLException {
        return executeQuery("SELECT  ' ' table_schem, ' ' table_catalog FROM DUAL WHERE 1=0");
    }

    public ResultSet getCatalogs() throws SQLException {
        return executeQuery(
                "SELECT SCHEMA_NAME TABLE_CAT FROM INFORMATION_SCHEMA.SCHEMATA ORDER BY 1");
    }

    public ResultSet getTableTypes() throws SQLException {
        return executeQuery(
                "SELECT 'TABLE' TABLE_TYPE UNION SELECT 'SYSTEM VIEW' TABLE_TYPE UNION SELECT 'VIEW' TABLE_TYPE");
    }

    /**
     * Retrieves a description of the access rights for a table's columns.
     * <P>Only privileges matching the column name criteria are returned.  They are ordered by COLUMN_NAME and PRIVILEGE.
     * <P>Each privilege description has the following columns: <OL> <LI><B>TABLE_CAT</B> String {@code =>} table catalog (may be <code>null</code>)
     * <LI><B>TABLE_SCHEM</B> String {@code =>} table schema (may be <code>null</code>) <LI><B>TABLE_NAME</B> String {@code =>} table name
     * <LI><B>COLUMN_NAME</B> String {@code =>} column name <LI><B>GRANTOR</B> String {@code =>} grantor of access (may be <code>null</code>)
     * <LI><B>GRANTEE</B> String {@code =>} grantee of access <LI><B>PRIVILEGE</B> String {@code =>} name of access (SELECT, INSERT, UPDATE,
     * REFRENCES, ...) <LI><B>IS_GRANTABLE</B> String {@code =>} "YES" if grantee is permitted to grant to others; "NO" if not; <code>null</code> if
     * unknown </OL>
     *
     * @param catalog           a catalog name; must match the catalog name as it is stored in the database; ""
     *                          retrieves those without a catalog;
     *                          <code>null</code> means that the catalog name should not be used to narrow the search
     * @param schema            a schema name; must match the schema name as it is stored in the database; "" retrieves
     *                          those without a schema; <code>null</code>
     *                          means that the schema name should not be used to narrow the search
     * @param table             a table name; must match the table name as it is stored in the database
     * @param columnNamePattern a column name pattern; must match the column name as it is stored in the database
     * @return <code>ResultSet</code> - each row is a column privilege description
     * @throws SQLException if a database access error occurs
     * @see #getSearchStringEscape
     */
    public ResultSet getColumnPrivileges(String catalog, String schema, String table,
                                         String columnNamePattern) throws SQLException {

        if (table == null) {
            throw new SQLException("'table' parameter must not be null");
        }
        String sql =
                "SELECT TABLE_SCHEMA TABLE_CAT, NULL TABLE_SCHEM, TABLE_NAME,"
                        + " COLUMN_NAME, NULL AS GRANTOR, GRANTEE, PRIVILEGE_TYPE AS PRIVILEGE, IS_GRANTABLE FROM "
                        + " INFORMATION_SCHEMA.COLUMN_PRIVILEGES WHERE "
                        + catalogCond("TABLE_SCHEMA", catalog)
                        + " AND "
                        + " TABLE_NAME = " + escapeQuote(table)
                        + " AND "
                        + patternCond("COLUMN_NAME", columnNamePattern)
                        + " ORDER BY COLUMN_NAME, PRIVILEGE_TYPE";

        return executeQuery(sql);
    }

    /**
     * Retrieves a description of the access rights for each table available in a catalog. Note that a table privilege applies to one or more columns
     * in the table. It would be wrong to assume that this privilege applies to all columns (this may be true for some systems but is not true for
     * all.)
     * <P>Only privileges matching the schema and table name criteria are returned.  They are ordered by <code>TABLE_CAT</code>,
     * <code>TABLE_SCHEM</code>, <code>TABLE_NAME</code>, and <code>PRIVILEGE</code>.
     * <P>Each privilege description has the following columns: <OL> <LI><B>TABLE_CAT</B> String {@code =>} table catalog (may be <code>null</code>)
     * <LI><B>TABLE_SCHEM</B> String {@code =>} table schema (may be <code>null</code>) <LI><B>TABLE_NAME</B> String {@code =>} table name
     * <LI><B>GRANTOR</B> String {@code =>} grantor of access (may be <code>null</code>) <LI><B>GRANTEE</B> String {@code =>} grantee of access
     * <LI><B>PRIVILEGE</B> String {@code =>} name of access (SELECT, INSERT, UPDATE, REFRENCES, ...) <LI><B>IS_GRANTABLE</B> String {@code =>} "YES"
     * if grantee is permitted to grant to others; "NO" if not; <code>null</code> if unknown </OL>
     *
     * @param catalog          a catalog name; must match the catalog name as it is stored in the database; "" retrieves those without a catalog;
     *                         <code>null</code> means that the catalog name should not be used to narrow the search
     * @param schemaPattern    a schema name pattern; must match the schema name as it is stored in the database; "" retrieves those without a schema;
     *                         <code>null</code> means that the schema name should not be used to narrow the search
     * @param tableNamePattern a table name pattern; must match the table name as it is stored in the database
     * @return <code>ResultSet</code> - each row is a table privilege description
     * @throws SQLException if a database access error occurs
     * @see #getSearchStringEscape
     */
    public ResultSet getTablePrivileges(String catalog, String schemaPattern, String tableNamePattern)
            throws SQLException {
        String sql =
                "SELECT TABLE_SCHEMA TABLE_CAT,NULL  TABLE_SCHEM, TABLE_NAME, NULL GRANTOR,"
                        + "GRANTEE, PRIVILEGE_TYPE  PRIVILEGE, IS_GRANTABLE  FROM INFORMATION_SCHEMA.TABLE_PRIVILEGES "
                        + " WHERE "
                        + catalogCond("TABLE_SCHEMA", catalog)
                        + " AND "
                        + patternCond("TABLE_NAME", tableNamePattern)
                        + "ORDER BY TABLE_SCHEMA, TABLE_NAME,  PRIVILEGE_TYPE ";

        return executeQuery(sql);
    }

    /**
     * Retrieves a description of a table's columns that are automatically updated when any value in a row is updated.  They are unordered.
     * <P>Each column description has the following columns: <OL> <LI><B>SCOPE</B> short {@code =>} is not used <LI><B>COLUMN_NAME</B> String {@code
     * =>} column name <LI><B>DATA_TYPE</B> int {@code =>} SQL data type from <code>java.sql.Types</code> <LI><B>TYPE_NAME</B> String {@code =>} Data
     * source-dependent type name <LI><B>COLUMN_SIZE</B> int {@code =>} precision <LI><B>BUFFER_LENGTH</B> int {@code =>} length of column value in
     * bytes <LI><B>DECIMAL_DIGITS</B> short  {@code =>} scale - Null is returned for data types where DECIMAL_DIGITS is not applicable.
     * <LI><B>PSEUDO_COLUMN</B> short {@code =>} whether this is pseudo column like an Oracle ROWID <UL> <LI> versionColumnUnknown - may or may not be
     * pseudo column <LI> versionColumnNotPseudo - is NOT a pseudo column <LI> versionColumnPseudo - is a pseudo column </UL> </OL>
     * <p>The COLUMN_SIZE column represents the specified column size for the given column. For numeric data, this is the maximum precision.  For
     * character data, this is the length in characters. For datetime datatypes, this is the length in characters of the String representation
     * (assuming the maximum allowed precision of the fractional seconds component). For binary data, this is the length in bytes.  For the ROWID
     * datatype, this is the length in bytes. Null is returned for data types where the column size is not applicable.
     *
     * @param catalog a catalog name; must match the catalog name as it is stored in the database; "" retrieves those
     *                without a catalog;<code>null</code> means that the catalog name should not be used to narrow the
     *                search
     * @param schema  a schema name; must match the schema name as it is stored in the database; "" retrieves those
     *                without a schema; <code>null</code> means that the schema name should not be used to narrow the
     *                search
     * @param table   a table name; must match the table name as it is stored in the database
     * @return a <code>ResultSet</code> object in which each row is a column description
     * @throws SQLException if a database access error occurs
     */
    public ResultSet getVersionColumns(String catalog, String schema, String table)
            throws SQLException {
        String sql =
                "SELECT 0 SCOPE, ' ' COLUMN_NAME, 0 DATA_TYPE,"
                        + " ' ' TYPE_NAME, 0 COLUMN_SIZE, 0 BUFFER_LENGTH,"
                        + " 0 DECIMAL_DIGITS, 0 PSEUDO_COLUMN "
                        + " FROM DUAL WHERE 1 = 0";
        return executeQuery(sql);
    }

    /**
     * Retrieves a description of the foreign key columns in the given foreign key table that reference the primary key or the columns representing a
     * unique constraint of the  parent table (could be the same or a different table). The number of columns returned from the parent table must
     * match the number of columns that make up the foreign key.  They are ordered by FKTABLE_CAT, FKTABLE_SCHEM, FKTABLE_NAME, and KEY_SEQ.
     * <P>Each foreign key column description has the following columns: <OL> <LI><B>PKTABLE_CAT</B> String {@code =>} parent key table catalog (may
     * be <code>null</code>) <LI><B>PKTABLE_SCHEM</B> String {@code =>} parent key table schema (may be <code>null</code>) <LI><B>PKTABLE_NAME</B>
     * String {@code =>} parent key table name <LI><B>PKCOLUMN_NAME</B> String {@code =>} parent key column name <LI><B>FKTABLE_CAT</B> String {@code
     * =>} foreign key table catalog (may be <code>null</code>) being exported (may be <code>null</code>) <LI><B>FKTABLE_SCHEM</B> String {@code =>}
     * foreign key table schema (may be <code>null</code>) being exported (may be <code>null</code>) <LI><B>FKTABLE_NAME</B> String {@code =>} foreign
     * key table name being exported <LI><B>FKCOLUMN_NAME</B> String {@code =>} foreign key column name being exported <LI><B>KEY_SEQ</B> short {@code
     * =>} sequence number within foreign key( a value of 1 represents the first column of the foreign key, a value of 2 would represent the second
     * column within the foreign key). <LI><B>UPDATE_RULE</B> short {@code =>} What happens to foreign key when parent key is updated: <UL> <LI>
     * importedNoAction - do not allow update of parent key if it has been imported <LI> importedKeyCascade - change imported key to agree with parent
     * key update <LI> importedKeySetNull - change imported key to <code>NULL</code> if its parent key has been updated <LI> importedKeySetDefault -
     * change imported key to default values if its parent key has been updated <LI> importedKeyRestrict - same as importedKeyNoAction (for ODBC 2.x
     * compatibility) </UL> <LI><B>DELETE_RULE</B> short {@code =>} What happens to the foreign key when parent key is deleted. <UL> <LI>
     * importedKeyNoAction - do not allow delete of parent key if it has been imported <LI> importedKeyCascade - delete rows that import a deleted key
     * <LI> importedKeySetNull - change imported key to <code>NULL</code> if its primary key has been deleted <LI> importedKeyRestrict - same as
     * importedKeyNoAction (for ODBC 2.x compatibility) <LI> importedKeySetDefault - change imported key to default if its parent key has been deleted
     * </UL> <LI><B>FK_NAME</B> String {@code =>} foreign key name (may be <code>null</code>) <LI><B>PK_NAME</B> String {@code =>} parent key name
     * (may be <code>null</code>) <LI><B>DEFERRABILITY</B> short {@code =>} can the evaluation of foreign key constraints be deferred until commit
     * <UL> <LI> importedKeyInitiallyDeferred - see SQL92 for definition <LI> importedKeyInitiallyImmediate - see SQL92 for definition <LI>
     * importedKeyNotDeferrable - see SQL92 for definition </UL> </OL>
     *
     * @param parentCatalog  a catalog name; must match the catalog name as it is stored in the database; "" retrieves those without a catalog;
     *                       <code>null</code> means drop catalog name from the selection criteria
     * @param parentSchema   a schema name; must match the schema name as it is stored in the database; "" retrieves those without a schema;
     *                       <code>null</code> means drop schema name from the selection criteria
     * @param parentTable    the name of the table that exports the key; must match the table name as it is stored in the database
     * @param foreignCatalog a catalog name; must match the catalog name as it is stored in the database; "" retrieves those without a catalog;
     *                       <code>null</code> means drop catalog name from the selection criteria
     * @param foreignSchema  a schema name; must match the schema name as it is stored in the database; "" retrieves those without a schema;
     *                       <code>null</code> means drop schema name from the selection criteria
     * @param foreignTable   the name of the table that imports the key; must match the table name as it is stored in the database
     * @return <code>ResultSet</code> - each row is a foreign key column description
     * @throws SQLException if a database access error occurs
     * @see #getImportedKeys
     */
    public ResultSet getCrossReference(String parentCatalog, String parentSchema, String parentTable,
                                       String foreignCatalog, String foreignSchema, String foreignTable)
            throws SQLException {

        String sql =
                "SELECT KCU.REFERENCED_TABLE_SCHEMA PKTABLE_CAT, NULL PKTABLE_SCHEM,  KCU.REFERENCED_TABLE_NAME PKTABLE_NAME,"
                        + " KCU.REFERENCED_COLUMN_NAME PKCOLUMN_NAME, KCU.TABLE_SCHEMA FKTABLE_CAT, NULL FKTABLE_SCHEM, "
                        + " KCU.TABLE_NAME FKTABLE_NAME, KCU.COLUMN_NAME FKCOLUMN_NAME, KCU.POSITION_IN_UNIQUE_CONSTRAINT KEY_SEQ,"
                        + " CASE update_rule "
                        + "   WHEN 'RESTRICT' THEN 1"
                        + "   WHEN 'NO ACTION' THEN 3"
                        + "   WHEN 'CASCADE' THEN 0"
                        + "   WHEN 'SET NULL' THEN 2"
                        + "   WHEN 'SET DEFAULT' THEN 4"
                        + " END UPDATE_RULE,"
                        + " CASE DELETE_RULE"
                        + "  WHEN 'RESTRICT' THEN 1"
                        + "  WHEN 'NO ACTION' THEN 3"
                        + "  WHEN 'CASCADE' THEN 0"
                        + "  WHEN 'SET NULL' THEN 2"
                        + "  WHEN 'SET DEFAULT' THEN 4"
                        + " END DELETE_RULE,"
                        + " RC.CONSTRAINT_NAME FK_NAME,"
                        + " NULL PK_NAME,"
                        + importedKeyNotDeferrable + " DEFERRABILITY"
                        + " FROM INFORMATION_SCHEMA.KEY_COLUMN_USAGE KCU"
                        + " INNER JOIN INFORMATION_SCHEMA.REFERENTIAL_CONSTRAINTS RC"
                        + " ON KCU.CONSTRAINT_SCHEMA = RC.CONSTRAINT_SCHEMA"
                        + " AND KCU.CONSTRAINT_NAME = RC.CONSTRAINT_NAME"
                        + " WHERE "
                        + catalogCond("KCU.REFERENCED_TABLE_SCHEMA", parentCatalog)
                        + " AND "
                        + catalogCond("KCU.TABLE_SCHEMA", foreignCatalog)
                        + " AND "
                        + " KCU.REFERENCED_TABLE_NAME = " + escapeQuote(parentTable)
                        + " AND "
                        + " KCU.TABLE_NAME = " + escapeQuote(foreignTable)
                        + " ORDER BY FKTABLE_CAT, FKTABLE_SCHEM, FKTABLE_NAME, KEY_SEQ";

        return executeQuery(sql);
    }

    /**
     * Retrieves a description of all the data types supported by this database. They are ordered by DATA_TYPE and then
     * by how closely the data type maps to the corresponding JDBC SQL type.
     * <P>If the database supports SQL distinct types, then getTypeInfo() will return a single row with a TYPE_NAME of
     * DISTINCT and a DATA_TYPE of Types.DISTINCT. If the database supports SQL structured types, then getTypeInfo()
     * will return a single row with a TYPE_NAME of STRUCT and a DATA_TYPE of Types.STRUCT.
     * <P>If SQL distinct or structured types are supported, then information on the individual types may be obtained
     * from the getUDTs() method.
     * <P>Each type description has the following columns:
     * <OL>
     * <LI><B>TYPE_NAME</B> String {@code =>} Type name
     * <LI><B>DATA_TYPE</B> int {@code =>}
     * SQL data type from java.sql.Types
     * <LI><B>PRECISION</B> int {@code =>} maximum precision
     * <LI><B>LITERAL_PREFIX</B> String {@code =>} prefix used to quote a literal (may be <code>null</code>)
     * <LI><B>LITERAL_SUFFIX</B> String {@code =>} suffix used to quote a literal (may be <code>null</code>)
     * <LI><B>CREATE_PARAMS</B> String {@code =>} parameters used in creating the type (may be <code>null</code>)
     * <LI><B>NULLABLE</B> short {@code =>} can you use NULL for this type.
     * <UL>
     * <LI> typeNoNulls - does not allow NULL values
     * <LI> typeNullable - allows NULL values
     * <LI> typeNullableUnknown - nullability unknown
     * </UL>
     * <LI><B>CASE_SENSITIVE</B> boolean{@code =>} is it case sensitive.
     * <LI><B>SEARCHABLE</B> short {@code =>} can you use "WHERE" based on this type:
     * <UL>
     * <LI> typePredNone - No support
     * <LI> typePredChar - Only supported with WHERE .. LIKE
     * <LI> typePredBasic - Supported except for WHERE .. LIKE
     * <LI> typeSearchable - Supported for all WHERE ..
     * </UL>
     * <LI><B>UNSIGNED_ATTRIBUTE</B> boolean {@code =>} is it unsigned.
     * <LI><B>FIXED_PREC_SCALE</B> boolean {@code =>} can it be a money value.
     * <LI><B>AUTO_INCREMENT</B> boolean {@code =>} can it be used for an auto-increment value.
     * <LI><B>LOCAL_TYPE_NAME</B> String {@code =>} localized version of type name (may be <code>null</code>)
     * <LI><B>MINIMUM_SCALE</B> short {@code =>} minimum scale supported
     * <LI><B>MAXIMUM_SCALE</B> short {@code =>} maximum scale supported
     * <LI><B>SQL_DATA_TYPE</B> int {@code =>} unused
     * <LI><B>SQL_DATETIME_SUB</B> int {@code =>} unused
     * <LI><B>NUM_PREC_RADIX</B> int {@code =>} usually 2 or 10 </OL>
     * <p>The PRECISION column represents the maximum column size that the server supports for the given datatype.
     * For numeric data, this is the
     * maximum precision.  For character data, this is the length in characters. For datetime datatypes, this is the
     * length in characters of the String representation (assuming the maximum allowed precision of the fractional
     * seconds component). For binary data, this is the length in bytes.
     * For the ROWID datatype, this is the length in bytes. Null is returned for data types where the column size is
     * not applicable.
     *
     * @return a <code>ResultSet</code> object in which each row is an SQL type description
     * @throws SQLException if a database access error occurs
     */
    public ResultSet getTypeInfo() throws SQLException {
        String[] columnNames = {
                "TYPE_NAME", "DATA_TYPE", "PRECISION", "LITERAL_PREFIX", "LITERAL_SUFFIX",
                "CREATE_PARAMS", "NULLABLE", "CASE_SENSITIVE", "SEARCHABLE", "UNSIGNED_ATTRIBUTE",
                "FIXED_PREC_SCALE", "AUTO_INCREMENT", "LOCAL_TYPE_NAME", "MINIMUM_SCALE", "MAXIMUM_SCALE",
                "SQL_DATA_TYPE", "SQL_DATETIME_SUB", "NUM_PREC_RADIX"
        };
        ColumnType[] columnTypes = {
                ColumnType.VARCHAR, ColumnType.INTEGER, ColumnType.INTEGER, ColumnType.VARCHAR, ColumnType.VARCHAR,
                ColumnType.VARCHAR, ColumnType.INTEGER, ColumnType.BIT, ColumnType.SMALLINT, ColumnType.BIT,
                ColumnType.BIT, ColumnType.BIT, ColumnType.VARCHAR, ColumnType.SMALLINT, ColumnType.SMALLINT,
                ColumnType.INTEGER, ColumnType.INTEGER, ColumnType.INTEGER
        };

        String[][] data = {
                {"BIT", "-7", "1", "", "", "", "1", "1", "3", "0", "0", "0", "BIT", "0", "0", "0", "0", "10"},
                {"BOOL", "-7", "1", "", "", "", "1", "1", "3", "0", "0", "0", "BOOL", "0", "0", "0", "0", "10"},
                {"TINYINT", "-6", "3", "", "", "[(M)] [UNSIGNED] [ZEROFILL]", "1", "0", "3", "1", "0", "1", "TINYINT",
                        "0", "0", "0", "0", "10"},
                {"TINYINT UNSIGNED", "-6", "3", "", "", "[(M)] [UNSIGNED] [ZEROFILL]", "1", "0", "3", "1", "0", "1",
                        "TINYINT UNSIGNED", "0", "0", "0", "0", "10"},
                {"BIGINT", "-5", "19", "", "", "[(M)] [UNSIGNED] [ZEROFILL]", "1", "0", "3", "1", "0", "1", "BIGINT",
                        "0", "0", "0", "0", "10"},
                {"BIGINT UNSIGNED", "-5", "20", "", "", "[(M)] [ZEROFILL]", "1", "0", "3", "1", "0", "1",
                        "BIGINT UNSIGNED", "0", "0", "0", "0", "10"},
                {"LONG VARBINARY", "-4", "16777215", "'", "'", "", "1", "1", "3", "0", "0", "0", "LONG VARBINARY", "0",
                        "0", "0", "0", "10"},
                {"MEDIUMBLOB", "-4", "16777215", "'", "'", "", "1", "1", "3", "0", "0", "0", "MEDIUMBLOB", "0", "0",
                        "0", "0", "10"},
                {"LONGBLOB", "-4", "2147483647", "'", "'", "", "1", "1", "3", "0", "0", "0", "LONGBLOB", "0", "0", "0",
                        "0", "10"},
                {"BLOB", "-4", "65535", "'", "'", "", "1", "1", "3", "0", "0", "0", "BLOB", "0", "0", "0", "0", "10"},
                {"TINYBLOB", "-4", "255", "'", "'", "", "1", "1", "3", "0", "0", "0", "TINYBLOB", "0", "0", "0", "0",
                        "10"},
                {"VARBINARY", "-3", "255", "'", "'", "(M)", "1", "1", "3", "0", "0", "0", "VARBINARY", "0", "0", "0",
                        "0", "10"},
                {"BINARY", "-2", "255", "'", "'", "(M)", "1", "1", "3", "0", "0", "0", "BINARY", "0", "0", "0", "0",
                        "10"},
                {"LONG VARCHAR", "-1", "16777215", "'", "'", "", "1", "0", "3", "0", "0", "0", "LONG VARCHAR", "0",
                        "0", "0", "0", "10"},
                {"MEDIUMTEXT", "-1", "16777215", "'", "'", "", "1", "0", "3", "0", "0", "0", "MEDIUMTEXT", "0", "0",
                        "0", "0", "10"},
                {"LONGTEXT", "-1", "2147483647", "'", "'", "", "1", "0", "3", "0", "0", "0", "LONGTEXT", "0", "0",
                        "0", "0", "10"},
                {"TEXT", "-1", "65535", "'", "'", "", "1", "0", "3", "0", "0", "0", "TEXT", "0", "0", "0", "0", "10"},
                {"TINYTEXT", "-1", "255", "'", "'", "", "1", "0", "3", "0", "0", "0", "TINYTEXT", "0", "0", "0",
                        "0", "10"},
                {"CHAR", "1", "255", "'", "'", "(M)", "1", "0", "3", "0", "0", "0", "CHAR", "0", "0", "0", "0", "10"},
                {"NUMERIC", "2", "65", "", "", "[(M,D])] [ZEROFILL]", "1", "0", "3", "0", "0", "1", "NUMERIC",
                        "-308", "308", "0", "0", "10"},
                {"DECIMAL", "3", "65", "", "", "[(M,D])] [ZEROFILL]", "1", "0", "3", "0", "0", "1", "DECIMAL", "-308",
                        "308", "0", "0", "10"},
                {"INTEGER", "4", "10", "", "", "[(M)] [UNSIGNED] [ZEROFILL]", "1", "0", "3", "1", "0", "1", "INTEGER",
                        "0", "0", "0", "0", "10"},
                {"INTEGER UNSIGNED", "4", "10", "", "", "[(M)] [ZEROFILL]", "1", "0", "3", "1", "0", "1",
                        "INTEGER UNSIGNED", "0", "0", "0", "0", "10"},
                {"INT", "4", "10", "", "", "[(M)] [UNSIGNED] [ZEROFILL]", "1", "0", "3", "1", "0", "1", "INT", "0",
                        "0", "0", "0", "10"},
                {"INT UNSIGNED", "4", "10", "", "", "[(M)] [ZEROFILL]", "1", "0", "3", "1", "0", "1", "INT UNSIGNED",
                        "0", "0", "0", "0", "10"},
                {"MEDIUMINT", "4", "7", "", "", "[(M)] [UNSIGNED] [ZEROFILL]", "1", "0", "3", "1", "0", "1",
                        "MEDIUMINT", "0", "0", "0", "0", "10"},
                {"MEDIUMINT UNSIGNED", "4", "8", "", "", "[(M)] [ZEROFILL]", "1", "0", "3", "1", "0", "1",
                        "MEDIUMINT UNSIGNED", "0", "0", "0", "0", "10"},
                {"SMALLINT", "5", "5", "", "", "[(M)] [UNSIGNED] [ZEROFILL]", "1", "0", "3", "1", "0", "1", "SMALLINT",
                        "0", "0", "0", "0", "10"},
                {"SMALLINT UNSIGNED", "5", "5", "", "", "[(M)] [ZEROFILL]", "1", "0", "3", "1", "0", "1",
                        "SMALLINT UNSIGNED", "0", "0", "0", "0", "10"},
                {"FLOAT", "7", "10", "", "", "[(M|D)] [ZEROFILL]", "1", "0", "3", "0", "0", "1", "FLOAT", "-38", "38",
                        "0", "0", "10"},
                {"DOUBLE", "8", "17", "", "", "[(M|D)] [ZEROFILL]", "1", "0", "3", "0", "0", "1", "DOUBLE", "-308",
                        "308", "0", "0", "10"},
                {"DOUBLE PRECISION", "8", "17", "", "", "[(M,D)] [ZEROFILL]", "1", "0", "3", "0", "0", "1",
                        "DOUBLE PRECISION", "-308", "308", "0", "0", "10"},
                {"REAL", "8", "17", "", "", "[(M,D)] [ZEROFILL]", "1", "0", "3", "0", "0", "1", "REAL", "-308",
                        "308", "0", "0", "10"},
                {"VARCHAR", "12", "255", "'", "'", "(M)", "1", "0", "3", "0", "0", "0", "VARCHAR", "0", "0", "0",
                        "0", "10"},
                {"ENUM", "12", "65535", "'", "'", "", "1", "0", "3", "0", "0", "0", "ENUM", "0", "0", "0", "0", "10"},
                {"SET", "12", "64", "'", "'", "", "1", "0", "3", "0", "0", "0", "SET", "0", "0", "0", "0", "10"},
                {"DATE", "91", "10", "'", "'", "", "1", "0", "3", "0", "0", "0", "DATE", "0", "0", "0", "0", "10"},
                {"TIME", "92", "18", "'", "'", "[(M)]", "1", "0", "3", "0", "0", "0", "TIME", "0", "0", "0", "0", "10"},
                {"DATETIME", "93", "27", "'", "'", "[(M)]", "1", "0", "3", "0", "0", "0", "DATETIME", "0", "0", "0",
                        "0", "10"},
                {"TIMESTAMP", "93", "27", "'", "'", "[(M)]", "1", "0", "3", "0", "0", "0", "TIMESTAMP", "0", "0",
                        "0", "0", "10"}
        };

        return SelectResultSet.createResultSet(columnNames, columnTypes, data, connection.getProtocol());
    }

    /**
     * Retrieves a description of the given table's indices and statistics. They are ordered by NON_UNIQUE,
     * TYPE, INDEX_NAME, and ORDINAL_POSITION.<p>
     * Each index column description has the following columns:
     * <ol>
     * <li><B>TABLE_CAT</B> String {@code =>} table catalog (may be <code>null</code>)</li>
     * <li><B>TABLE_SCHEM</B> String {@code =>} table schema (may be <code>null</code>)</li>
     * <li><B>TABLE_NAME</B> String {@code =>} table name</li>
     * <li><B>NON_UNIQUE</B> boolean {@code =>} Can index values be non-unique. false when TYPE is
     * tableIndexStatistic</li>
     * <li><B>INDEX_QUALIFIER</B> String {@code =>} index catalog (may be <code>null</code>); <code>null</code>
     * when TYPE is tableIndexStatistic</li>
     * <li><B>INDEX_NAME</B> String {@code =>} index name; <code>null</code> when TYPE is tableIndexStatistic</li>
     * <li><B>TYPE</B> short {@code =>} index type:
     * <ul>
     * <li> tableIndexStatistic - this identifies table statistics that are returned in conjuction with a
     * table's index descriptions
     * <li> tableIndexClustered - this is a clustered index
     * <li> tableIndexHashed - this is a hashed index
     * <li> tableIndexOther - this is some other style of index
     * </ul>
     * </li>
     * <li><B>ORDINAL_POSITION</B> short {@code =>} column sequence number within index; zero when TYPE is
     * tableIndexStatistic</li> <li><B>COLUMN_NAME</B> String {@code =>} column name; <code>null</code> when TYPE
     * is tableIndexStatistic</li>
     * <li><B>ASC_OR_DESC</B> String {@code =>} column sort sequence, "A" {@code =>} ascending, "D" {@code =>}
     * descending, may be <code>null</code> if sort sequence is not supported; <code>null</code> when TYPE is
     * tableIndexStatistic</li> <li><B>CARDINALITY</B> long {@code =>} When TYPE is
     * tableIndexStatistic, then this is the number of rows in the table; otherwise, it is the number of unique values
     * in the index.</li>
     * <li><B>PAGES</B> long {@code =>} When TYPE is  tableIndexStatisic then this is the number of pages used for the
     * table, otherwise it is the
     * number of pages used for the current index.</li>
     * <li><B>FILTER_CONDITION</B> String {@code =>} Filter condition, if any. (may be <code>null</code>)</li>
     * </ol>
     *
     * @param catalog     a catalog name; must match the catalog name as it is stored in this database; "" retrieves
     *                    those without a catalog; <code>null</code> means that the catalog name should not be used to
     *                    narrow the search
     * @param schema      a schema name; must match the schema name as it is stored in this database; "" retrieves
     *                    those without a schema; <code>null</code> means that the schema name should not be used to
     *                    narrow the search
     * @param table       a table name; must match the table name as it is stored in this database
     * @param unique      when true, return only indices for unique values; when false, return indices regardless of
     *                    whether unique or not
     * @param approximate when true, result is allowed to reflect approximate or out of data values; when false,
     *                    results are requested to be accurate
     * @return <code>ResultSet</code> - each row is an index column description
     * @throws SQLException if a database access error occurs
     */
    public ResultSet getIndexInfo(String catalog, String schema, String table,
                                  boolean unique, boolean approximate) throws SQLException {

        String sql =
                "SELECT TABLE_SCHEMA TABLE_CAT, NULL TABLE_SCHEM, TABLE_NAME, NON_UNIQUE, "
                        + " TABLE_SCHEMA INDEX_QUALIFIER, INDEX_NAME, 3 TYPE,"
                        + " SEQ_IN_INDEX ORDINAL_POSITION, COLUMN_NAME, COLLATION ASC_OR_DESC,"
                        + " CARDINALITY, NULL PAGES, NULL FILTER_CONDITION"
                        + " FROM INFORMATION_SCHEMA.STATISTICS"
                        + " WHERE TABLE_NAME = " + escapeQuote(table)
                        + " AND "
                        + catalogCond("TABLE_SCHEMA", catalog)
                        + ((unique) ? " AND NON_UNIQUE = 0" : "")
                        + " ORDER BY NON_UNIQUE, TYPE, INDEX_NAME, ORDINAL_POSITION";

        return executeQuery(sql);
    }

    /**
     * Retrieves whether this database supports the given result set type.
     * ResultSet.TYPE_FORWARD_ONLY and ResultSet.TYPE_SCROLL_INSENSITIVE are supported.
     *
     * @param type        one of the following <code>ResultSet</code> constants:
     *                    <ul>
     *                    <li><code>ResultSet.TYPE_FORWARD_ONLY</code></li>
     *                    <li><code>ResultSet.TYPE_SCROLL_INSENSITIVE</code></li>
     *                    <li><code>ResultSet.TYPE_SCROLL_SENSITIVE</code></li>
     *                    </ul>
     * @return true if supported
     * @throws SQLException cannot occur here
     */
    public boolean supportsResultSetType(int type) throws SQLException {
        return (type == ResultSet.TYPE_SCROLL_INSENSITIVE || type == ResultSet.TYPE_FORWARD_ONLY);
    }

    /**
     * Retrieves whether this database supports the given concurrency type in combination with the given result set type.
     * All are supported, but combination that use ResultSet.TYPE_SCROLL_INSENSITIVE.
     *
     * @param type        one of the following <code>ResultSet</code> constants:
     *                    <ul>
     *                    <li><code>ResultSet.TYPE_FORWARD_ONLY</code></li>
     *                    <li><code>ResultSet.TYPE_SCROLL_INSENSITIVE</code></li>
     *                    <li><code>ResultSet.TYPE_SCROLL_SENSITIVE</code></li>
     *                    </ul>
     * @param concurrency one of the following <code>ResultSet</code> constants:
     *                    <ul>
     *                    <li><code>ResultSet.CONCUR_READ_ONLY</code></li>
     *                    <li><code>ResultSet.CONCUR_UPDATABLE</code></li>
     *                    </ul>
     * @return true if supported
     * @throws SQLException cannot occur here
     */
    public boolean supportsResultSetConcurrency(int type, int concurrency) throws SQLException {
        //Support all concurrency (ResultSet.CONCUR_READ_ONLY and ResultSet.CONCUR_UPDATABLE)
        //so just return scroll type
        return type == ResultSet.TYPE_SCROLL_INSENSITIVE || type == ResultSet.TYPE_FORWARD_ONLY;
    }

    public boolean ownUpdatesAreVisible(int type) throws SQLException {
        return supportsResultSetType(type);
    }

    public boolean ownDeletesAreVisible(int type) throws SQLException {
        return supportsResultSetType(type);
    }

    public boolean ownInsertsAreVisible(int type) throws SQLException {
        return supportsResultSetType(type);
    }

    public boolean othersUpdatesAreVisible(int type) throws SQLException {
        return false;
    }

    public boolean othersDeletesAreVisible(int type) throws SQLException {
        return false;
    }

    public boolean othersInsertsAreVisible(int type) throws SQLException {
        return false;
    }

    public boolean updatesAreDetected(int type) throws SQLException {
        return false;
    }

    public boolean deletesAreDetected(int type) throws SQLException {
        return false;
    }

    public boolean insertsAreDetected(int type) throws SQLException {
        return false;
    }

    public boolean supportsBatchUpdates() throws SQLException {
        return true;
    }

    /**
     * Retrieves a description of the user-defined types (UDTs) defined in a particular schema.
     * Schema-specific UDTs may have type <code>JAVA_OBJECT</code>, <code>STRUCT</code>, or <code>DISTINCT</code>.<p>
     * Only types matching the catalog, schema, type name and type criteria are returned.
     * They are ordered by <code>DATA_TYPE</code>, <code>TYPE_CAT</code>, <code>TYPE_SCHEM</code>  and
     * <code>TYPE_NAME</code>.  The type name parameter may be a fully-qualified name.
     * In this case, the catalog and schemaPattern parameters are ignored.<p>
     * Each type description has the following columns:
     * <ol>
     * <li><B>TYPE_CAT</B> String {@code =>} the type's catalog (may be <code>null</code>)</li>
     * <li><B>TYPE_SCHEM</B> String {@code =>} type's schema (may be <code>null</code>)</li>
     * <li><B>TYPE_NAME</B> String {@code =>} type name</li>
     * <li><B>CLASS_NAME</B> String {@code =>} Java class name</li>
     * <li><B>DATA_TYPE</B> int {@code =>} type value defined in java.sql.Types. One of JAVA_OBJECT, STRUCT,
     * or DISTINCT</li>
     * <li><B>REMARKS</B> String {@code =>} explanatory comment on the type</li>
     * <li><B>BASE_TYPE</B> short {@code =>} type code of the source type of a DISTINCT type or the type that
     * implements the user-generated reference type of the SELF_REFERENCING_COLUMN of a structured type as defined
     * in java.sql.Types (<code>null</code> if DATA_TYPE is not DISTINCT or not STRUCT
     * with REFERENCE_GENERATION = USER_DEFINED)</li>
     * </ol>
     * <P><B>Note:</B> If the driver does not support UDTs, an empty result set is returned.
     *
     * @param catalog         a catalog name; must match the catalog name as it is stored in the database; ""
     *                        retrieves those without a catalog;
     *                        <code>null</code> means that the catalog name should not be used to narrow the search
     * @param schemaPattern   a schema pattern name; must match the schema name as it is stored in the database; ""
     *                        retrieves those without a schema;
     *                        <code>null</code> means that the schema name should not be used to narrow the search
     * @param typeNamePattern a type name pattern; must match the type name as it is stored in the database; may be a
     *                        fully qualified name
     * @param types           a list of user-defined types (JAVA_OBJECT, STRUCT, or DISTINCT) to include;
     *                        <code>null</code> returns all types
     * @return <code>ResultSet</code> object in which each row describes a UDT
     * @throws SQLException if a database access error occurs
     * @see #getSearchStringEscape
     * @since 1.2
     */
    @Override
    public ResultSet getUDTs(String catalog, String schemaPattern, String typeNamePattern, int[] types)
            throws SQLException {
        String sql =
                "SELECT ' ' TYPE_CAT, NULL TYPE_SCHEM, ' ' TYPE_NAME, ' ' CLASS_NAME, 0 DATA_TYPE, ' ' REMARKS, 0 BASE_TYPE"
                        + " FROM DUAL WHERE 1=0";

        return executeQuery(sql);
    }

    public Connection getConnection() throws SQLException {
        return connection;
    }

    public boolean supportsSavepoints() throws SQLException {
        return true;
    }

    public boolean supportsNamedParameters() throws SQLException {
        return false;
    }

    public boolean supportsMultipleOpenResults() throws SQLException {
        return false;
    }

    public boolean supportsGetGeneratedKeys() throws SQLException {
        return true;
    }

    /**
     * Retrieves a description of the user-defined type (UDT) hierarchies defined in a particular schema in this
     * database. Only the immediate super type/ sub type relationship is modeled.
     * Only supertype information for UDTs matching the catalog, schema, and type name is returned.
     * The type name parameter may be a fully-qualified name.
     * When the UDT name supplied is a fully-qualified name, the catalog and schemaPattern parameters are ignored.
     * If a UDT does not have a direct super type, it is not listed here.
     * A row of the <code>ResultSet</code> object returned by this method describes
     * the designated UDT and a direct supertype. A row has the following columns:
     * <OL>
     * <li><B>TYPE_CAT</B> String {@code =>} the UDT's catalog (may
     * be <code>null</code>) <li><B>TYPE_SCHEM</B> String {@code =>} UDT's schema (may be <code>null</code>)
     * <li><B>TYPE_NAME</B> String {@code =>} type name of the UDT <li><B>SUPERTYPE_CAT</B>
     * String {@code =>} the direct super type's catalog (may be <code>null</code>)
     * <li><B>SUPERTYPE_SCHEM</B> String {@code =>} the direct super type's schema (may be <code>null</code>)
     * <li><B>SUPERTYPE_NAME</B> String {@code
     * =>} the direct super type's name </OL>
     * <P><B>Note:</B> If the driver does not support type hierarchies, an empty result set is returned.
     *
     * @param catalog         a catalog name; "" retrieves those without a catalog; <code>null</code> means drop
     *                        catalog name from the selection criteria
     * @param schemaPattern   a schema name pattern; "" retrieves those without a schema
     * @param typeNamePattern a UDT name pattern; may be a fully-qualified name
     * @return a <code>ResultSet</code> object in which a row gives information about the designated UDT
     * @throws SQLException if a database access error occurs
     * @see #getSearchStringEscape
     * @since 1.4
     */
    public ResultSet getSuperTypes(String catalog, String schemaPattern, String typeNamePattern)
            throws SQLException {
        String sql =
                "SELECT  ' ' TYPE_CAT, NULL TYPE_SCHEM, ' ' TYPE_NAME, ' ' SUPERTYPE_CAT, ' ' SUPERTYPE_SCHEM, ' '  SUPERTYPE_NAME"
                        + " FROM DUAL WHERE 1=0";

        return executeQuery(sql);
    }

    /**
     * Retrieves a description of the table hierarchies defined in a particular schema in this database.
     * <P>Only supertable information for tables matching the catalog, schema and table name are returned.
     * The table name parameter may be a fully-qualified name, in which case, the catalog and schemaPattern parameters
     * are ignored. If a table does not have a super table, it is not listed
     * here. Supertables have to be defined in the same catalog and schema as the sub tables. Therefore, the type
     * description does not need to include
     * this information for the supertable.
     * <P>Each type description has the following columns: <OL> <li><B>TABLE_CAT</B> String {@code =>} the type's
     * catalog (may be <code>null</code>)
     * <li><B>TABLE_SCHEM</B> String {@code =>} type's schema (may be <code>null</code>) <li><B>TABLE_NAME</B> String
     * {@code =>} type name
     * <li><B>SUPERTABLE_NAME</B> String {@code =>} the direct super type's name </OL>
     * <P><B>Note:</B> If the driver does not support type hierarchies, an empty result set is returned.
     *
     * @param catalog          a catalog name; "" retrieves those without a catalog; <code>null</code> means drop
     *                         catalog name from the selection criteria
     * @param schemaPattern    a schema name pattern; "" retrieves those without a schema
     * @param tableNamePattern a table name pattern; may be a fully-qualified name
     * @return a <code>ResultSet</code> object in which each row is a type description
     * @throws SQLException if a database access error occurs
     * @see #getSearchStringEscape
     * @since 1.4
     */
    public ResultSet getSuperTables(String catalog, String schemaPattern, String tableNamePattern)
            throws SQLException {
        String sql =
                "SELECT  ' ' TABLE_CAT, ' ' TABLE_SCHEM, ' ' TABLE_NAME, ' ' SUPERTABLE_NAME FROM DUAL WHERE 1=0";
        return executeQuery(sql);
    }

    /**
     * Retrieves a description of the given attribute of the given type for a user-defined type (UDT) that is available
     * in the given schema and catalog.
     * Descriptions are returned only for attributes of UDTs matching the catalog, schema, type, and attribute name
     * criteria. They are ordered by <code>TYPE_CAT</code>, <code>TYPE_SCHEM</code>, <code>TYPE_NAME</code> and
     * <code>ORDINAL_POSITION</code>. This description does not contain inherited attributes.
     * The <code>ResultSet</code> object that is returned has the following columns: <OL> <li><B>TYPE_CAT</B>
     * String {@code =>} type catalog (may be <code>null</code>) <li><B>TYPE_SCHEM</B> String {@code =>} type schema
     * (may be <code>null</code>) <li><B>TYPE_NAME</B> String {@code =>} type name <li><B>ATTR_NAME</B> String
     * {@code =>} attribute name <li><B>DATA_TYPE</B> int {@code =>} attribute type SQL type from java.sql.Types
     * <li><B>ATTR_TYPE_NAME</B> String {@code =>} Data source dependent type name. For a UDT, the type name is fully
     * qualified. For a REF, the type name is fully qualified and represents the target type of the reference type.
     * <li><B>ATTR_SIZE</B> int {@code =>} column size.  For char or date types this is the maximum number of
     * characters; for numeric or decimal types this is precision. <li><B>DECIMAL_DIGITS</B> int {@code =>} the number
     * of fractional digits. Null is returned for data types where DECIMAL_DIGITS is not applicable.
     * <li><B>NUM_PREC_RADIX</B> int {@code =>} Radix (typically either 10 or 2) <li><B>NULLABLE</B> int {@code =>}
     * whether NULL is allowed <UL> <li> attributeNoNulls - might not allow NULL values
     * <li> attributeNullable - definitely allows NULL values
     * <li> attributeNullableUnknown - nullability unknown
     * </UL>
     * <li><B>REMARKS</B> String {@code =>} comment describing column (may be <code>null</code>)
     * <li><B>ATTR_DEF</B> String {@code =>} default value (may be<code>null</code>)
     * <li><B>SQL_DATA_TYPE</B> int {@code =>} unused <li><B>SQL_DATETIME_SUB</B> int {@code =>} unused
     * <li><B>CHAR_OCTET_LENGTH</B> int {@code =>} for char types the maximum number of bytes in the column
     * <li><B>ORDINAL_POSITION</B> int {@code =>} index of the attribute in the UDT (starting at 1)
     * <li><B>IS_NULLABLE</B> String  {@code =>} ISO rules are used to determine the nullability for a attribute.
     * <UL>
     * <li> YES --- if the attribute can include NULLs
     * <li> NO  --- if the attribute cannot include NULLs
     * <li> empty string  --- if the nullability for the attribute is unknown
     * </UL>
     * <li><B>SCOPE_CATALOG</B> String {@code =>} catalog of table that is the scope of a reference attribute
     * (<code>null</code> if DATA_TYPE isn't REF)
     * <li><B>SCOPE_SCHEMA</B> String {@code =>} schema of table that is the scope of a reference attribute
     * (<code>null</code> if DATA_TYPE isn't REF)
     * <li><B>SCOPE_TABLE</B> String {@code =>} table name that is the scope of a reference attribute
     * (<code>null</code> if the DATA_TYPE isn't REF)
     * <li><B>SOURCE_DATA_TYPE</B> short {@code =>} source type of a distinct type or user-generated Ref
     * type,SQL type from java.sql.Types (<code>null</code> if DATA_TYPE isn't DISTINCT or user-generated REF)
     * </OL>
     *
     * @param catalog              a catalog name; must match the catalog name as it is stored in the database;
     *                             "" retrieves those without a catalog; <code>null</code> means that the catalog name
     *                             should not be used to narrow the search
     * @param schemaPattern        a schema name pattern; must match the schema name as it is stored in the database;
     *                             "" retrieves those without a schema; <code>null</code> means that the schema name
     *                             should not be used to narrow the search
     * @param typeNamePattern      a type name pattern; must match the type name as it is stored in the database
     * @param attributeNamePattern an attribute name pattern; must match the attribute name as it is declared in the
     *                             database
     * @return a <code>ResultSet</code> object in which each row is an attribute description
     * @throws SQLException if a database access error occurs
     * @see #getSearchStringEscape
     * @since 1.4
     */
    public ResultSet getAttributes(String catalog, String schemaPattern, String typeNamePattern,
                                   String attributeNamePattern) throws SQLException {

        String sql =
                "SELECT ' ' TYPE_CAT, ' ' TYPE_SCHEM, ' ' TYPE_NAME, ' ' ATTR_NAME, 0 DATA_TYPE,"
                        + " ' ' ATTR_TYPE_NAME, 0 ATTR_SIZE, 0 DECIMAL_DIGITS, 0 NUM_PREC_RADIX, 0 NULLABLE,"
                        + " ' ' REMARKS, ' ' ATTR_DEF,  0 SQL_DATA_TYPE, 0 SQL_DATETIME_SUB, 0 CHAR_OCTET_LENGTH,"
                        + " 0 ORDINAL_POSITION, ' ' IS_NULLABLE, ' ' SCOPE_CATALOG, ' ' SCOPE_SCHEMA, ' ' SCOPE_TABLE,"
                        + " 0 SOURCE_DATA_TYPE"
                        + " FROM DUAL "
                        + " WHERE 1=0";

        return executeQuery(sql);
    }

    public boolean supportsResultSetHoldability(int holdability)
            throws SQLException {
        return holdability == ResultSet.HOLD_CURSORS_OVER_COMMIT;
    }

    public int getResultSetHoldability() throws SQLException {
        return ResultSet.HOLD_CURSORS_OVER_COMMIT;
    }

    public int getDatabaseMajorVersion() throws SQLException {
        return connection.getProtocol().getMajorServerVersion();
    }

    public int getDatabaseMinorVersion() throws SQLException {
        return connection.getProtocol().getMinorServerVersion();
    }

    @Override
    public int getJDBCMajorVersion() throws SQLException {
        return 4;
    }

    @Override
    public int getJDBCMinorVersion() throws SQLException {
        return 1;
    }

    @Override
    public int getSQLStateType() throws SQLException {
        return sqlStateSQL;
    }

    public boolean locatorsUpdateCopy() throws SQLException {
        return false;
    }

    public boolean supportsStatementPooling() throws SQLException {
        return false;
    }

    public RowIdLifetime getRowIdLifetime() throws SQLException {
        return RowIdLifetime.ROWID_UNSUPPORTED;
    }

    public boolean supportsStoredFunctionsUsingCallSyntax() throws SQLException {
        return true;
    }

    public boolean autoCommitFailureClosesAllResultSets() throws SQLException {
        return false;
    }

    /**
     * Retrieves a list of the client info properties that the driver supports. The result set contains the following columns
     * <ol>
     * <li>NAME String : The name of the client info property</li>
     * <li>MAX_LEN int : The maximum length of the value for the property</li>
     * <li>DEFAULT_VALUE String : The default value of the property</li>
     * <li>DESCRIPTION String : A description of the property.
     * This will typically contain information as to where this property is stored in the database.</li>
     * </ol>
     * The ResultSet is sorted by the NAME column
     *
     * @return A ResultSet object; each row is a supported client info property
     * @throws SQLException if connection error occur
     */
    public ResultSet getClientInfoProperties() throws SQLException {
        ColumnInformation[] columns = new ColumnInformation[4];
        columns[0] = ColumnInformation.create("NAME", ColumnType.STRING);
        columns[1] = ColumnInformation.create("MAX_LEN", ColumnType.INTEGER);
        columns[2] = ColumnInformation.create("DEFAULT_VALUE", ColumnType.STRING);
        columns[3] = ColumnInformation.create("DESCRIPTION", ColumnType.STRING);

        byte[] sixteenMb = new byte[]{(byte) 49, (byte) 54, (byte) 55, (byte) 55, (byte) 55, (byte) 50, (byte) 49, (byte) 53};
        byte[] empty = new byte[0];

        ColumnType[] types = new ColumnType[]{ColumnType.STRING, ColumnType.INTEGER, ColumnType.STRING, ColumnType.STRING};
        List<byte[]> rows = new ArrayList<byte[]>(3);

        rows.add(StandardPacketInputStream.create(new byte[][]{
                "ApplicationName".getBytes(), sixteenMb, empty,
                "The name of the application currently utilizing the connection".getBytes()}, types));

        rows.add(StandardPacketInputStream.create(new byte[][]{
                "ClientUser".getBytes(), sixteenMb, empty,
                ("The name of the user that the application using the connection is performing work for. "
                        + "This may not be the same as the user name that was used in establishing the connection.").getBytes()}, types));

        rows.add(StandardPacketInputStream.create(new byte[][]{
                "ClientHostname".getBytes(), sixteenMb, empty,
                "The hostname of the computer the application using the connection is running on".getBytes()}, types));

        return new SelectResultSet(columns, rows, connection.getProtocol(), ResultSet.TYPE_SCROLL_INSENSITIVE);
    }

    /**
     * Retrieves a description of the  system and user functions available in the given catalog.
     * Only system and user function descriptions matching the schema and function name criteria are returned.
     * They are ordered by <code>FUNCTION_CAT</code>, <code>FUNCTION_SCHEM</code>, <code>FUNCTION_NAME</code> and
     * <code>SPECIFIC_ NAME</code>.
     * <P>Each function description has the the following columns: <OL> <li><B>FUNCTION_CAT</B> String {@code =>}
     * function catalog (may be <code>null</code>) <li><B>FUNCTION_SCHEM</B> String {@code =>} function schema (may be
     * <code>null</code>) <li><B>FUNCTION_NAME</B> String {@code =>} function name.
     * This is the name used to invoke the function <li><B>REMARKS</B> String {@code =>} explanatory comment on the
     * function <li><B>FUNCTION_TYPE</B> short {@code =>} kind of function: <UL> <li>functionResultUnknown - Cannot
     * determine if a return value or table will be returned <li> functionNoTable- Does not return a table
     * <li> functionReturnsTable - Returns a table
     * </UL> <li><B>SPECIFIC_NAME</B>
     * String  {@code =>} the name which uniquely identifies this function within its schema.  This is a user specified,
     * or DBMS generated, name that may be different then the <code>FUNCTION_NAME</code> for example with overload
     * functions </OL>
     * A user may not have permission to execute any of the functions that are returned by <code>getFunctions</code>
     *
     * @param catalog             a catalog name; must match the catalog name as it is stored in the database; ""
     *                            retrieves those without a catalog; <code>null</code> means that the catalog name
     *                            should not be used to narrow the search
     * @param schemaPattern       a schema name pattern; must match the schema name as it is stored in the database; ""
     *                            retrieves those without a schema; <code>null</code> means that the schema name should
     *                            not be used to narrow the search
     * @param functionNamePattern a function name pattern; must match the function name as it is stored in the database
     * @return <code>ResultSet</code> - each row is a function description
     * @throws SQLException if a database access error occurs
     * @see #getSearchStringEscape
     * @since 1.6
     */
    public ResultSet getFunctions(String catalog, String schemaPattern, String functionNamePattern)
            throws SQLException {
        String sql =
                "SELECT ROUTINE_SCHEMA FUNCTION_CAT,NULL FUNCTION_SCHEM, ROUTINE_NAME FUNCTION_NAME,"
                        + " ROUTINE_COMMENT REMARKS," + functionNoTable + " FUNCTION_TYPE, SPECIFIC_NAME "
                        + " FROM INFORMATION_SCHEMA.ROUTINES "
                        + " WHERE "
                        + catalogCond("ROUTINE_SCHEMA", catalog)
                        + " AND "
                        + patternCond("ROUTINE_NAME", functionNamePattern)
                        + " AND ROUTINE_TYPE='FUNCTION'";

        return executeQuery(sql);
    }

    public <T> T unwrap(final Class<T> iface) throws SQLException {
        return null;
    }

    public boolean isWrapperFor(final Class<?> iface) throws SQLException {
        return false;
    }

    public long getMaxLogicalLobSize() throws SQLException {
        return 4294967295L;
    }

    public boolean supportsRefCursors() throws SQLException {
        return false;
    }

}<|MERGE_RESOLUTION|>--- conflicted
+++ resolved
@@ -386,29 +386,8 @@
         if (actionKey == null) {
             return DatabaseMetaData.importedKeyRestrict;
         }
-<<<<<<< HEAD
         if (actionKey.equals("NO ACTION")) {
             return DatabaseMetaData.importedKeyNoAction;
-=======
-        switch (actionKey) {
-            case "NO ACTION":
-                return DatabaseMetaData.importedKeyNoAction;
-
-            case "CASCADE":
-                return DatabaseMetaData.importedKeyCascade;
-
-            case "SET NULL":
-                return DatabaseMetaData.importedKeySetNull;
-
-            case "SET DEFAULT":
-                return DatabaseMetaData.importedKeySetDefault;
-
-            case "RESTRICT":
-                return DatabaseMetaData.importedKeyRestrict;
-
-            default:
-                throw new IllegalArgumentException("Illegal key action '" + actionKey + "' specified.");
->>>>>>> 8edfd270
         }
         if (actionKey.equals("CASCADE")) {
             return DatabaseMetaData.importedKeyCascade;
@@ -422,7 +401,7 @@
         if (actionKey.equals("RESTRICT")) {
             return DatabaseMetaData.importedKeyRestrict;
         }
-        throw new AssertionError("should not happen");
+        throw new IllegalArgumentException("Illegal key action '" + actionKey + "' specified.");
     }
 
     private String dataTypeClause(String fullTypeColumnName) {
