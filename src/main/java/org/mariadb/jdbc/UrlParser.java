/*
 *
 * MariaDB Client for Java
 *
 * Copyright (c) 2012-2014 Monty Program Ab.
 * Copyright (c) 2015-2017 MariaDB Ab.
 *
 * This library is free software; you can redistribute it and/or modify it under
 * the terms of the GNU Lesser General Public License as published by the Free
 * Software Foundation; either version 2.1 of the License, or (at your option)
 * any later version.
 *
 * This library is distributed in the hope that it will be useful, but
 * WITHOUT ANY WARRANTY; without even the implied warranty of MERCHANTABILITY or
 * FITNESS FOR A PARTICULAR PURPOSE.  See the GNU Lesser General Public License
 * for more details.
 *
 * You should have received a copy of the GNU Lesser General Public License along
 * with this library; if not, write to Monty Program Ab info@montyprogram.com.
 *
 * This particular MariaDB Client for Java file is work
 * derived from a Drizzle-JDBC. Drizzle-JDBC file which is covered by subject to
 * the following copyright and notice provisions:
 *
 * Copyright (c) 2009-2011, Marcus Eriksson
 *
 * Redistribution and use in source and binary forms, with or without modification,
 * are permitted provided that the following conditions are met:
 * Redistributions of source code must retain the above copyright notice, this list
 * of conditions and the following disclaimer.
 *
 * Redistributions in binary form must reproduce the above copyright notice, this
 * list of conditions and the following disclaimer in the documentation and/or
 * other materials provided with the distribution.
 *
 * Neither the name of the driver nor the names of its contributors may not be
 * used to endorse or promote products derived from this software without specific
 * prior written permission.
 *
 * THIS SOFTWARE IS PROVIDED BY THE COPYRIGHT HOLDERS  AND CONTRIBUTORS "AS IS"
 * AND ANY EXPRESS OR IMPLIED WARRANTIES, INCLUDING, BUT NOT LIMITED TO, THE IMPLIED
 * WARRANTIES OF MERCHANTABILITY AND FITNESS FOR A PARTICULAR PURPOSE ARE DISCLAIMED.
 * IN NO EVENT SHALL THE COPYRIGHT HOLDER OR CONTRIBUTORS BE LIABLE FOR ANY DIRECT,
 * INDIRECT, INCIDENTAL, SPECIAL, EXEMPLARY, OR CONSEQUENTIAL DAMAGES (INCLUDING, BUT
 * NOT LIMITED TO, PROCUREMENT OF SUBSTITUTE GOODS OR SERVICES; LOSS OF USE, DATA, OR
 * PROFITS; OR BUSINESS INTERRUPTION) HOWEVER CAUSED AND ON ANY THEORY OF LIABILITY,
 * WHETHER IN CONTRACT, STRICT LIABILITY, OR TORT (INCLUDING NEGLIGENCE OR OTHERWISE)
 * ARISING IN ANY WAY OUT OF THE USE OF THIS SOFTWARE, EVEN IF ADVISED OF THE POSSIBILITY
 * OF SUCH DAMAGE.
 *
 */

package org.mariadb.jdbc;

import org.mariadb.jdbc.internal.logging.LoggerFactory;
import org.mariadb.jdbc.internal.util.DefaultOptions;
import org.mariadb.jdbc.internal.util.Options;
import org.mariadb.jdbc.internal.util.constant.HaMode;
import org.mariadb.jdbc.internal.util.constant.ParameterConstant;

import java.sql.SQLException;
import java.util.ArrayList;
import java.util.List;
import java.util.Properties;
import java.util.regex.Matcher;
import java.util.regex.Pattern;

/**
 * <p>parse and verification of URL.</p>
 * <p>basic syntax :<br>
 * {@code jdbc:(mysql|mariadb):[replication:|failover|loadbalance:|aurora:]//<hostDescription>[,<hostDescription>]/[database>]
 * [?<key1>=<value1>[&<key2>=<value2>]] }
 * </p>
 * <p>
 * hostDescription:<br>
 * - simple :<br>
 * {@code <host>:<portnumber>}<br>
 * (for example localhost:3306)<br><br>
 * - complex :<br>
 * {@code address=[(type=(master|slave))][(port=<portnumber>)](host=<host>)}<br>
 * <br><br>
 * type is by default master<br>
 * port is by default 3306<br>
 * </p>
 * <p>
 * host can be dns name, ipv4 or ipv6.<br>
 * in case of ipv6 and simple host description, the ip must be written inside bracket.<br>
 * exemple : {@code jdbc:mariadb://[2001:0660:7401:0200:0000:0000:0edf:bdd7]:3306}<br>
 * </p>
 * <p>
 * Some examples :<br>
 * {@code jdbc:mariadb://localhost:3306/database?user=greg&password=pass}<br>
 * {@code jdbc:mariadb://address=(type=master)(host=master1),address=(port=3307)(type=slave)(host=slave1)/database?user=greg&password=pass}<br>
 * </p>
 */
public class UrlParser implements Cloneable {

    private static final String DISABLE_MYSQL_URL = "disableMariaDbDriver";
    private String database;
    private Options options = null;
    private List<HostAddress> addresses;
    private HaMode haMode;
    private String initialUrl;
    private boolean multiMaster = isMultiMaster();

    private UrlParser() {
    }

    protected UrlParser(String database, List<HostAddress> addresses, Options options, HaMode haMode) {
        this.options = options;
        this.database = database;
        this.addresses = addresses;
        this.haMode = haMode;
        if (haMode == HaMode.AURORA) {
            for (HostAddress hostAddress : addresses) {
                hostAddress.type = null;
            }
        } else {
            for (HostAddress hostAddress : addresses) {
                if (hostAddress.type == null) {
                    hostAddress.type = ParameterConstant.TYPE_MASTER;
                }
            }
        }
<<<<<<< HEAD
        multiMaster = loadMultiMasterValue();
=======

        DefaultOptions.optionCoherenceValidation(options);
        StringBuilder sb = new StringBuilder();
        sb.append("jdbc:mariadb:");
        if (haMode != HaMode.NONE) {
            sb.append(haMode).append(":");
        }
        sb.append("//");
        boolean first = true;
        for (HostAddress hostAddress : addresses) {
            if (first) {
                first = false;
            } else {
                sb.append(",");
            }
            sb.append("address=(host=").append(hostAddress.host).append(")")
                    .append("(port=").append(hostAddress.port).append(")");
            if (hostAddress.type != null) {
                sb.append("(type=").append(hostAddress.type).append(")");
            }
        }

        sb.append("/");
        if (database != null) sb.append(database);
        DefaultOptions.propertyString(options, haMode, sb);
        initialUrl = sb.toString();
        multiMaster = loadMultiMasterValue();

>>>>>>> 19091f7c
    }

    /**
     * Tell if mariadb driver accept url string.
     * (Correspond to interface java.jdbc.Driver.acceptsURL() method)
     *
     * @param url url String
     * @return true if url string correspond.
     */
    public static boolean acceptsUrl(String url) {
        return (url != null) && (url.startsWith("jdbc:mariadb:")
                || (url.startsWith("jdbc:mysql:") && !url.contains(DISABLE_MYSQL_URL)));
    }

    public static UrlParser parse(final String url) throws SQLException {
        return parse(url, new Properties());
    }

    /**
     * Parse url connection string with additional properties.
     *
     * @param url  connection string
     * @param prop properties
     * @return UrlParser instance
     * @throws SQLException if parsing exception occur
     */
    public static UrlParser parse(final String url, Properties prop) throws SQLException {
        if (url != null
                && (url.startsWith("jdbc:mariadb:") || url.startsWith("jdbc:mysql:") && !url.contains(DISABLE_MYSQL_URL))) {
            UrlParser urlParser = new UrlParser();
            parseInternal(urlParser, url, (prop == null) ? new Properties() : prop);
            return urlParser;
        }
        return null;
    }

    /*
        Parse ConnectorJ compatible urls
        jdbc:[mariadb|mysql]://host:port/database
        Example: jdbc:mariadb://localhost:3306/test?user=root&password=passwd
         */

    /**
     * Parses the connection URL in order to set the UrlParser instance with all the information provided through the URL.
     *
     * @param urlParser  object instance in which all data from the connection url is stored
     * @param url        connection URL
     * @param properties properties
     * @throws SQLException if format is incorrect
     */
    private static void parseInternal(UrlParser urlParser, String url, Properties properties) throws SQLException {
        try {
            urlParser.initialUrl = url;
            int separator = url.indexOf("//");
            if (separator == -1) {
                throw new IllegalArgumentException("url parsing error : '//' is not present in the url " + url);
            }

            urlParser.haMode = parseHaMode(url, separator);

            String urlSecondPart = url.substring(separator + 2);
            int dbIndex = urlSecondPart.indexOf("/");
            int paramIndex = urlSecondPart.indexOf("?");

            String hostAddressesString;
            String additionalParameters;
            if ((dbIndex < paramIndex && dbIndex < 0) || (dbIndex > paramIndex && paramIndex > -1)) {
                hostAddressesString = urlSecondPart.substring(0, paramIndex);
                additionalParameters = urlSecondPart.substring(paramIndex);
            } else if ((dbIndex < paramIndex && dbIndex > -1) || (dbIndex > paramIndex && paramIndex < 0)) {
                hostAddressesString = urlSecondPart.substring(0, dbIndex);
                additionalParameters = urlSecondPart.substring(dbIndex);
            } else {
                hostAddressesString = urlSecondPart;
                additionalParameters = null;
            }

            defineUrlParserParameters(urlParser, properties, hostAddressesString, additionalParameters);
            setDefaultHostAddressType(urlParser);

        } catch (IllegalArgumentException i) {
            throw new SQLException("error parsing url : " + i.getMessage(), i);
        }
    }

    /**
     * Sets the parameters of the UrlParser instance: addresses, database and options.
     * It parses through the additional parameters given in order to extract the database and the options for the connection.
     *
     * @param urlParser            object instance in which all data from the connection URL is stored
     * @param properties           properties
     * @param hostAddressesString  string that holds all the host addresses
     * @param additionalParameters string that holds all parameters defined for the connection
     */
    private static void defineUrlParserParameters(UrlParser urlParser, Properties properties, String hostAddressesString,
                                                  String additionalParameters) {

        if (additionalParameters != null) {
            //noinspection Annotator
            String regex = "(\\/([^\\?]*))?(\\?(.+))*";
            Pattern pattern = Pattern.compile(regex, Pattern.DOTALL);
            Matcher matcher = pattern.matcher(additionalParameters);

            if (matcher.find()) {

                urlParser.database = matcher.group(2);
                urlParser.options = DefaultOptions.parse(urlParser.haMode, matcher.group(4), properties, urlParser.options);
                DefaultOptions.optionCoherenceValidation(urlParser.options);
                if (urlParser.database != null && urlParser.database.isEmpty()) urlParser.database = null;

            } else {

                urlParser.database = null;
                urlParser.options = DefaultOptions.parse(urlParser.haMode, "", properties, urlParser.options);
                DefaultOptions.optionCoherenceValidation(urlParser.options);

            }

        } else {

            urlParser.database = null;
            urlParser.options = DefaultOptions.parse(urlParser.haMode, "", properties, urlParser.options);
            DefaultOptions.optionCoherenceValidation(urlParser.options);

        }

        LoggerFactory.init(urlParser.options.log
                || urlParser.options.profileSql
                || urlParser.options.slowQueryThresholdNanos != null);
        urlParser.addresses = HostAddress.parse(hostAddressesString, urlParser.haMode);
    }

    /**
     * Permit to set parameters not forced.
     * if options useBatchMultiSend and usePipelineAuth are not explicitly set in connection string,
     * value will default to true or false according if aurora detection.
     *
     * @return UrlParser for easy testing
     */
    public UrlParser auroraPipelineQuirks() {

        //Aurora has issue with pipelining, depending on network speed.
        //Driver must rely on information provided by user : hostname if dns, and HA mode.</p>
        boolean disablePipeline = isAurora();

        if (options.useBatchMultiSend == null) {
            options.useBatchMultiSend = disablePipeline ? Boolean.FALSE : Boolean.TRUE;
        }

        if (options.usePipelineAuth == null) {
            options.usePipelineAuth = disablePipeline ? Boolean.FALSE : Boolean.TRUE;
        }
        return this;
    }

    /**
     * Detection of Aurora.
     * <p>
     * Aurora rely on MySQL, then cannot be identified by protocol.
     * But Aurora doesn't permit some behaviour normally working with MySQL : pipelining.
     * So Driver must identified if server is Aurora to disable pipeline options that are enable by default.
     * </p>
     *
     * @return true if aurora.
     */
    public boolean isAurora() {
        if (haMode == HaMode.AURORA) return true;
        if (addresses != null) {
            Pattern clusterPattern = Pattern.compile("(.+)\\.([a-z0-9\\-]+\\.rds\\.amazonaws\\.com)", Pattern.CASE_INSENSITIVE);
            for (HostAddress hostAddress : addresses) {
                Matcher matcher = clusterPattern.matcher(hostAddress.host);
                if (matcher.find()) return true;
            }
        }
        return false;
    }


    private static HaMode parseHaMode(String url, int separator) {
        //parser is sure to have at least 2 colon, since jdbc:[mysql|mariadb]: is tested.
        int firstColonPos = url.indexOf(':');
        int secondColonPos = url.indexOf(':', firstColonPos + 1);
        int thirdColonPos = url.indexOf(':', secondColonPos + 1);

        if (thirdColonPos > separator || thirdColonPos == -1) {
            if (secondColonPos == separator - 1) return HaMode.NONE;
            thirdColonPos = separator;
        }

        try {
            return HaMode.valueOf(url.substring(secondColonPos + 1, thirdColonPos).toUpperCase());
        } catch (IllegalArgumentException i) {
            throw new IllegalArgumentException("wrong failover parameter format in connection String " + url);
        }

    }

    private static void setDefaultHostAddressType(UrlParser urlParser) {
        if (urlParser.haMode == HaMode.AURORA) {
            for (HostAddress hostAddress : urlParser.addresses) {
                hostAddress.type = null;
            }
        } else {
            for (HostAddress hostAddress : urlParser.addresses) {
                if (hostAddress.type == null) {
                    hostAddress.type = ParameterConstant.TYPE_MASTER;
                }
            }
        }
    }

    /**
     * Parse url connection string.
     *
     * @param url connection string
     * @throws SQLException if url format is incorrect
     */
    public void parseUrl(String url) throws SQLException {
        if (acceptsUrl(url)) {
            parseInternal(this, url, new Properties());
        }
    }

    public String getUsername() {
        return options.user;
    }

    public void setUsername(String username) {
        options.user = username;
    }

    public String getPassword() {
        return options.password;
    }

    public void setPassword(String password) {
        options.password = password;
    }

    public String getDatabase() {
        return database;
    }

    public void setDatabase(String database) {
        this.database = database;
    }

    public List<HostAddress> getHostAddresses() {
        return this.addresses;
    }

    public void setHostAddresses(List<HostAddress> addresses) {
        this.addresses = addresses;
    }

    public Options getOptions() {
        return options;
    }

    protected void setProperties(String urlParameters) {
        DefaultOptions.parse(this.haMode, urlParameters, this.options);
    }

    /**
     * ToString implementation.
     *
     * @return String value
     */
    public String toString() {
        return initialUrl;
    }

    public String getInitialUrl() {
        return initialUrl;
    }

    public HaMode getHaMode() {
        return haMode;
    }

    @Override
    public boolean equals(Object parser) {
        if (this == parser) return true;
        if (!(parser instanceof UrlParser)) return false;

        UrlParser urlParser = (UrlParser) parser;
        return (initialUrl != null ? initialUrl.equals(urlParser.getInitialUrl()) : urlParser.getInitialUrl() == null)
                && (getUsername() != null ? getUsername().equals(urlParser.getUsername()) : urlParser.getUsername() == null)
                && (getPassword() != null ? getPassword().equals(urlParser.getPassword()) : urlParser.getPassword() == null);
    }

    @Override
    public int hashCode() {
        int result = options.password != null ? options.password.hashCode() : 0;
        result = 31 * result + (options.user != null ? options.user.hashCode() : 0);
        result = 31 * result + initialUrl.hashCode();
        return result;
    }

    private boolean loadMultiMasterValue() {
        if (haMode == HaMode.SEQUENTIAL
                || haMode == HaMode.REPLICATION
                || haMode == HaMode.FAILOVER) {
            boolean firstMaster = false;
            for (HostAddress host : addresses) {
                if (host.type.equals(ParameterConstant.TYPE_MASTER)) {
                    if (firstMaster) {
                        return true;
                    } else {
                        firstMaster = true;
                    }
                }
            }
        }
        return false;
    }

    public boolean isMultiMaster() {
        return multiMaster;
    }

<<<<<<< HEAD
    private boolean loadMultiMasterValue() {
        if (haMode == HaMode.SEQUENTIAL
                || haMode == HaMode.REPLICATION
                || haMode == HaMode.FAILOVER) {
            boolean firstMaster = false;
            for (HostAddress host : addresses) {
                if (host.type == ParameterConstant.TYPE_MASTER) {
                    if (firstMaster) {
                        return true;
                    } else {
                        firstMaster = true;
                    }
                }
            }
        }
        return false;
    }

    public boolean isMultiMaster() {
        return multiMaster;
=======
    @Override
    public Object clone() throws CloneNotSupportedException {
        UrlParser tmpUrlParser = (UrlParser) super.clone();
        tmpUrlParser.options = (Options) options.clone();
        tmpUrlParser.addresses = new ArrayList<>();
        tmpUrlParser.addresses.addAll(addresses);
        return tmpUrlParser;
>>>>>>> 19091f7c
    }
}<|MERGE_RESOLUTION|>--- conflicted
+++ resolved
@@ -122,9 +122,6 @@
                 }
             }
         }
-<<<<<<< HEAD
-        multiMaster = loadMultiMasterValue();
-=======
 
         DefaultOptions.optionCoherenceValidation(options);
         StringBuilder sb = new StringBuilder();
@@ -153,7 +150,6 @@
         initialUrl = sb.toString();
         multiMaster = loadMultiMasterValue();
 
->>>>>>> 19091f7c
     }
 
     /**
@@ -475,35 +471,12 @@
         return multiMaster;
     }
 
-<<<<<<< HEAD
-    private boolean loadMultiMasterValue() {
-        if (haMode == HaMode.SEQUENTIAL
-                || haMode == HaMode.REPLICATION
-                || haMode == HaMode.FAILOVER) {
-            boolean firstMaster = false;
-            for (HostAddress host : addresses) {
-                if (host.type == ParameterConstant.TYPE_MASTER) {
-                    if (firstMaster) {
-                        return true;
-                    } else {
-                        firstMaster = true;
-                    }
-                }
-            }
-        }
-        return false;
-    }
-
-    public boolean isMultiMaster() {
-        return multiMaster;
-=======
     @Override
     public Object clone() throws CloneNotSupportedException {
         UrlParser tmpUrlParser = (UrlParser) super.clone();
         tmpUrlParser.options = (Options) options.clone();
-        tmpUrlParser.addresses = new ArrayList<>();
+        tmpUrlParser.addresses = new ArrayList<HostAddress>();
         tmpUrlParser.addresses.addAll(addresses);
         return tmpUrlParser;
->>>>>>> 19091f7c
     }
 }