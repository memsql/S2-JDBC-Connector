--- conflicted
+++ resolved
@@ -12,15 +12,11 @@
 
 public interface GssapiAuth {
 
-<<<<<<< HEAD
-  void authenticate(Writer writer, Reader in, String servicePrincipalName, String mechanisms)
-=======
   void authenticate(
-      PacketWriter writer,
-      PacketReader in,
+      Writer writer,
+      Reader in,
       String servicePrincipalName,
       String jaasApplicationName,
       String mechanisms)
->>>>>>> 66cfb4c0
       throws SQLException, IOException;
 }