/*
 *
 * MariaDB Client for Java
 *
 * Copyright (c) 2012-2014 Monty Program Ab.
 * Copyright (c) 2015-2017 MariaDB Ab.
 *
 * This library is free software; you can redistribute it and/or modify it under
 * the terms of the GNU Lesser General Public License as published by the Free
 * Software Foundation; either version 2.1 of the License, or (at your option)
 * any later version.
 *
 * This library is distributed in the hope that it will be useful, but
 * WITHOUT ANY WARRANTY; without even the implied warranty of MERCHANTABILITY or
 * FITNESS FOR A PARTICULAR PURPOSE.  See the GNU Lesser General Public License
 * for more details.
 *
 * You should have received a copy of the GNU Lesser General Public License along
 * with this library; if not, write to Monty Program Ab info@montyprogram.com.
 *
 * This particular MariaDB Client for Java file is work
 * derived from a Drizzle-JDBC. Drizzle-JDBC file which is covered by subject to
 * the following copyright and notice provisions:
 *
 * Copyright (c) 2009-2011, Marcus Eriksson
 *
 * Redistribution and use in source and binary forms, with or without modification,
 * are permitted provided that the following conditions are met:
 * Redistributions of source code must retain the above copyright notice, this list
 * of conditions and the following disclaimer.
 *
 * Redistributions in binary form must reproduce the above copyright notice, this
 * list of conditions and the following disclaimer in the documentation and/or
 * other materials provided with the distribution.
 *
 * Neither the name of the driver nor the names of its contributors may not be
 * used to endorse or promote products derived from this software without specific
 * prior written permission.
 *
 * THIS SOFTWARE IS PROVIDED BY THE COPYRIGHT HOLDERS  AND CONTRIBUTORS "AS IS"
 * AND ANY EXPRESS OR IMPLIED WARRANTIES, INCLUDING, BUT NOT LIMITED TO, THE IMPLIED
 * WARRANTIES OF MERCHANTABILITY AND FITNESS FOR A PARTICULAR PURPOSE ARE DISCLAIMED.
 * IN NO EVENT SHALL THE COPYRIGHT HOLDER OR CONTRIBUTORS BE LIABLE FOR ANY DIRECT,
 * INDIRECT, INCIDENTAL, SPECIAL, EXEMPLARY, OR CONSEQUENTIAL DAMAGES (INCLUDING, BUT
 * NOT LIMITED TO, PROCUREMENT OF SUBSTITUTE GOODS OR SERVICES; LOSS OF USE, DATA, OR
 * PROFITS; OR BUSINESS INTERRUPTION) HOWEVER CAUSED AND ON ANY THEORY OF LIABILITY,
 * WHETHER IN CONTRACT, STRICT LIABILITY, OR TORT (INCLUDING NEGLIGENCE OR OTHERWISE)
 * ARISING IN ANY WAY OUT OF THE USE OF THIS SOFTWARE, EVEN IF ADVISED OF THE POSSIBILITY
 * OF SUCH DAMAGE.
 *
 */

package org.mariadb.jdbc;


import org.junit.Assume;
import org.junit.BeforeClass;
import org.junit.Test;

import java.sql.*;
import java.util.Calendar;
import java.util.GregorianCalendar;
import java.util.TimeZone;

import static org.junit.Assert.*;

public class DateTest extends BaseTest {
    private static final String TIMESTAMP_1 = "2015-05-13 08:15:14";
    private static final String TIMESTAMP_YEAR_ZERO = "0000-11-15 10:15:22";

    /**
     * Initialization.
     *
     * @throws SQLException exception
     */
    @BeforeClass()
    public static void initClass() throws SQLException {
        createTable("dtest", "d date");
        createTable("date_test2", "id int not null primary key auto_increment, d_from datetime ,d_to datetime");
        createTable("timetest", "t time");
        createTable("timetest2", "t time");
        createTable("timestampzerotest", "ts timestamp, dt datetime, dd date");
        createTable("dtest", "d datetime");
        createTable("dtest2", "d date");
        createTable("dtest3", "d date");
        createTable("dtest4", "d  time");
        createTable("date_test3", " x date");
        createTable("date_test4", "x date");
        if (doPrecisionTest) {
            createTable("timestampAsDate", "ts timestamp(6), dt datetime(6), dd date");
        }
    }

    @Test
    public void dateTestLegacy() throws SQLException {
        dateTest(true);
    }

    @Test
    public void dateTestWithoutLegacy() throws SQLException {
        dateTest(false);
    }

    /**
     * Date testing.
     *
     * @param useLegacy use legacy client side timezone or server side timezone.
     * @throws SQLException exception
     */
    public void dateTest(boolean useLegacy) throws SQLException {
        Assume.assumeFalse(sharedIsRewrite());
        Connection connection = null;
        try {
            connection = setConnection("&useLegacyDatetimeCode=" + useLegacy
                    + "&serverTimezone=+5:00&maximizeMysqlCompatibility=false&useServerPrepStmts=true");
            setSessionTimeZone(connection, "+5:00");
            createTable("date_test", "id int not null primary key auto_increment, d_test date,dt_test datetime, "
                    + "t_test time");
            Statement stmt = connection.createStatement();
            Date date = Date.valueOf("2009-01-17");
            Timestamp timestamp = Timestamp.valueOf("2009-01-17 15:41:01");
            Time time = Time.valueOf("23:59:59");
            PreparedStatement ps = connection.prepareStatement("insert into date_test (d_test, dt_test, t_test) "
                    + "values (?,?,?)");
            ps.setDate(1, date);
            ps.setTimestamp(2, timestamp);
            ps.setTime(3, time);
            ps.executeUpdate();
            ResultSet rs = stmt.executeQuery("select d_test, dt_test, t_test from date_test");
            assertEquals(true, rs.next());
            Date date2 = rs.getDate(1);
            Date date3 = rs.getDate("d_test");
            Time time2 = rs.getTime(3);
            assertEquals(date.toString(), date2.toString());
            assertEquals(date.toString(), date3.toString());
            assertEquals(time.toString(), time2.toString());
            Time time3 = rs.getTime("t_test");
            assertEquals(time.toString(), time3.toString());
            Timestamp timestamp2 = rs.getTimestamp(2);
            assertEquals(timestamp.toString(), timestamp2.toString());
            Timestamp timestamp3 = rs.getTimestamp("dt_test");
            assertEquals(timestamp.toString(), timestamp3.toString());
        } finally {
            if (connection != null) connection.close();
        }

    }

    @Test
    public void dateRangeTest() throws SQLException {
        PreparedStatement ps = sharedConnection.prepareStatement("insert into date_test2 (id, d_from, d_to) values "
                + "(1, ?,?)");
        Timestamp timestamp1 = Timestamp.valueOf("2009-01-17 15:41:01");
        Timestamp timestamp2 = Timestamp.valueOf("2015-01-17 15:41:01");
        ps.setTimestamp(1, timestamp1);
        ps.setTimestamp(2, timestamp2);
        ps.executeUpdate();
        PreparedStatement ps1 = sharedConnection.prepareStatement("select d_from, d_to from date_test2 "
                + "where d_from <= ? and d_to >= ?");
        Timestamp timestamp3 = Timestamp.valueOf("2014-01-17 15:41:01");
        ps1.setTimestamp(1, timestamp3);
        ps1.setTimestamp(2, timestamp3);
        ResultSet rs = ps1.executeQuery();
        assertEquals(true, rs.next());
        Timestamp ts1 = rs.getTimestamp(1);
        Timestamp ts2 = rs.getTimestamp(2);
        assertEquals(ts1.toString(), timestamp1.toString());
        assertEquals(ts2.toString(), timestamp2.toString());

    }

    @Test(expected = SQLException.class)
    public void dateTest2() throws SQLException {
        Statement stmt = sharedConnection.createStatement();
        ResultSet rs = stmt.executeQuery("select 1");
        assertTrue(rs.next());
        rs.getDate(1);
    }

    @Test(expected = SQLException.class)
    public void dateTest3() throws SQLException {
        Statement stmt = sharedConnection.createStatement();
        ResultSet rs = stmt.executeQuery("select 1 as a");
        assertTrue(rs.next());
        rs.getDate("a");
    }

    @Test(expected = SQLException.class)
    public void timeTest3() throws SQLException {
        Statement stmt = sharedConnection.createStatement();
        ResultSet rs = stmt.executeQuery("select 'aaa' as a");
        assertTrue(rs.next());
        rs.getTimestamp("a");
    }

    @Test
    public void yearTest() throws SQLException {
        Assume.assumeTrue(isMariadbServer());
        createTable("yeartest", "y1 year, y2 year(2)");
        sharedConnection.createStatement().execute("insert into yeartest values (null, null), (1901, 70), (0, 0), "
                + "(2155, 69)");
        Statement stmt = sharedConnection.createStatement();
        ResultSet rs = stmt.executeQuery("select * from yeartest");

        Date[] data1 = new Date[]{null, Date.valueOf("1901-01-01"), Date.valueOf("0000-01-01"),
                Date.valueOf("2155-01-01")};
        Date[] data2 = new Date[]{null, Date.valueOf("1970-01-01"), Date.valueOf("2000-01-01"),
                Date.valueOf("2069-01-01")};
        checkDateResult(data1, data2, rs);

        //CONJ-282
        PreparedStatement preparedStatement = sharedConnection.prepareStatement("SELECT * FROM yeartest");
        rs = preparedStatement.executeQuery();
        checkDateResult(data1, data2, rs);
    }

    private void checkDateResult(Date[] data1, Date[] data2, ResultSet rs) throws SQLException {
        int count = 0;
        while (rs.next()) {
            assertEquals(data1[count], rs.getObject(1));
            assertEquals(data2[count], rs.getObject(2));
            assertEquals(data1[count], rs.getDate(1));
            assertEquals(data2[count], rs.getDate(2));
            count++;
        }
    }

    @Test
    public void timeTestLegacy() throws SQLException {
        Connection connection = null;
        try {
            connection = setConnection("&useLegacyDatetimeCode=true&serverTimezone=+05:00");

            setSessionTimeZone(connection, "+05:00");
            connection.createStatement().execute("insert into timetest values (null), ('-838:59:59'), ('00:00:00'), "
                    + "('838:59:59')");
            Time[] data = new Time[]{null, Time.valueOf("-838:59:59"), Time.valueOf("00:00:00"),
                    Time.valueOf("838:59:59")};
            Statement stmt = connection.createStatement();
            ResultSet rs = stmt.executeQuery("select * from timetest");
            testTime(rs, data);

            PreparedStatement pstmt = connection.prepareStatement("select * from timetest");
            rs = pstmt.executeQuery();
            testTime(rs, data);

            rs = stmt.executeQuery("select '11:11:11'");
            testTime11(rs);

            PreparedStatement pstmt2 = connection.prepareStatement("select TIME('11:11:11') ");
<<<<<<< HEAD
            rs = pstmt2.executeQuery();
            testTime11(rs);
        } finally {
            if (connection != null) connection.close();
=======
            try (ResultSet rs = pstmt2.executeQuery()) {
                testTime11(rs);
            }
        } catch (SQLException sqle) {
            sqle.printStackTrace();
            fail();
>>>>>>> 19091f7c
        }
    }

    @Test
    public void timeTest() throws SQLException {
        Connection connection = null;
        try {
            connection = setConnection("&useLegacyDatetimeCode=false&serverTimezone=+5:00");
            setSessionTimeZone(connection, "+5:00");
            connection.createStatement().execute("insert into timetest2 values (null), ('00:00:00'), ('23:59:59')");
            Time[] data = new Time[]{null, Time.valueOf("00:00:00"), Time.valueOf("23:59:59")};

            Statement stmt = connection.createStatement();
            ResultSet rs = stmt.executeQuery("select * from timetest2");
            testTime(rs, data);

            PreparedStatement pstmt = connection.prepareStatement("select * from timetest2");
            rs = pstmt.executeQuery();
            testTime(rs, data);

            rs = stmt.executeQuery("select '11:11:11'");
            testTime11(rs);

            PreparedStatement pstmt2 = connection.prepareStatement("select TIME('11:11:11') ");
<<<<<<< HEAD
            rs = pstmt2.executeQuery();
            testTime11(rs);
        } finally {
            if (connection != null) connection.close();
=======
            try (ResultSet rs = pstmt2.executeQuery()) {
                testTime11(rs);
            }
        } catch (SQLException sqle) {
            sqle.printStackTrace();
            fail();
>>>>>>> 19091f7c
        }
    }

    private void testTime(ResultSet rs, Time[] data) throws SQLException {
        int count = 0;
        while (rs.next()) {
            Time t1 = data[count];
            Time t2 = (Time) rs.getObject(1);
            assertEquals(t1, t2);
            count++;
        }
    }

    private void testTime11(ResultSet rs) throws SQLException {
        assertTrue(rs.next());
        Calendar cal = Calendar.getInstance();
        assertEquals("11:11:11", rs.getTime(1, cal).toString());
    }

    @Test
    public void timestampZeroTest() throws SQLException {
        Assume.assumeTrue(isMariadbServer());
        String timestampZero = "0000-00-00 00:00:00";
        String dateZero = "0000-00-00";
        sharedConnection.createStatement().execute("insert into timestampzerotest values ('"
                + timestampZero + "', '" + timestampZero + "', '" + dateZero + "')");
        Statement stmt = sharedConnection.createStatement();
        ResultSet rs = stmt.executeQuery("select * from timestampzerotest");
        Timestamp ts = null;
        Timestamp datetime = null;
        Date date = null;
        while (rs.next()) {
            assertEquals(null, rs.getObject(1));
            ts = rs.getTimestamp(1);
            assertEquals(rs.wasNull(), true);
            datetime = rs.getTimestamp(2);
            assertEquals(rs.wasNull(), true);
            date = rs.getDate(3);
            assertEquals(rs.wasNull(), true);
        }
        assertEquals(ts, null);
        assertEquals(datetime, null);
        assertEquals(date, null);
    }

    @Test
    public void timestampAsDate() throws SQLException {
        Assume.assumeTrue(doPrecisionTest);

        Calendar cal = Calendar.getInstance();
        cal.set(Calendar.HOUR_OF_DAY, 0);
        cal.set(Calendar.MINUTE, 0);
        cal.set(Calendar.SECOND, 0);
        cal.set(Calendar.MILLISECOND, 0);

        Calendar cal2 = Calendar.getInstance();
        cal2.set(Calendar.YEAR, 1970);
        cal2.set(Calendar.MONTH, 0);
        cal2.set(Calendar.DAY_OF_YEAR, 1);

        Calendar cal3 = Calendar.getInstance();
        cal3.set(Calendar.HOUR_OF_DAY, 0);
        cal3.set(Calendar.MINUTE, 0);
        cal3.set(Calendar.SECOND, 0);
        cal3.set(Calendar.MILLISECOND, 0);
        cal3.set(Calendar.YEAR, 1970);
        cal3.set(Calendar.MONTH, 0);
        cal3.set(Calendar.DAY_OF_YEAR, 1);


        Timestamp currentTimeStamp = new Timestamp(System.currentTimeMillis());
        PreparedStatement preparedStatement1 = sharedConnection.prepareStatement("/*CLIENT*/ insert into timestampAsDate values (?, ?, ?)");
        preparedStatement1.setTimestamp(1, currentTimeStamp);
        preparedStatement1.setTimestamp(2, currentTimeStamp);
        preparedStatement1.setDate(3, new Date(currentTimeStamp.getTime()));
        preparedStatement1.addBatch();
        preparedStatement1.execute();

        Date dateWithoutTime = new Date(cal.getTimeInMillis());

        ResultSet rs = sharedConnection.createStatement().executeQuery("select * from timestampAsDate");
        checkResult(rs, currentTimeStamp, cal, dateWithoutTime);

        PreparedStatement pstmt = sharedConnection.prepareStatement("select * from timestampAsDate where 1 = ?");
        pstmt.setInt(1, 1);
        pstmt.addBatch();
        rs = pstmt.executeQuery();
        checkResult(rs, currentTimeStamp, cal, dateWithoutTime);
    }

    private void checkResult(ResultSet rs, Timestamp currentTimeStamp, Calendar cal, Date dateWithoutTime) throws SQLException {
        if (rs.next()) {
            assertEquals(rs.getTimestamp(1), currentTimeStamp);
            assertEquals(rs.getTimestamp(2), currentTimeStamp);
            assertEquals(rs.getTimestamp(3), new Timestamp(cal.getTimeInMillis()));

            assertEquals(rs.getDate(1), new Date(currentTimeStamp.getTime()));
            assertEquals(rs.getDate(2), new Date(currentTimeStamp.getTime()));
            assertEquals(rs.getDate(3), dateWithoutTime);
            assertEquals(rs.getTime(1), new Time(currentTimeStamp.getTime()));
            assertEquals(rs.getTime(2), new Time(currentTimeStamp.getTime()));
            try {
                rs.getTime(3);
                fail();
            } catch (SQLException e) {
                assertTrue(e.getMessage().contains("Cannot read Time using a Types.DATE field"));
            }
        } else {
            fail("Must have a result");
        }
        rs.close();

    }

    @Test
    public void javaUtilDateInPreparedStatementAsTimeStamp() throws Exception {
        java.util.Date currentDate = Calendar.getInstance(TimeZone.getDefault()).getTime();
        PreparedStatement ps = sharedConnection.prepareStatement("insert into dtest values(?)");
        ps.setObject(1, currentDate, Types.TIMESTAMP);
        ps.executeUpdate();
        ResultSet rs = sharedConnection.createStatement().executeQuery("select * from dtest");
        assertTrue(rs.next());
        /* Check that time is correct, up to seconds precision */
        assertTrue(Math.abs((currentDate.getTime() - rs.getTimestamp(1).getTime())) <= 1000);
    }

    @Test
    public void nullTimestampTest() throws SQLException {
        PreparedStatement ps = sharedConnection.prepareStatement("insert into dtest2 values(null)");
        ps.executeUpdate();
        ResultSet rs = sharedConnection.createStatement().executeQuery("select * from dtest2 where d is null");
        assertTrue(rs.next());
        Calendar cal = new GregorianCalendar();
        assertEquals(null, rs.getTimestamp(1, cal));
    }

    @SuppressWarnings("deprecation")
    @Test
    public void javaUtilDateInPreparedStatementAsDate() throws Exception {
        java.util.Date currentDate = Calendar.getInstance(TimeZone.getDefault()).getTime();
        PreparedStatement ps = sharedConnection.prepareStatement("insert into dtest3 values(?)");
        ps.setObject(1, currentDate, Types.DATE);
        ps.executeUpdate();
        ResultSet rs = sharedConnection.createStatement().executeQuery("select * from dtest3");
        assertTrue(rs.next());
          /* Check that time is correct, up to seconds precision */
        assertEquals(currentDate.getYear(), rs.getDate(1).getYear());
        assertEquals(currentDate.getMonth(), rs.getDate(1).getMonth());
        assertEquals(currentDate.getDay(), rs.getDate(1).getDay());
    }

    @SuppressWarnings("deprecation")
    @Test
    public void javaUtilDateInPreparedStatementAsTime() throws Exception {
        java.util.Date currentDate = Calendar.getInstance(TimeZone.getDefault()).getTime();
        PreparedStatement ps = sharedConnection.prepareStatement("insert into dtest4 values(?)");
        ps.setObject(1, currentDate, Types.TIME);
        ps.executeUpdate();
        ResultSet rs = sharedConnection.createStatement().executeQuery("select * from dtest4");
        assertTrue(rs.next());

        Calendar calendar = Calendar.getInstance();
        calendar.setTime(currentDate);
        calendar.set(Calendar.YEAR, 1970);
        calendar.set(Calendar.MONTH, 0);
        calendar.set(Calendar.DAY_OF_MONTH, 1);

        /* Check that time is correct, up to seconds precision */
        assertTrue(Math.abs(calendar.getTimeInMillis() - rs.getTime(1).getTime()) <= 1000);
    }

    @Test
    public void serverTimezone() throws Exception {
        TimeZone tz = TimeZone.getDefault();
        Connection connection = null;
        try {
            connection = setConnection("&serverTimezone=+5:00");
            setSessionTimeZone(connection, "+5:00");

            java.util.Date now = new java.util.Date();
            TimeZone canadaTimeZone = TimeZone.getTimeZone("GMT+5:00");

            long clientOffset = tz.getOffset(now.getTime());
            long serverOffset = canadaTimeZone.getOffset(System.currentTimeMillis());
            long totalOffset = serverOffset - clientOffset;
            PreparedStatement ps = connection.prepareStatement("select now()");
            ResultSet rs = ps.executeQuery();
            assertTrue(rs.next());
            Timestamp ts = rs.getTimestamp(1);
            long differenceToServer = ts.getTime() - now.getTime();
            long diff = Math.abs(differenceToServer - totalOffset);
            /* query take less than a second but taking in account server and client time second diff ... */
            assertTrue(diff < 5000);

            ps = connection.prepareStatement("select utc_timestamp(), ?");
            ps.setObject(1, now);
            rs = ps.executeQuery();
            assertTrue(rs.next());
            ts = rs.getTimestamp(1);
            Timestamp ts2 = rs.getTimestamp(2);
            long diff2 = Math.abs(ts.getTime() - ts2.getTime()) - clientOffset;
            assertTrue(diff2 < 5000); /* query take less than a second */
        } finally {
            if (connection != null) connection.close();
        }
    }

    /**
     * Conj-107.
     *
     * @throws SQLException exception
     */
    @Test
    public void timestampMillisecondsTest() throws SQLException {
        Statement statement = sharedConnection.createStatement();

        boolean isMariadbServer = isMariadbServer();
        if (isMariadbServer) {
            createTable("tt", "id decimal(10), create_time datetime(6)");
            statement.execute("INSERT INTO tt (id, create_time) VALUES (1,'2013-07-18 13:44:22.123456')");
        } else {
            createTable("tt", "id decimal(10), create_time datetime");
            statement.execute("INSERT INTO tt (id, create_time) VALUES (1,'2013-07-18 13:44:22')");
        }
        PreparedStatement ps = sharedConnection.prepareStatement("insert into tt (id, create_time) values (?,?)");
        ps.setInt(1, 2);
        Timestamp writeTs = new Timestamp(1273017612999L);
        Timestamp writeTsWithoutMilliSec = new Timestamp(1273017612999L);
        ps.setTimestamp(2, writeTs);
        ps.execute();
        ResultSet rs = statement.executeQuery("SELECT * FROM tt");
        assertTrue(rs.next());
        if (isMariadbServer) {
            assertTrue("2013-07-18 13:44:22.123456".equals(rs.getString(2)));
        } else {
            assertTrue("2013-07-18 13:44:22.0".equals(rs.getString(2)));
        }
        assertTrue(rs.next());
        Timestamp readTs = rs.getTimestamp(2);
        if (isMariadbServer) {
            assertEquals(writeTs, readTs);
        } else {
            assertEquals(writeTs, writeTsWithoutMilliSec);
        }
    }

    @Test
    public void dateTestWhenServerDifference() throws Throwable {
<<<<<<< HEAD
        Connection connection = null;
        try {
            connection = setConnection("&serverTimezone=UTC");
            PreparedStatement pst = connection.prepareStatement("insert into date_test3 values (?)");
            Date date = Date.valueOf("2013-02-01");
            pst.setDate(1, date);
            pst.execute();

            PreparedStatement pst2 = connection.prepareStatement("select x from date_test3 WHERE x = ?");
            pst2.setDate(1, date);
            ResultSet rs = pst2.executeQuery();
            rs.next();
            Date dd = rs.getDate(1);
            assertEquals(dd, date);
        } finally {
            if (connection != null) connection.close();
=======
        try (Connection connection = setConnection("&serverTimezone=UTC")) {
            try (PreparedStatement pst = connection.prepareStatement("insert into date_test3 values (?)")) {
                Date date = Date.valueOf("2013-02-01");
                pst.setDate(1, date);
                pst.execute();

                try (PreparedStatement pst2 = connection.prepareStatement("select x from date_test3 WHERE x = ?")) {
                    pst2.setDate(1, date);
                    try (ResultSet rs = pst2.executeQuery()) {
                        assertTrue(rs.next());
                        Date dd = rs.getDate(1);
                        assertEquals(dd, date);
                    }
                }
            }
>>>>>>> 19091f7c
        }
    }

    @Test
    public void dateTestWhenServerDifferenceClient() throws Throwable {
<<<<<<< HEAD
        Connection connection = null;
        try {
            connection = setConnection("&serverTimezone=UTC");
            PreparedStatement pst = connection.prepareStatement("/*CLIENT*/insert into date_test4 values (?)");
            Date date = Date.valueOf("2013-02-01");
            pst.setDate(1, date);
            pst.execute();

            PreparedStatement pst2 = connection.prepareStatement("/*CLIENT*/ select x from date_test4 WHERE x = ?");
            pst2.setDate(1, date);
            ResultSet rs = pst2.executeQuery();
            rs.next();
            Date dd = rs.getDate(1);
            assertEquals(dd, date);
        } finally {
            if (connection != null) connection.close();
=======
        try (Connection connection = setConnection("&serverTimezone=UTC")) {
            try (PreparedStatement pst = connection.prepareStatement("/*CLIENT*/insert into date_test4 values (?)")) {
                Date date = Date.valueOf("2013-02-01");
                pst.setDate(1, date);
                pst.execute();

                try (PreparedStatement pst2 = connection.prepareStatement("/*CLIENT*/ select x from date_test4 WHERE x = ?")) {
                    pst2.setDate(1, date);
                    try (ResultSet rs = pst2.executeQuery()) {
                        assertTrue(rs.next());
                        Date dd = rs.getDate(1);
                        assertEquals(dd, date);
                    }
                }
            }
>>>>>>> 19091f7c
        }
    }

    /**
     * Conj-267 : null pointer exception getting zero date.
     */
    @Test
    public void nullDateString() throws Throwable {

        createTable("date_test5", "x date");
        Statement stmt = sharedConnection.createStatement();
        try {
            stmt.execute("INSERT INTO date_test5 (x) VALUES ('0000-00-00')");
            PreparedStatement pst = sharedConnection.prepareStatement("SELECT * FROM date_test5 WHERE 1 = ?");
            pst.setInt(1, 1);
            ResultSet rs = pst.executeQuery();
            assertTrue(rs.next());
            if (sharedUsePrepare()) {
                assertNull(rs.getString(1));
                assertTrue(rs.wasNull());
                assertNull(rs.getDate(1));
                assertTrue(rs.wasNull());
            } else {
                assertEquals("0000-00-00", rs.getString(1));
                assertFalse(rs.wasNull());
                assertNull(rs.getDate(1));
                assertTrue(rs.wasNull());
            }
        } catch (SQLDataException sqldataException) {
            //'0000-00-00' doesn't work anymore on mysql 5.7.
        }
    }

    /**
     * Conj-317 : null pointer exception on getDate on null timestamp.
     */
    @Test
    public void nullDateFromTimestamp() throws Throwable {
        Assume.assumeTrue(isMariadbServer());

        createTable("nulltimestamp", "ts timestamp(6) NULL ");
        Statement stmt = sharedConnection.createStatement();
        try {
            stmt.execute("INSERT INTO nulltimestamp (ts) VALUES ('0000-00-00'), (null)");

            PreparedStatement pst = sharedConnection.prepareStatement("SELECT * FROM nulltimestamp WHERE 1 = ?");
            pst.setInt(1, 1);
            ResultSet rs = pst.executeQuery();
            assertTrue(rs.next());
            if (sharedUsePrepare()) {
                assertEquals(null, rs.getString(1));
            } else {
                assertTrue(rs.getString(1).contains("0000-00-00 00:00:00"));
            }
            assertNull(rs.getDate(1));
            assertNull(rs.getTimestamp(1));
            assertNull(rs.getTime(1));

            assertTrue(rs.next());
            assertNull(rs.getString(1));
            assertNull(rs.getDate(1));
            assertNull(rs.getTimestamp(1));
            assertNull(rs.getTime(1));

        } catch (SQLDataException sqldataException) {
            //'0000-00-00' doesn't work anymore on mysql 5.7.
        }
    }

    /**
     * CONJ-388 : getString on a '0000-00-00 00:00:00' must not return null.
     *
     * @throws SQLException if exception occur
     */
    @Test
    public void getZeroDateString() throws SQLException {
        Assume.assumeTrue(isMariadbServer());
        createTable("zeroTimestamp", "ts timestamp NULL ");
<<<<<<< HEAD
        Statement statement = sharedConnection.createStatement();
        statement.execute("INSERT INTO zeroTimestamp values ('0000-00-00 00:00:00')");
        PreparedStatement preparedStatement = sharedConnection.prepareStatement("SELECT * from zeroTimestamp");
        ResultSet resultSet = preparedStatement.executeQuery();
        assertTrue(resultSet.next());
        assertEquals(null, resultSet.getDate(1));
        if (sharedUsePrepare()) {
            assertEquals(null, resultSet.getString(1));
            assertTrue(resultSet.wasNull());
        } else {
=======
        try (Statement statement = sharedConnection.createStatement()) {
            statement.execute("INSERT INTO zeroTimestamp values ('0000-00-00 00:00:00')");
            try (PreparedStatement preparedStatement = sharedConnection.prepareStatement("SELECT * from zeroTimestamp")) {
                ResultSet resultSet = preparedStatement.executeQuery();
                assertTrue(resultSet.next());
                assertEquals(null, resultSet.getDate(1));
                if (sharedUsePrepare()) {
                    assertEquals(null, resultSet.getString(1));
                    assertTrue(resultSet.wasNull());
                } else {
                    assertTrue(resultSet.getString(1).contains("0000-00-00 00:00:00"));
                    assertFalse(resultSet.wasNull());
                }
            }

            ResultSet resultSet = statement.executeQuery("SELECT * from zeroTimestamp");
            assertTrue(resultSet.next());
            assertEquals(null, resultSet.getDate(1));
>>>>>>> 19091f7c
            assertTrue(resultSet.getString(1).contains("0000-00-00 00:00:00"));
            assertFalse(resultSet.wasNull());
        }

        resultSet = statement.executeQuery("SELECT * from zeroTimestamp");
        assertTrue(resultSet.next());
        assertEquals(null, resultSet.getDate(1));
        assertTrue(resultSet.getString(1).contains("0000-00-00 00:00:00"));
    }

    /**
     * CONJ-405 : Calendar instance not cleared before being used in ResultSet.getTimestamp.
     *
     * @throws SQLException if error
     */
    @Test
    public void clearCalendar() throws SQLException {
        Connection connection = null;
        try {
            connection = setConnection("&useLegacyDatetimeCode=false&serverTimezone=UTC");
            Statement statement = connection.createStatement();
            ResultSet resultSet = statement.executeQuery(
                    "SELECT '" + TIMESTAMP_1 + "', '" + TIMESTAMP_YEAR_ZERO + "', '" + TIMESTAMP_1 + "'");
            testResults(resultSet);

            PreparedStatement preparedStatement = connection.prepareStatement(
                    "SELECT STR_TO_DATE('" + TIMESTAMP_1 + "', '%Y-%m-%d %H:%i:%s'), "
                            + "STR_TO_DATE('" + TIMESTAMP_YEAR_ZERO + "', '%Y-%m-%d %H:%i:%s'), "
                            + "STR_TO_DATE('" + TIMESTAMP_1 + "', '%Y-%m-%d %H:%i:%s')");
            testResults(preparedStatement.executeQuery());
        } finally {
            if (connection != null) connection.close();
        }
    }

    private void testResults(ResultSet resultSet) throws SQLException {
        resultSet.next();
        Calendar calendar = Calendar.getInstance(TimeZone.getTimeZone("GMT"));
        Timestamp timestamp1 = resultSet.getTimestamp(1, calendar);
        Date date1 = resultSet.getDate(1, calendar);
        resultSet.getTimestamp(2, calendar);

        Timestamp timestamp3 = resultSet.getTimestamp(3, calendar);
        Date date3 = resultSet.getDate(3, calendar);

        assertEquals(date1.getTime(), date3.getTime());
        assertEquals(timestamp1.getTime(), timestamp3.getTime());

    }
}<|MERGE_RESOLUTION|>--- conflicted
+++ resolved
@@ -248,19 +248,14 @@
             testTime11(rs);
 
             PreparedStatement pstmt2 = connection.prepareStatement("select TIME('11:11:11') ");
-<<<<<<< HEAD
             rs = pstmt2.executeQuery();
             testTime11(rs);
-        } finally {
-            if (connection != null) connection.close();
-=======
-            try (ResultSet rs = pstmt2.executeQuery()) {
-                testTime11(rs);
-            }
+
         } catch (SQLException sqle) {
             sqle.printStackTrace();
             fail();
->>>>>>> 19091f7c
+        } finally {
+            if (connection != null) connection.close();
         }
     }
 
@@ -285,19 +280,14 @@
             testTime11(rs);
 
             PreparedStatement pstmt2 = connection.prepareStatement("select TIME('11:11:11') ");
-<<<<<<< HEAD
             rs = pstmt2.executeQuery();
             testTime11(rs);
-        } finally {
-            if (connection != null) connection.close();
-=======
-            try (ResultSet rs = pstmt2.executeQuery()) {
-                testTime11(rs);
-            }
+
         } catch (SQLException sqle) {
             sqle.printStackTrace();
             fail();
->>>>>>> 19091f7c
+        } finally {
+            if (connection != null) connection.close();
         }
     }
 
@@ -546,7 +536,6 @@
 
     @Test
     public void dateTestWhenServerDifference() throws Throwable {
-<<<<<<< HEAD
         Connection connection = null;
         try {
             connection = setConnection("&serverTimezone=UTC");
@@ -558,34 +547,16 @@
             PreparedStatement pst2 = connection.prepareStatement("select x from date_test3 WHERE x = ?");
             pst2.setDate(1, date);
             ResultSet rs = pst2.executeQuery();
-            rs.next();
+            assertTrue(rs.next());
             Date dd = rs.getDate(1);
             assertEquals(dd, date);
         } finally {
             if (connection != null) connection.close();
-=======
-        try (Connection connection = setConnection("&serverTimezone=UTC")) {
-            try (PreparedStatement pst = connection.prepareStatement("insert into date_test3 values (?)")) {
-                Date date = Date.valueOf("2013-02-01");
-                pst.setDate(1, date);
-                pst.execute();
-
-                try (PreparedStatement pst2 = connection.prepareStatement("select x from date_test3 WHERE x = ?")) {
-                    pst2.setDate(1, date);
-                    try (ResultSet rs = pst2.executeQuery()) {
-                        assertTrue(rs.next());
-                        Date dd = rs.getDate(1);
-                        assertEquals(dd, date);
-                    }
-                }
-            }
->>>>>>> 19091f7c
         }
     }
 
     @Test
     public void dateTestWhenServerDifferenceClient() throws Throwable {
-<<<<<<< HEAD
         Connection connection = null;
         try {
             connection = setConnection("&serverTimezone=UTC");
@@ -597,28 +568,11 @@
             PreparedStatement pst2 = connection.prepareStatement("/*CLIENT*/ select x from date_test4 WHERE x = ?");
             pst2.setDate(1, date);
             ResultSet rs = pst2.executeQuery();
-            rs.next();
+            assertTrue(rs.next());
             Date dd = rs.getDate(1);
             assertEquals(dd, date);
         } finally {
             if (connection != null) connection.close();
-=======
-        try (Connection connection = setConnection("&serverTimezone=UTC")) {
-            try (PreparedStatement pst = connection.prepareStatement("/*CLIENT*/insert into date_test4 values (?)")) {
-                Date date = Date.valueOf("2013-02-01");
-                pst.setDate(1, date);
-                pst.execute();
-
-                try (PreparedStatement pst2 = connection.prepareStatement("/*CLIENT*/ select x from date_test4 WHERE x = ?")) {
-                    pst2.setDate(1, date);
-                    try (ResultSet rs = pst2.executeQuery()) {
-                        assertTrue(rs.next());
-                        Date dd = rs.getDate(1);
-                        assertEquals(dd, date);
-                    }
-                }
-            }
->>>>>>> 19091f7c
         }
     }
 
@@ -697,7 +651,6 @@
     public void getZeroDateString() throws SQLException {
         Assume.assumeTrue(isMariadbServer());
         createTable("zeroTimestamp", "ts timestamp NULL ");
-<<<<<<< HEAD
         Statement statement = sharedConnection.createStatement();
         statement.execute("INSERT INTO zeroTimestamp values ('0000-00-00 00:00:00')");
         PreparedStatement preparedStatement = sharedConnection.prepareStatement("SELECT * from zeroTimestamp");
@@ -708,26 +661,6 @@
             assertEquals(null, resultSet.getString(1));
             assertTrue(resultSet.wasNull());
         } else {
-=======
-        try (Statement statement = sharedConnection.createStatement()) {
-            statement.execute("INSERT INTO zeroTimestamp values ('0000-00-00 00:00:00')");
-            try (PreparedStatement preparedStatement = sharedConnection.prepareStatement("SELECT * from zeroTimestamp")) {
-                ResultSet resultSet = preparedStatement.executeQuery();
-                assertTrue(resultSet.next());
-                assertEquals(null, resultSet.getDate(1));
-                if (sharedUsePrepare()) {
-                    assertEquals(null, resultSet.getString(1));
-                    assertTrue(resultSet.wasNull());
-                } else {
-                    assertTrue(resultSet.getString(1).contains("0000-00-00 00:00:00"));
-                    assertFalse(resultSet.wasNull());
-                }
-            }
-
-            ResultSet resultSet = statement.executeQuery("SELECT * from zeroTimestamp");
-            assertTrue(resultSet.next());
-            assertEquals(null, resultSet.getDate(1));
->>>>>>> 19091f7c
             assertTrue(resultSet.getString(1).contains("0000-00-00 00:00:00"));
             assertFalse(resultSet.wasNull());
         }
