/*
 *
 * MariaDB Client for Java
 *
 * Copyright (c) 2012-2014 Monty Program Ab.
 * Copyright (c) 2015-2017 MariaDB Ab.
 *
 * This library is free software; you can redistribute it and/or modify it under
 * the terms of the GNU Lesser General Public License as published by the Free
 * Software Foundation; either version 2.1 of the License, or (at your option)
 * any later version.
 *
 * This library is distributed in the hope that it will be useful, but
 * WITHOUT ANY WARRANTY; without even the implied warranty of MERCHANTABILITY or
 * FITNESS FOR A PARTICULAR PURPOSE.  See the GNU Lesser General Public License
 * for more details.
 *
 * You should have received a copy of the GNU Lesser General Public License along
 * with this library; if not, write to Monty Program Ab info@montyprogram.com.
 *
 * This particular MariaDB Client for Java file is work
 * derived from a Drizzle-JDBC. Drizzle-JDBC file which is covered by subject to
 * the following copyright and notice provisions:
 *
 * Copyright (c) 2009-2011, Marcus Eriksson
 *
 * Redistribution and use in source and binary forms, with or without modification,
 * are permitted provided that the following conditions are met:
 * Redistributions of source code must retain the above copyright notice, this list
 * of conditions and the following disclaimer.
 *
 * Redistributions in binary form must reproduce the above copyright notice, this
 * list of conditions and the following disclaimer in the documentation and/or
 * other materials provided with the distribution.
 *
 * Neither the name of the driver nor the names of its contributors may not be
 * used to endorse or promote products derived from this software without specific
 * prior written permission.
 *
 * THIS SOFTWARE IS PROVIDED BY THE COPYRIGHT HOLDERS  AND CONTRIBUTORS "AS IS"
 * AND ANY EXPRESS OR IMPLIED WARRANTIES, INCLUDING, BUT NOT LIMITED TO, THE IMPLIED
 * WARRANTIES OF MERCHANTABILITY AND FITNESS FOR A PARTICULAR PURPOSE ARE DISCLAIMED.
 * IN NO EVENT SHALL THE COPYRIGHT HOLDER OR CONTRIBUTORS BE LIABLE FOR ANY DIRECT,
 * INDIRECT, INCIDENTAL, SPECIAL, EXEMPLARY, OR CONSEQUENTIAL DAMAGES (INCLUDING, BUT
 * NOT LIMITED TO, PROCUREMENT OF SUBSTITUTE GOODS OR SERVICES; LOSS OF USE, DATA, OR
 * PROFITS; OR BUSINESS INTERRUPTION) HOWEVER CAUSED AND ON ANY THEORY OF LIABILITY,
 * WHETHER IN CONTRACT, STRICT LIABILITY, OR TORT (INCLUDING NEGLIGENCE OR OTHERWISE)
 * ARISING IN ANY WAY OUT OF THE USE OF THIS SOFTWARE, EVEN IF ADVISED OF THE POSSIBILITY
 * OF SUCH DAMAGE.
 *
 */

package org.mariadb.jdbc;

import org.junit.Assume;
import org.junit.BeforeClass;
import org.junit.Test;
import org.mariadb.jdbc.internal.protocol.Protocol;

import java.io.*;
import java.math.BigDecimal;
import java.math.BigInteger;
import java.nio.charset.StandardCharsets;
import java.sql.*;
import java.sql.Date;
import java.util.*;
import java.util.concurrent.ExecutorService;
import java.util.concurrent.Executors;
import java.util.concurrent.TimeUnit;

import static org.junit.Assert.*;

public class ServerPrepareStatementTest extends BaseTest {
    /**
     * Tables initialisations.
     *
     * @throws SQLException exception
     */
    @BeforeClass()
    public static void initClass() throws SQLException {
        createTable("ServerPrepareStatementTest", "id int not null primary key auto_increment, test boolean");
        createTable("ServerPrepareStatementTestt", "id int not null primary key auto_increment, test boolean");
        createTable("ServerPrepareStatementTestt2", "id int not null primary key auto_increment, test boolean");
        createTable("ServerPrepareStatementTestCache", "id int not null primary key auto_increment, test boolean");
        createTable("ServerPrepareStatementCacheSize3", "id int not null primary key auto_increment, test boolean");
        if (doPrecisionTest) {
            createTable("preparetestFactionnal", "time0 TIME(6) default '22:11:00', timestamp0 timestamp(6), datetime0 datetime(6) ");
        }
        createTable("ServerPrepareStatementCacheSize2", "id int not null primary key auto_increment, test boolean");
        createTable("ServerPrepareStatementCacheSize3", "id int not null primary key auto_increment, test blob");
        createTable("ServerPrepareStatementParameters", "id int, id2 int");
        createTable("ServerPrepareStatementCacheSize4", "id int not null primary key auto_increment, test LONGBLOB",
                "ROW_FORMAT=COMPRESSED ENGINE=INNODB");
        createTable("streamtest2", "id int primary key not null, strm text");
        createTable("testServerPrepareMeta", "id int not null primary key auto_increment, id2 int not null, id3 DEC(4,2), id4 BIGINT UNSIGNED ");
        createTable("ServerPrepareStatementSync", "id int not null primary key auto_increment, test varchar(1007), tt boolean");
    }

    @Test
    public void testServerPrepareMeta() throws Throwable {
        PreparedStatement ps = sharedConnection.prepareStatement(
                "INSERT INTO testServerPrepareMeta(id2, id3, id4) VALUES (?, ?, ?)");
        ParameterMetaData meta = ps.getParameterMetaData();
        assertEquals(3, meta.getParameterCount());
    }

    @Test
    public void serverExecutionTest() throws SQLException {
        Assume.assumeTrue(sharedOptions().useServerPrepStmts);
        try (Connection connection = setConnection()) {
            Statement statement = connection.createStatement();
            ResultSet rs = statement.executeQuery("show global status like 'Prepared_stmt_count'");
            assertTrue(rs.next());
            final int nbStatementCount = rs.getInt(2);

            PreparedStatement ps = connection.prepareStatement(
                    "INSERT INTO ServerPrepareStatementTestt (test) VALUES (?)");
            ps.setBoolean(1, true);
            ps.addBatch();
            ps.execute();

            rs = statement.executeQuery("show global status like 'Prepared_stmt_count'");
            assertTrue(rs.next());
<<<<<<< HEAD
            assertEquals(rs.getInt(2), nbStatementCount + 1);
=======
            assertEquals(nbStatementCount + 1, rs.getInt(2));
>>>>>>> 3d0b8c38
        }
    }

    @Test
    public void serverCacheStatementTest() throws Throwable {
        Assume.assumeTrue(sharedUsePrepare());
        try (Connection connection = setConnection()) {
            PreparedStatement ps = connection.prepareStatement("INSERT INTO ServerPrepareStatementTestCache(test) VALUES (?)  ");
            ps.setBoolean(1, true);
            ps.addBatch();
            ps.executeBatch();
        }

        Protocol protocol = getProtocolFromConnection(sharedConnection);
        int cacheSize = protocol.prepareStatementCache().size();
        PreparedStatement preparedStatement = sharedConnection.prepareStatement("INSERT INTO ServerPrepareStatementTestCache(test) VALUES (?)");
        preparedStatement.setBoolean(1, true);
        preparedStatement.execute();
        assertTrue(cacheSize + 1 == protocol.prepareStatementCache().size());

        PreparedStatement preparedStatement2 = sharedConnection.prepareStatement("INSERT INTO ServerPrepareStatementTestCache(test) VALUES (?)");
        preparedStatement2.setBoolean(1, true);
        preparedStatement2.execute();
        assertTrue(cacheSize + 1 == protocol.prepareStatementCache().size());
    }

    @Test
    public void prepStmtCacheSize() throws Throwable {
        Assume.assumeTrue(sharedOptions().useServerPrepStmts);
        try (Connection connection = setConnection("&prepStmtCacheSize=10")) {
            List<PreparedStatement> activePrepareStatement = new ArrayList<>(20);
            for (int i = 0; i < 20; i++) {
                PreparedStatement preparedStatement = connection.prepareStatement("SELECT " + i);
                preparedStatement.execute();
                activePrepareStatement.add(preparedStatement);
            }
            //check max cache size
            Protocol protocol = getProtocolFromConnection(connection);
            assertTrue("Prepared cache size must be 10", protocol.prepareStatementCache().size() == 10);

            //check all prepared statement worked even if not cached
            for (int i = 0; i < 20; i++) {
                activePrepareStatement.get(i).execute();
            }
            assertTrue(protocol.prepareStatementCache().size() == 10);
            while (!activePrepareStatement.isEmpty()) {
                activePrepareStatement.get(0).close();
                activePrepareStatement.remove(0);
            }
            //check that cache hold preparedStatement
            assertTrue("Prepared cache size must be 10", protocol.prepareStatementCache().size() == 10);

            assertEquals("ServerPrepareStatementCache.map[\n"
                    + "testj-SELECT 10-0\n"
                    + "testj-SELECT 11-0\n"
                    + "testj-SELECT 12-0\n"
                    + "testj-SELECT 13-0\n"
                    + "testj-SELECT 14-0\n"
                    + "testj-SELECT 15-0\n"
                    + "testj-SELECT 16-0\n"
                    + "testj-SELECT 17-0\n"
                    + "testj-SELECT 18-0\n"
                    + "testj-SELECT 19-0]", protocol.prepareStatementCache().toString());

            for (int i = 12; i < 15; i++) {
                PreparedStatement preparedStatement = connection.prepareStatement("SELECT " + i);
                preparedStatement.execute();
                activePrepareStatement.add(preparedStatement);
            }

            assertEquals("ServerPrepareStatementCache.map[\n"
                    + "testj-SELECT 10-0\n"
                    + "testj-SELECT 11-0\n"
                    + "testj-SELECT 15-0\n"
                    + "testj-SELECT 16-0\n"
                    + "testj-SELECT 17-0\n"
                    + "testj-SELECT 18-0\n"
                    + "testj-SELECT 19-0\n"
                    + "testj-SELECT 12-1\n"
                    + "testj-SELECT 13-1\n"
                    + "testj-SELECT 14-1]", protocol.prepareStatementCache().toString());

            for (int i = 1; i < 5; i++) {
                PreparedStatement preparedStatement = connection.prepareStatement("SELECT " + i);
                preparedStatement.execute();
                activePrepareStatement.add(preparedStatement);
            }
            assertEquals("ServerPrepareStatementCache.map[\n"
                    + "testj-SELECT 17-0\n"
                    + "testj-SELECT 18-0\n"
                    + "testj-SELECT 19-0\n"
                    + "testj-SELECT 12-1\n"
                    + "testj-SELECT 13-1\n"
                    + "testj-SELECT 14-1\n"
                    + "testj-SELECT 1-1\n"
                    + "testj-SELECT 2-1\n"
                    + "testj-SELECT 3-1\n"
                    + "testj-SELECT 4-1]", protocol.prepareStatementCache().toString());
            for (int i = 12; i < 15; i++) {
                PreparedStatement preparedStatement = connection.prepareStatement("SELECT " + i);
                preparedStatement.execute();
                activePrepareStatement.add(preparedStatement);
            }
            assertEquals("ServerPrepareStatementCache.map[\n"
                    + "testj-SELECT 17-0\n"
                    + "testj-SELECT 18-0\n"
                    + "testj-SELECT 19-0\n"
                    + "testj-SELECT 1-1\n"
                    + "testj-SELECT 2-1\n"
                    + "testj-SELECT 3-1\n"
                    + "testj-SELECT 4-1\n"
                    + "testj-SELECT 12-2\n"
                    + "testj-SELECT 13-2\n"
                    + "testj-SELECT 14-2]", protocol.prepareStatementCache().toString());

            for (int i = 20; i < 30; i++) {
                PreparedStatement preparedStatement = connection.prepareStatement("SELECT " + i);
                preparedStatement.execute();
                activePrepareStatement.add(preparedStatement);
            }
            assertEquals("ServerPrepareStatementCache.map[\n"
                    + "testj-SELECT 20-1\n"
                    + "testj-SELECT 21-1\n"
                    + "testj-SELECT 22-1\n"
                    + "testj-SELECT 23-1\n"
                    + "testj-SELECT 24-1\n"
                    + "testj-SELECT 25-1\n"
                    + "testj-SELECT 26-1\n"
                    + "testj-SELECT 27-1\n"
                    + "testj-SELECT 28-1\n"
                    + "testj-SELECT 29-1]", protocol.prepareStatementCache().toString());

            //check all prepared statement worked even if not cached
            while (!activePrepareStatement.isEmpty()) {
                activePrepareStatement.get(0).execute();
                activePrepareStatement.get(0).close();
                activePrepareStatement.remove(0);
            }
            assertTrue(protocol.prepareStatementCache().size() == 10);
            assertEquals("ServerPrepareStatementCache.map[\n"
                    + "testj-SELECT 20-0\n"
                    + "testj-SELECT 21-0\n"
                    + "testj-SELECT 22-0\n"
                    + "testj-SELECT 23-0\n"
                    + "testj-SELECT 24-0\n"
                    + "testj-SELECT 25-0\n"
                    + "testj-SELECT 26-0\n"
                    + "testj-SELECT 27-0\n"
                    + "testj-SELECT 28-0\n"
                    + "testj-SELECT 29-0]", protocol.prepareStatementCache().toString());
        }
    }

    /**
     * CONJ-290 : Timestamps format error when using prepareStatement with options useFractionalSeconds and useServerPrepStmts.
     *
     * @throws SQLException exception
     */
    @Test
    public void timeFractionnalSecondTest() throws SQLException {
        Assume.assumeTrue(doPrecisionTest);

        try (Connection connection = setConnection("&useFractionalSeconds=false")) {
            Time time0 = new Time(55549392);
            Time time1 = new Time(55549000);

            Timestamp timestamp0 = new Timestamp(55549392);
            Timestamp timestamp1 = new Timestamp(55549000);


            PreparedStatement ps = connection.prepareStatement("INSERT INTO preparetestFactionnal (time0, timestamp0, datetime0) VALUES (?, ?, ?)");
            ps.setTime(1, time0);
            ps.setTimestamp(2, timestamp0);
            ps.setTimestamp(3, timestamp0);
            ps.addBatch();
            ps.setTime(1, time1);
            ps.setTimestamp(2, timestamp1);
            ps.setTimestamp(3, timestamp1);
            ps.addBatch();
            ps.executeBatch();

            ResultSet rs = connection.createStatement().executeQuery("SELECT * from preparetestFactionnal");
            if (rs.next()) {
                //must be equal to time1 and not time0
                assertEquals(rs.getTime(1), time1);
                assertEquals(rs.getTimestamp(2), timestamp1);
                assertEquals(rs.getTimestamp(3), timestamp1);
                rs.next();
                assertEquals(rs.getTime(1), time1);
                assertEquals(rs.getTimestamp(2), timestamp1);
                assertEquals(rs.getTimestamp(3), timestamp1);
            } else {
                fail("Error in query");
            }
        }

    }

    private void prepareTestTable() throws SQLException {

        createTable("preparetest",
                "bit1 BIT(1),"
                        + "bit2 BIT(2),"
                        + "tinyint1 TINYINT(1),"
                        + "tinyint2 TINYINT(2),"
                        + "bool0 BOOL default 1,"
                        + "smallint0 SMALLINT default 1,"
                        + "smallint_unsigned SMALLINT UNSIGNED default 0,"
                        + "mediumint0 MEDIUMINT default 1,"
                        + "mediumint_unsigned MEDIUMINT UNSIGNED default 0,"
                        + "int0 INT default 1,"
                        + "int_unsigned INT UNSIGNED default 0,"
                        + "bigint0 BIGINT default 1,"
                        + "bigint_unsigned BIGINT UNSIGNED default 0,"
                        + "float0 FLOAT default 0,"
                        + "double0 DOUBLE default 1,"
                        + "decimal0 DECIMAL default 0,"
                        + "decimal1 DECIMAL(15,4) default 0,"
                        + "date0 DATE default '2001-01-01',"
                        + "datetime0 DATETIME(6) default '2001-01-01 00:00:00',"
                        + "timestamp0 TIMESTAMP(6) default  '2001-01-01 00:00:00',"
                        + "timestamp1 TIMESTAMP(0) null default  '2001-01-01 00:00:00',"
                        + "timestamp_zero TIMESTAMP  null, "
                        + "time0 TIME(6) default '22:11:00',"
                        + ((!isMariadbServer() && minVersion(5, 6)) ? "year2 YEAR(4) default 99," : "year2 YEAR(2) default 99,")
                        + "year4 YEAR(4) default 2011,"
                        + "char0 CHAR(1) default '0',"
                        + "char_binary CHAR (1) binary default '0',"
                        + "varchar0 VARCHAR(1) default '1',"
                        + "varchar_binary VARCHAR(10) BINARY default 0x1,"
                        + "binary0 BINARY(10) default 0x1,"
                        + "varbinary0 VARBINARY(10) default 0x1, "
                        + "id int not null AUTO_INCREMENT, PRIMARY KEY (id)"
        );
    }

    @Test
    public void dataConformity() throws SQLException {
        Assume.assumeTrue(doPrecisionTest);
        TimeZone defaultTimeZone = TimeZone.getDefault();
        try {
            prepareTestTable();
            PreparedStatement ps = sharedConnection.prepareStatement("INSERT INTO preparetest (bit1,bit2,tinyint1,"
                    + "tinyint2,bool0,smallint0,smallint_unsigned,mediumint0,mediumint_unsigned,int0,"
                    + "int_unsigned,bigint0,bigint_unsigned, float0, double0, decimal0,decimal1, date0,datetime0, "
                    + "timestamp0,timestamp1,timestamp_zero, time0,"
                    + "year2,year4,char0, char_binary, varchar0, varchar_binary, binary0, varbinary0)  "
                    + "VALUES (?,?,?,?,?,?,?,?,?,?,"
                    + "?,?,?,?,?,?,?,?,?,?,?,?,?,"
                    + "?,?,?,?,?,?,?,?)");
            sharedConnection.createStatement().execute("truncate preparetest");

            boolean bit1 = Boolean.FALSE;
            ps.setBoolean(1, bit1);
            byte bit2 = (byte) 3;
            ps.setByte(2, bit2);
            byte tinyint1 = (byte) 127;
            ps.setByte(3, tinyint1);
            short tinyint2 = 127;
            ps.setShort(4, tinyint2);
            boolean bool0 = Boolean.FALSE;
            ps.setBoolean(5, bool0);
            short smallint0 = 5;
            ps.setShort(6, smallint0);
            short smallintUnsigned = Short.MAX_VALUE;
            ps.setShort(7, smallintUnsigned);
            int mediumint0 = 55000;
            ps.setInt(8, mediumint0);
            int mediumintUnsigned = 55000;
            ps.setInt(9, mediumintUnsigned);
            int int0 = Integer.MAX_VALUE;
            ps.setInt(10, int0);
            int intUnsigned = Integer.MAX_VALUE;
            ps.setInt(11, intUnsigned);
            long bigint0 = 5000L;
            ps.setLong(12, bigint0);
            BigInteger bigintUnsigned = new BigInteger("3147483647");
            ps.setObject(13, bigintUnsigned);
            float float0 = 3147483647.7527F;
            ps.setFloat(14, float0);
            double double0 = 3147483647.8527D;
            ps.setDouble(15, double0);
            BigDecimal decimal0 = new BigDecimal("3147483647");
            ps.setBigDecimal(16, decimal0);
            BigDecimal decimal1 = new BigDecimal("3147483647.9527");
            ps.setBigDecimal(17, decimal1);
            TimeZone.setDefault(TimeZone.getTimeZone("GMT+00:00"));
            Date date0 = new Date(1441238400000L);
            ps.setDate(18, date0);
            Timestamp datetime0 = new Timestamp(-2124690212000L);
            datetime0.setNanos(392005000);
            ps.setTimestamp(19, datetime0);
            Timestamp timestamp0 = new Timestamp(1441290349000L);
            timestamp0.setNanos(392005000);
            ps.setTimestamp(20, timestamp0);
            Timestamp timestamp1 = new Timestamp(1441290349000L);
            ps.setTimestamp(21, timestamp1);
            ps.setTimestamp(22, null);
            Time time0 = new Time(55549392);
            ps.setTime(23, time0);
            short year2 = 30;
            ps.setShort(24, year2);
            int year4 = 2050;
            ps.setInt(25, year4);
            String char0 = "\n";
            ps.setObject(26, char0, Types.CHAR);
            String charBinary = "\n";
            ps.setString(27, charBinary);
            String varchar0 = "\b";
            ps.setString(28, varchar0);
            String varcharBinary = "\b";
            ps.setString(29, varcharBinary);
            byte[] binary0 = "1234567890".getBytes();
            ps.setBytes(30, binary0);
            byte[] varbinary0 = "azerty".getBytes();
            ps.setBytes(31, varbinary0);

            ps.addBatch();
            ps.executeBatch();
            ResultSet rs = sharedConnection.createStatement(ResultSet.TYPE_FORWARD_ONLY, ResultSet.CONCUR_UPDATABLE)
                    .executeQuery("SELECT * from preparetest");
            if (rs.next()) {
                assertEquals(rs.getBoolean(1), bit1);
                assertEquals(rs.getByte(2), bit2);
                assertEquals(rs.getByte(3), tinyint1);
                assertEquals(rs.getShort(4), tinyint2);
                assertEquals(rs.getBoolean(5), bool0);
                assertEquals(rs.getShort(6), smallint0);
                assertEquals(rs.getShort(7), smallintUnsigned);
                assertEquals(rs.getInt(8), mediumint0);
                assertEquals(rs.getInt(9), mediumintUnsigned);
                assertEquals(rs.getInt(10), int0);
                assertEquals(rs.getInt(11), intUnsigned);
                assertEquals(rs.getInt(12), bigint0);
                assertEquals(rs.getObject(13), bigintUnsigned);
                assertEquals(rs.getFloat(14), float0, 10000);
                assertEquals(rs.getDouble(15), double0, 10000);
                assertEquals(rs.getBigDecimal(16), decimal0);
                assertEquals(rs.getBigDecimal(17), decimal1);
                assertEquals(rs.getDate(18), date0);
                assertEquals(rs.getTimestamp(19), datetime0);
                assertEquals(rs.getTimestamp(20), timestamp0);
                assertEquals(rs.getTimestamp(21), timestamp1);
                assertNull(rs.getTimestamp(22));
                assertEquals(rs.getTime(23), time0);
                assertYear(rs, 24, year2);
                assertEquals(rs.getInt(25), year4);
                assertEquals(rs.getString(26), char0);
                assertEquals(rs.getString(27), charBinary);
                assertEquals(rs.getString(28), varchar0);
                assertEquals(rs.getString(29), varcharBinary);
                assertEquals(new String(rs.getBytes(30), StandardCharsets.UTF_8),
                        new String(binary0, StandardCharsets.UTF_8));
                assertEquals(new String(rs.getBytes(31), StandardCharsets.UTF_8),
                        new String(varbinary0, StandardCharsets.UTF_8));


                //***************************************************************************
                // Update Row
                //***************************************************************************

                rs.updateBoolean(1, Boolean.TRUE);
                rs.updateByte(2, (byte) 2);
                rs.updateByte(3, (byte) 126);
                rs.updateShort(4, (short) 126);
                rs.updateBoolean(5, Boolean.TRUE);
                rs.updateShort(6, (short) 6);
                rs.updateShort(7, (short) 7);
                rs.updateInt(8, 55001);
                rs.updateInt(9, 55002);
                rs.updateInt(10, Integer.MAX_VALUE - 1);
                rs.updateInt(11, Integer.MAX_VALUE - 2);
                rs.updateInt(12, 59000);
                rs.updateObject(13, BigInteger.valueOf(555555));
                rs.updateFloat(14,  3148483647.6526F);
                rs.updateDouble(15,  3187483642.6527D);
                rs.updateBigDecimal(16, new BigDecimal("3897483647"));
                rs.updateBigDecimal(17, new BigDecimal("3197443647"));
                rs.updateDate(18, new Date(1499990400000L));
                rs.updateTimestamp(19, new Timestamp(-2124620212000L));
                rs.updateTimestamp(20, new Timestamp(1441222349000L));
                rs.updateTimestamp(21, null);
                rs.updateTimestamp(22, new Timestamp(1441290309000L));
                rs.updateTime(23, new Time(55549992));
                rs.updateInt(24, (short) 56);
                rs.updateInt(25, 2051);
                rs.updateString(26, "\\");
                rs.updateString(27, "\r");
                rs.updateString(28, "è");
                rs.updateString(29, "&");
                rs.updateBytes(30, "1234567899".getBytes());
                rs.updateRow();

                //check row refresh
                assertEquals(rs.getBoolean(1), Boolean.TRUE);
                assertEquals(rs.getByte(2), (byte) 2);
                assertEquals(rs.getByte(3), (byte) 126);
                assertEquals(rs.getShort(4), (byte) 126);
                assertEquals(rs.getBoolean(5), Boolean.TRUE);
                assertEquals(rs.getShort(6), (short) 6);
                assertEquals(rs.getShort(7), (short) 7);
                assertEquals(rs.getInt(8), 55001);
                assertEquals(rs.getInt(9), 55002);
                assertEquals(rs.getInt(10), Integer.MAX_VALUE - 1);
                assertEquals(rs.getInt(11), Integer.MAX_VALUE - 2);
                assertEquals(rs.getInt(12), 59000);
                assertEquals(rs.getObject(13), BigInteger.valueOf(555555));
                assertEquals(rs.getFloat(14), 3148483647.6526F, 10000);
                assertEquals(rs.getDouble(15), 3187483642.6527D, 10000);
                assertEquals(rs.getBigDecimal(16), new BigDecimal("3897483647"));
                assertEquals(rs.getBigDecimal(17), new BigDecimal("3197443647.0000"));
                assertEquals(rs.getDate(18).getTime(), new Date(1499990400000L).getTime());
                assertEquals(rs.getTimestamp(19), new Timestamp(-2124620212000L));
                assertEquals(rs.getTimestamp(20), new Timestamp(1441222349000L));
                assertNull(rs.getTimestamp(21));
                assertEquals(rs.getTimestamp(22), new Timestamp(1441290309000L));
                assertEquals(rs.getTime(23), new Time(55549992));
                assertYear(rs, 24, (short) 56);
                assertEquals(rs.getInt(25), 2051);
                assertEquals(rs.getString(26), "\\");
                assertEquals(rs.getString(27), "\r");
                assertEquals(rs.getString(28), "è");
                assertEquals(rs.getString(29), "&");
                assertEquals(new String(rs.getBytes(30), StandardCharsets.UTF_8),"1234567899");

                rs = sharedConnection.createStatement().executeQuery("SELECT * from preparetest");
                if (rs.next()) {
                    assertEquals(rs.getBoolean(1), Boolean.TRUE);
                    assertEquals(rs.getByte(2), (byte) 2);
                    assertEquals(rs.getByte(3), (byte) 126);
                    assertEquals(rs.getShort(4), (byte) 126);
                    assertEquals(rs.getBoolean(5), Boolean.TRUE);
                    assertEquals(rs.getShort(6), (short) 6);
                    assertEquals(rs.getShort(7), (short) 7);
                    assertEquals(rs.getInt(8), 55001);
                    assertEquals(rs.getInt(9), 55002);
                    assertEquals(rs.getInt(10), Integer.MAX_VALUE - 1);
                    assertEquals(rs.getInt(11), Integer.MAX_VALUE - 2);
                    assertEquals(rs.getInt(12), 59000);
                    assertEquals(rs.getObject(13), BigInteger.valueOf(555555));
                    assertEquals(rs.getFloat(14), 3148483647.6526F, 10000);
                    assertEquals(rs.getDouble(15), 3187483642.6527D, 10000);
                    assertEquals(rs.getBigDecimal(16), new BigDecimal("3897483647"));
                    assertEquals(rs.getBigDecimal(17), new BigDecimal("3197443647.0000"));
                    assertEquals(rs.getDate(18).getTime(), new Date(1499990400000L).getTime());
                    assertEquals(rs.getTimestamp(19), new Timestamp(-2124620212000L));
                    assertEquals(rs.getTimestamp(20), new Timestamp(1441222349000L));
                    assertNull(rs.getTimestamp(21));
                    assertEquals(rs.getTimestamp(22), new Timestamp(1441290309000L));
                    assertEquals(rs.getTime(23), new Time(55549992));
                    assertYear(rs, 24, (short) 56);
                    assertEquals(rs.getInt(25), 2051);
                    assertEquals(rs.getString(26), "\\");
                    assertEquals(rs.getString(27), "\r");
                    assertEquals(rs.getString(28), "è");
                    assertEquals(rs.getString(29), "&");
                    assertEquals(new String(rs.getBytes(30), StandardCharsets.UTF_8),"1234567899");
                    assertFalse(rs.next());

                } else {
                    fail();
                }


            } else {
                fail();
            }

        } finally {
            TimeZone.setDefault(defaultTimeZone);
        }
    }

    private void assertYear(ResultSet rs, int fieldNumber, int comparaison) throws SQLException {
        if (isMariadbServer()) {
            assertEquals(rs.getInt(fieldNumber), comparaison);
        } else {
            if (minVersion(5, 6)) {
                //year on 2 bytes is deprecated since 5.5.27
                assertEquals(rs.getInt(fieldNumber), comparaison + 2000);
            } else {
                assertEquals(rs.getInt(fieldNumber), comparaison);
            }
        }
    }

    @Test
    public void blobTest() throws Throwable {
        try (Connection connection = setConnection("&prepStmtCacheSize=10")) {
            PreparedStatement ps = connection.prepareStatement(
                    "INSERT INTO ServerPrepareStatementCacheSize3(test) VALUES (?)");
            ClassLoader classLoader = Thread.currentThread().getContextClassLoader();
            InputStream input = classLoader.getResourceAsStream("logback-test.xml");

            ps.setBlob(1, input);
            ps.addBatch();
            ps.executeBatch();
        }
    }

    @Test
    public void readerTest() throws Throwable {
        try (Connection connection = setConnection("&prepStmtCacheSize=10")) {
            PreparedStatement ps = connection.prepareStatement(
                    "INSERT INTO ServerPrepareStatementCacheSize3(test) VALUES (?)");
            Reader reader = new BufferedReader(new InputStreamReader(
                    ClassLoader.getSystemResourceAsStream("style.xml")));

            ps.setCharacterStream(1, reader);
            ps.addBatch();
            ps.executeBatch();
        }
    }

    @Test(expected = SQLException.class)
    public void parametersNotSetTest() throws Throwable {
        Assume.assumeTrue(sharedUsePrepare());
        PreparedStatement ps = sharedConnection.prepareStatement(
                "INSERT INTO ServerPrepareStatementParameters(id, id2) VALUES (?,?)");
        ps.setInt(1, 1);
        ps.addBatch();
        ps.executeBatch();
    }

    @Test
    public void checkSendDifferentParameterTypeTest() throws Throwable {
        PreparedStatement ps = sharedConnection.prepareStatement(
                "INSERT INTO ServerPrepareStatementParameters(id, id2) VALUES (?,?)");
        ps.setByte(1, (byte) 1);
        ps.setShort(2, (short) 1);
        ps.addBatch();
        ps.setInt(1, Integer.MIN_VALUE);
        ps.setInt(2, Integer.MAX_VALUE);
        ps.addBatch();
        ps.setInt(1, Integer.MIN_VALUE);
        ps.setInt(2, Integer.MAX_VALUE);
        ps.addBatch();
        ps.executeBatch();
    }

    @Test
    public void blobMultipleSizeTest() throws Throwable {
        Assume.assumeTrue(checkMaxAllowedPacketMore40m("blobMultipleSizeTest"));
        Assume.assumeTrue(sharedUsePrepare());

        PreparedStatement ps = sharedConnection.prepareStatement(
                "INSERT INTO ServerPrepareStatementCacheSize4(test) VALUES (?)");
        byte[] arr = new byte[20000000];
        Arrays.fill(arr, (byte) 'b');
        InputStream input = new ByteArrayInputStream(arr);
        InputStream input2 = new ByteArrayInputStream(arr);
        InputStream input3 = new ByteArrayInputStream(arr);

        ps.setBlob(1, input);
        ps.addBatch();
        ps.setBlob(1, input2);
        ps.addBatch();
        ps.setBlob(1, input3);
        ps.addBatch();
        ps.executeBatch();

        Statement statement = sharedConnection.createStatement();
        ResultSet rs = statement.executeQuery("select * from ServerPrepareStatementCacheSize4");
        rs.next();
        byte[] newBytes = rs.getBytes(2);
        assertEquals(arr.length, newBytes.length);
        for (int i = 0; i < arr.length; i++) {
            assertEquals(arr[i], newBytes[i]);
        }
    }

    @Test
    public void executeNumber() throws Throwable {
        PreparedStatement ps = prepareInsert();
        ps.execute();
        ResultSet rs = ps.executeQuery("select count(*) from ServerPrepareStatementParameters");
        rs.next();
        assertEquals(rs.getInt(1), 1);
    }

    @Test
    public void executeBatchNumber() throws Throwable {
        try (PreparedStatement ps = prepareInsert()) {
            ps.executeBatch();
            ResultSet rs = ps.executeQuery("select count(*) from ServerPrepareStatementParameters");
            rs.next();
            assertEquals(rs.getInt(1), 3);
        }
    }

    private PreparedStatement prepareInsert() throws Throwable {
        Statement statement = sharedConnection.createStatement();
        statement.execute("truncate ServerPrepareStatementParameters");
        PreparedStatement ps = sharedConnection.prepareStatement(
                "INSERT INTO ServerPrepareStatementParameters(id, id2) VALUES (?,?)");
        ps.setByte(1, (byte) 1);
        ps.setShort(2, (short) 1);
        ps.addBatch();
        ps.setInt(1, Integer.MIN_VALUE);
        ps.setInt(2, Integer.MAX_VALUE);
        ps.addBatch();
        ps.setInt(1, Integer.MIN_VALUE);
        ps.setInt(2, Integer.MAX_VALUE);
        ps.addBatch();
        return ps;
    }

    @Test
    public void directExecuteNumber() throws Throwable {
        sharedConnection.createStatement().execute("truncate ServerPrepareStatementParameters");
        PreparedStatement ps = sharedConnection.prepareStatement(
                "INSERT INTO ServerPrepareStatementParameters(id, id2) VALUES (?,?)");
        ps.setByte(1, (byte) 1);
        ps.setShort(2, (short) 1);
        ps.execute();
        ResultSet rs = ps.executeQuery("select count(*) from ServerPrepareStatementParameters");
        rs.next();
        assertEquals(rs.getInt(1), 1);
    }


    @Test
    public void dataConformity2() throws SQLException {
        Assume.assumeTrue(doPrecisionTest);
        prepareTestTable();

        PreparedStatement ps = sharedConnection.prepareStatement("INSERT INTO preparetest "
                + "(bit1,bit2,tinyint1,tinyint2,bool0,smallint0,smallint_unsigned,mediumint0,mediumint_unsigned,int0,"
                + "int_unsigned,bigint0,bigint_unsigned, float0, double0, decimal0,decimal1, date0,datetime0, "
                + "timestamp0,timestamp1,timestamp_zero, time0,"
                + "year2,year4,char0, char_binary, varchar0, varchar_binary, binary0, varbinary0)  "
                + "VALUES (?,?,?,?,?,?,?,?,?,?,"
                + "?,?,?,?,?,?,?,?,?,?,?,?,?,"
                + "?,?,?,?,?,?,?,?)");
        boolean bit1 = Boolean.FALSE;
        ps.setBoolean(1, bit1);
        byte bit2 = (byte) 3;
        ps.setByte(2, bit2);
        byte tinyint1 = (byte) 127;
        ps.setByte(3, tinyint1);
        short tinyint2 = 127;
        ps.setShort(4, tinyint2);
        boolean bool0 = Boolean.FALSE;
        ps.setBoolean(5, bool0);
        short smallint0 = 5;
        ps.setShort(6, smallint0);
        short smallintUnsigned = Short.MAX_VALUE;
        ps.setShort(7, smallintUnsigned);
        int mediumint0 = 55000;
        ps.setInt(8, mediumint0);
        int mediumintUnsigned = 55000;
        ps.setInt(9, mediumintUnsigned);
        int int0 = Integer.MAX_VALUE;
        ps.setInt(10, int0);
        int intUnsigned = Integer.MAX_VALUE;
        ps.setInt(11, intUnsigned);
        long bigint0 = 5000L;
        ps.setLong(12, bigint0);
        BigInteger bigintUnsigned = new BigInteger("3147483647");
        ps.setObject(13, bigintUnsigned);
        float float0 = 3147483647.7527F;
        ps.setFloat(14, float0);
        double double0 = 3147483647.8527D;
        ps.setDouble(15, double0);
        BigDecimal decimal0 = new BigDecimal("3147483647");
        ps.setBigDecimal(16, decimal0);
        BigDecimal decimal1 = new BigDecimal("3147483647.9527");
        ps.setBigDecimal(17, decimal1);
        Date date0 = Date.valueOf("2016-02-01");
        ps.setDate(18, date0);
        Timestamp datetime0 = new Timestamp(-2124690212000L);
        datetime0.setNanos(392005000);
        ps.setTimestamp(19, datetime0);
        Timestamp timestamp0 = new Timestamp(1441290349000L);
        timestamp0.setNanos(392005000);
        ps.setTimestamp(20, timestamp0);
        Timestamp timestamp1 = new Timestamp(1441290349000L);
        ps.setTimestamp(21, timestamp1);
        ps.setTimestamp(22, null);
        Time time0 = new Time(55549392);
        ps.setTime(23, time0);
        short year2 = 30;
        ps.setShort(24, year2);
        int year4 = 2050;
        ps.setInt(25, year4);
        String char0 = "\n";
        ps.setString(26, char0);
        String charBinary = "\n";
        ps.setString(27, charBinary);
        String varchar0 = "\b";
        ps.setString(28, varchar0);
        String varcharBinary = "\b";
        ps.setString(29, varcharBinary);
        byte[] binary0 = "1234567890".getBytes();
        ps.setBytes(30, binary0);
        byte[] varbinary0 = "azerty".getBytes();
        ps.setBytes(31, varbinary0);

        ps.addBatch();
        ps.executeBatch();

        PreparedStatement prepStmt = sharedConnection.prepareStatement("SELECT * from preparetest where bit1 = ?");
        prepStmt.setBoolean(1, false);
        ResultSet rs = prepStmt.executeQuery();
        if (rs.next()) {
            assertEquals(rs.getBoolean(1), bit1);
            assertEquals(rs.getByte(2), bit2);
            assertEquals(rs.getByte(3), tinyint1);
            assertEquals(rs.getShort(4), tinyint2);
            assertEquals(rs.getBoolean(5), bool0);
            assertEquals(rs.getShort(6), smallint0);
            assertEquals(rs.getShort(7), smallintUnsigned);
            assertEquals(rs.getInt(8), mediumint0);
            assertEquals(rs.getInt(9), mediumintUnsigned);
            assertEquals(rs.getInt(10), int0);
            assertEquals(rs.getInt(11), intUnsigned);
            assertEquals(rs.getInt(12), bigint0);
            assertEquals(rs.getObject(13), bigintUnsigned);
            assertEquals(rs.getFloat(14), float0, 10000);
            assertEquals(rs.getDouble(15), double0, 10000);
            assertEquals(rs.getBigDecimal(16), decimal0);
            assertEquals(rs.getBigDecimal(17), decimal1);
            assertEquals(rs.getDate(18), date0);
            assertEquals(rs.getTimestamp(19), datetime0);
            assertEquals(rs.getTimestamp(20), timestamp0);
            assertEquals(rs.getTimestamp(21), timestamp1);
            assertNull(rs.getTimestamp(22));
            assertEquals(rs.getTime(23), time0);
            assertYear(rs, 24, year2);
            assertEquals(rs.getInt(25), year4);
            assertEquals(rs.getString(26), char0);
            assertEquals(rs.getString(27), charBinary);
            assertEquals(rs.getString(28), varchar0);
            assertEquals(rs.getString(29), varcharBinary);

            assertEquals(new String(rs.getBytes(30), StandardCharsets.UTF_8),
                    new String(binary0, StandardCharsets.UTF_8));
            assertEquals(new String(rs.getBytes(31), StandardCharsets.UTF_8),
                    new String(varbinary0, StandardCharsets.UTF_8));
        } else {
            fail();
        }

    }

    @Test
    public void testPrepareStatementCache() throws Throwable {
        Assume.assumeTrue(sharedOptions().useServerPrepStmts);

        //tester le cache prepareStatement
        try (Connection connection = setConnection()) {
            Protocol protocol = getProtocolFromConnection(connection);
            createTable("test_cache_table1", "id1 int auto_increment primary key, text1 varchar(20), text2 varchar(20)");
            PreparedStatement[] map = new PreparedStatement[280];
            for (int i = 0; i < 280; i++) {
                map[i] = connection.prepareStatement(
                        "INSERT INTO test_cache_table1 (text1, text2) values (" + i + ", ?)");
                map[i].setString(1, i + "");
                map[i].setString(2, i + "");
                map[i].addBatch();
                map[i].executeBatch();

                if (i < 250) {
                    assertEquals(i + 1, protocol.prepareStatementCache().size());
                } else {
                    assertEquals(250, protocol.prepareStatementCache().size());
                }
            }
        }
    }

    /**
     * CONJ-270 : permit to have more than 32768 parameters.
     *
     * @throws SQLException exception
     */
    @Test
    public void testRewriteMultiPacket() throws SQLException {
        createTable("PreparedStatementTest3", "id int");
        String sql = "INSERT INTO PreparedStatementTest3 VALUES (?)";
        for (int i = 1; i < 65535; i++) {
            sql += ",(?)";
        }
        PreparedStatement pstmt = sharedConnection.prepareStatement(sql);
        for (int i = 1; i < 65536; i++) {
            pstmt.setInt(i, i);
        }
        pstmt.execute();
    }

    /**
     * Test that getGeneratedKey got the right insert ids values, even when batch in multiple queries (for rewrite).
     *
     * @throws SQLException if connection error occur
     */
    @Test
    public void serverPrepareStatementSync() throws Throwable {
        Assume.assumeTrue(!checkMaxAllowedPacketMore20m("serverPrepareStatementSync", false) && sharedIsRewrite()); // to avoid
        Statement st = sharedConnection.createStatement();
        ResultSet rs = st.executeQuery("select @@max_allowed_packet");
        if (rs.next()) {
            long maxAllowedPacket = rs.getInt(1);
            int totalInsertCommands = (int) Math.ceil(3 * maxAllowedPacket / 1000); //mean that there will be 2 commands
            try (Connection connection2 = setConnection()) {
                PreparedStatement preparedStatement = sharedConnection.prepareStatement(
                        "INSERT INTO ServerPrepareStatementSync(test, tt) values (?, false) ", Statement.RETURN_GENERATED_KEYS);
                PreparedStatement preparedStatement2 = connection2.prepareStatement(
                        "INSERT INTO ServerPrepareStatementSync(test, tt) values (?, true) ", Statement.RETURN_GENERATED_KEYS);
                char[] thousandChars = new char[1000];
                Arrays.fill(thousandChars, 'a');
                String thousandLength = new String(thousandChars);

                for (int counter = 0; counter < totalInsertCommands + 1; counter++) {
                    preparedStatement.setString(1, "a" + counter + "_" + thousandLength);
                    preparedStatement.addBatch();
                    preparedStatement2.setString(1, "b" + counter + "_" + thousandLength);
                    preparedStatement2.addBatch();
                }

                ExecutorService executor = Executors.newFixedThreadPool(2);
                BatchThread thread1 = new BatchThread(preparedStatement);
                BatchThread thread2 = new BatchThread(preparedStatement2);
                executor.execute(thread1);
                //Thread.sleep(500);
                executor.execute(thread2);
                executor.shutdown();
                executor.awaitTermination(400, TimeUnit.SECONDS);
                ResultSet rs1 = preparedStatement.getGeneratedKeys();
                ResultSet rs2 = preparedStatement2.getGeneratedKeys();

                ResultSet rs3 = sharedConnection.createStatement().executeQuery("select id, tt from ServerPrepareStatementSync");
                while (rs3.next()) {
                    if (rs3.getBoolean(2)) {
                        rs2.next();
                        if (rs3.getInt(1) != rs2.getInt(1)) {
                            System.out.println("1 : " + rs3.getInt(1) + " != " + rs2.getInt(1));
                            fail();
                        }
                    } else {
                        rs1.next();
                        if (rs3.getInt(1) != rs1.getInt(1)) {
                            System.out.println("0 : " + rs3.getInt(1) + " != " + rs1.getInt(1));
                            fail();
                        }
                    }
                }
            }
        } else {
            fail();
        }
    }

    public static class BatchThread implements Runnable {
        private final PreparedStatement preparedStatement;

        BatchThread(PreparedStatement preparedStatement) {
            this.preparedStatement = preparedStatement;
        }

        @Override
        public void run() {
            try {
                preparedStatement.executeBatch();
            } catch (SQLException e) {
                e.printStackTrace();
            }
        }
    }

    /**
     * Binary state reading control.
     *
     * @throws SQLException if connection error occur
     */
    @Test
    public void ensureRowStateWithNullValues() throws SQLException {
        createTable("ensureRowStateWithNullValues", "t1 varchar(20), t2 varchar(20), t3 varchar(20), t4 varchar(20), t5 varchar(20), t6 varchar(20)");
        Statement stmt = sharedConnection.createStatement();
        stmt.execute("INSERT INTO ensureRowStateWithNullValues VALUES ('12345678901234567890', null, 'otherString', '1234567890', null, '12345')");
        try (PreparedStatement ps = sharedConnection.prepareStatement("SELECT * FROM ensureRowStateWithNullValues")) {
            try (ResultSet rs = ps.executeQuery()) {
                assertTrue(rs.next());
                assertEquals("12345678901234567890", rs.getString(1));
                assertNull(rs.getString(2));
                assertNull(rs.getString(5));
                assertEquals("12345", rs.getString(6));

                assertFalse(rs.next());
            }
        }
    }


    /**
     * Binary state reading control - second part.
     *
     * @throws SQLException if connection error occur
     */
    @Test
    public void ensureRowStateWithNullValuesSecond() throws Exception {
        createTable("ensureRowStateWithNullValuesSecond",
                " ID int(11) NOT NULL,"
                        + " COLUMN_1 varchar(11) COLLATE utf8_bin DEFAULT NULL,"
                        + " COLUMN_2 varchar(11) COLLATE utf8_bin DEFAULT NULL,"
                        + " COLUMN_3 varchar(11) COLLATE utf8_bin DEFAULT NULL,"
                        + " PRIMARY KEY (ID)",
                "ENGINE=InnoDB DEFAULT CHARSET=utf8 COLLATE=utf8_bin");
        if (testSingleHost) {
            Statement st = sharedConnection.createStatement();
            st.execute("INSERT INTO ensureRowStateWithNullValuesSecond VALUES(1,'col 1 value', 'col 2 value', null)");
        }

        String sql = "SELECT ID, COLUMN_2, COLUMN_1, COLUMN_3 FROM ensureRowStateWithNullValuesSecond";
        try (Connection tmpConnection = setConnection("&profileSql=true&useServerPrepStmts=true")) {
            Statement stmt = tmpConnection.createStatement();
            stmt.setQueryTimeout(1);
            stmt.execute(sql);

            try (final PreparedStatement preparedStatement = tmpConnection.prepareStatement(sql)) {
                ResultSet rs = preparedStatement.executeQuery();
                rs.next();

                String columnOne = rs.getString("COLUMN_1");
                String columnTwo = rs.getString("COLUMN_2");
                String columnThree = rs.getString("COLUMN_3");

                assertEquals("col 2 value", columnTwo);
                assertNull(columnThree);
                assertNotNull(columnOne);
                assertEquals("col 1 value", columnOne);

                columnThree = rs.getString("COLUMN_3");
                columnTwo = rs.getString("COLUMN_2");
                columnOne = rs.getString("COLUMN_1");

                assertEquals("col 2 value", columnTwo);
                assertNull(columnThree);
                assertNotNull(columnOne);
                assertEquals("col 1 value", columnOne);

                columnTwo = rs.getString("COLUMN_2");
                columnThree = rs.getString("COLUMN_3");
                columnOne = rs.getString("COLUMN_1");

                assertEquals("col 2 value", columnTwo);
                assertNull(columnThree);
                assertNotNull(columnOne);
                assertEquals("col 1 value", columnOne);
            }
        }
    }


}<|MERGE_RESOLUTION|>--- conflicted
+++ resolved
@@ -121,11 +121,7 @@
 
             rs = statement.executeQuery("show global status like 'Prepared_stmt_count'");
             assertTrue(rs.next());
-<<<<<<< HEAD
-            assertEquals(rs.getInt(2), nbStatementCount + 1);
-=======
             assertEquals(nbStatementCount + 1, rs.getInt(2));
->>>>>>> 3d0b8c38
         }
     }
 
