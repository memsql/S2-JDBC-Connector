/*
 *
 * MariaDB Client for Java
 *
 * Copyright (c) 2012-2014 Monty Program Ab.
 * Copyright (c) 2015-2017 MariaDB Ab.
 *
 * This library is free software; you can redistribute it and/or modify it under
 * the terms of the GNU Lesser General Public License as published by the Free
 * Software Foundation; either version 2.1 of the License, or (at your option)
 * any later version.
 *
 * This library is distributed in the hope that it will be useful, but
 * WITHOUT ANY WARRANTY; without even the implied warranty of MERCHANTABILITY or
 * FITNESS FOR A PARTICULAR PURPOSE.  See the GNU Lesser General Public License
 * for more details.
 *
 * You should have received a copy of the GNU Lesser General Public License along
 * with this library; if not, write to Monty Program Ab info@montyprogram.com.
 *
 * This particular MariaDB Client for Java file is work
 * derived from a Drizzle-JDBC. Drizzle-JDBC file which is covered by subject to
 * the following copyright and notice provisions:
 *
 * Copyright (c) 2009-2011, Marcus Eriksson
 *
 * Redistribution and use in source and binary forms, with or without modification,
 * are permitted provided that the following conditions are met:
 * Redistributions of source code must retain the above copyright notice, this list
 * of conditions and the following disclaimer.
 *
 * Redistributions in binary form must reproduce the above copyright notice, this
 * list of conditions and the following disclaimer in the documentation and/or
 * other materials provided with the distribution.
 *
 * Neither the name of the driver nor the names of its contributors may not be
 * used to endorse or promote products derived from this software without specific
 * prior written permission.
 *
 * THIS SOFTWARE IS PROVIDED BY THE COPYRIGHT HOLDERS  AND CONTRIBUTORS "AS IS"
 * AND ANY EXPRESS OR IMPLIED WARRANTIES, INCLUDING, BUT NOT LIMITED TO, THE IMPLIED
 * WARRANTIES OF MERCHANTABILITY AND FITNESS FOR A PARTICULAR PURPOSE ARE DISCLAIMED.
 * IN NO EVENT SHALL THE COPYRIGHT HOLDER OR CONTRIBUTORS BE LIABLE FOR ANY DIRECT,
 * INDIRECT, INCIDENTAL, SPECIAL, EXEMPLARY, OR CONSEQUENTIAL DAMAGES (INCLUDING, BUT
 * NOT LIMITED TO, PROCUREMENT OF SUBSTITUTE GOODS OR SERVICES; LOSS OF USE, DATA, OR
 * PROFITS; OR BUSINESS INTERRUPTION) HOWEVER CAUSED AND ON ANY THEORY OF LIABILITY,
 * WHETHER IN CONTRACT, STRICT LIABILITY, OR TORT (INCLUDING NEGLIGENCE OR OTHERWISE)
 * ARISING IN ANY WAY OUT OF THE USE OF THIS SOFTWARE, EVEN IF ADVISED OF THE POSSIBILITY
 * OF SUCH DAMAGE.
 *
 */

package org.mariadb.jdbc;

import org.junit.Assume;
import org.junit.BeforeClass;
import org.junit.Test;
import org.mariadb.jdbc.internal.com.read.Buffer;
import org.mariadb.jdbc.internal.protocol.Protocol;

import java.io.*;
import java.math.BigDecimal;
import java.math.BigInteger;
import java.sql.*;
import java.sql.Date;
import java.util.*;
import java.util.concurrent.ExecutorService;
import java.util.concurrent.Executors;
import java.util.concurrent.TimeUnit;

import static org.junit.Assert.*;

public class ServerPrepareStatementTest extends BaseTest {
    /**
     * Tables initialisations.
     *
     * @throws SQLException exception
     */
    @BeforeClass()
    public static void initClass() throws SQLException {
        createTable("ServerPrepareStatementTest", "id int not null primary key auto_increment, test boolean");
        createTable("ServerPrepareStatementTestt", "id int not null primary key auto_increment, test boolean");
        createTable("ServerPrepareStatementTestt2", "id int not null primary key auto_increment, test boolean");
        createTable("ServerPrepareStatementTestCache", "id int not null primary key auto_increment, test boolean");
        createTable("ServerPrepareStatementCacheSize3", "id int not null primary key auto_increment, test boolean");
        if (doPrecisionTest) {
            createTable("preparetestFactionnal", "time0 TIME(6) default '22:11:00', timestamp0 timestamp(6), datetime0 datetime(6) ");
        }
        createTable("ServerPrepareStatementCacheSize2", "id int not null primary key auto_increment, test boolean");
        createTable("ServerPrepareStatementCacheSize3", "id int not null primary key auto_increment, test blob");
        createTable("ServerPrepareStatementParameters", "id int, id2 int");
        createTable("ServerPrepareStatementCacheSize4", "id int not null primary key auto_increment, test LONGBLOB",
                "ROW_FORMAT=COMPRESSED ENGINE=INNODB");
        createTable("streamtest2", "id int primary key not null, strm text");
        createTable("testServerPrepareMeta", "id int not null primary key auto_increment, id2 int not null, id3 DEC(4,2), id4 BIGINT UNSIGNED ");
        createTable("ServerPrepareStatementSync", "id int not null primary key auto_increment, test varchar(1007), tt boolean");
    }

    @Test
    public void testServerPrepareMeta() throws Throwable {
        PreparedStatement ps = sharedConnection.prepareStatement(
                "INSERT INTO testServerPrepareMeta(id2, id3, id4) VALUES (?, ?, ?)");
        ParameterMetaData meta = ps.getParameterMetaData();
        assertEquals(3, meta.getParameterCount());
    }

    @Test
    public void serverExecutionTest() throws SQLException {
        Assume.assumeTrue(sharedOptions().useServerPrepStmts);
        Connection connection = null;
        try {
            connection = setConnection();
            Statement statement = connection.createStatement();
            ResultSet rs = statement.executeQuery("show global status like 'Prepared_stmt_count'");
            assertTrue(rs.next());
            final int nbStatementCount = rs.getInt(2);

            PreparedStatement ps = connection.prepareStatement(
                    "INSERT INTO ServerPrepareStatementTestt (test) VALUES (?)");
            ps.setBoolean(1, true);
            ps.addBatch();
            ps.execute();

            rs = statement.executeQuery("show global status like 'Prepared_stmt_count'");
            assertTrue(rs.next());
<<<<<<< HEAD
            assertTrue(rs.getInt(2) == nbStatementCount + 1);
        } finally {
            if (connection != null) connection.close();
=======
            assertEquals(rs.getInt(2), nbStatementCount + 1);
>>>>>>> 15c8c697
        }
    }

    @Test
    public void serverCacheStatementTest() throws Throwable {
        Assume.assumeTrue(sharedUsePrepare());
        Connection connection = null;
        try {
            connection = setConnection();
            PreparedStatement ps = connection.prepareStatement("INSERT INTO ServerPrepareStatementTestCache(test) VALUES (?)  ");
            ps.setBoolean(1, true);
            ps.addBatch();
            ps.executeBatch();
        } finally {
            if (connection != null) connection.close();
        }

        Protocol protocol = getProtocolFromConnection(sharedConnection);
        int cacheSize = protocol.prepareStatementCache().size();
        PreparedStatement preparedStatement = sharedConnection.prepareStatement("INSERT INTO ServerPrepareStatementTestCache(test) VALUES (?)");
        preparedStatement.setBoolean(1, true);
        preparedStatement.execute();
        assertTrue(cacheSize + 1 == protocol.prepareStatementCache().size());

        PreparedStatement preparedStatement2 = sharedConnection.prepareStatement("INSERT INTO ServerPrepareStatementTestCache(test) VALUES (?)");
        preparedStatement2.setBoolean(1, true);
        preparedStatement2.execute();
        assertTrue(cacheSize + 1 == protocol.prepareStatementCache().size());
    }

    @Test
    public void prepStmtCacheSize() throws Throwable {
        Assume.assumeTrue(sharedOptions().useServerPrepStmts);
        Connection connection = null;
        try {
            connection = setConnection("&prepStmtCacheSize=10");
            List<PreparedStatement> activePrepareStatement = new ArrayList<PreparedStatement>(20);
            for (int i = 0; i < 20; i++) {
                PreparedStatement preparedStatement = connection.prepareStatement("SELECT " + i);
                preparedStatement.execute();
                activePrepareStatement.add(preparedStatement);
            }
            //check max cache size
            Protocol protocol = getProtocolFromConnection(connection);
            assertTrue("Prepared cache size must be 10", protocol.prepareStatementCache().size() == 10);

            //check all prepared statement worked even if not cached
            for (int i = 0; i < 20; i++) {
                activePrepareStatement.get(i).execute();
            }
            assertTrue(protocol.prepareStatementCache().size() == 10);
            while (!activePrepareStatement.isEmpty()) {
                activePrepareStatement.get(0).close();
                activePrepareStatement.remove(0);
            }
            //check that cache hold preparedStatement
            assertTrue("Prepared cache size must be 10", protocol.prepareStatementCache().size() == 10);

            assertEquals("ServerPrepareStatementCache.map[\n"
                    + "testj-SELECT 10-0\n"
                    + "testj-SELECT 11-0\n"
                    + "testj-SELECT 12-0\n"
                    + "testj-SELECT 13-0\n"
                    + "testj-SELECT 14-0\n"
                    + "testj-SELECT 15-0\n"
                    + "testj-SELECT 16-0\n"
                    + "testj-SELECT 17-0\n"
                    + "testj-SELECT 18-0\n"
                    + "testj-SELECT 19-0]", protocol.prepareStatementCache().toString());

            for (int i = 12; i < 15; i++) {
                PreparedStatement preparedStatement = connection.prepareStatement("SELECT " + i);
                preparedStatement.execute();
                activePrepareStatement.add(preparedStatement);
            }

            assertEquals("ServerPrepareStatementCache.map[\n"
                    + "testj-SELECT 10-0\n"
                    + "testj-SELECT 11-0\n"
                    + "testj-SELECT 15-0\n"
                    + "testj-SELECT 16-0\n"
                    + "testj-SELECT 17-0\n"
                    + "testj-SELECT 18-0\n"
                    + "testj-SELECT 19-0\n"
                    + "testj-SELECT 12-1\n"
                    + "testj-SELECT 13-1\n"
                    + "testj-SELECT 14-1]", protocol.prepareStatementCache().toString());

            for (int i = 1; i < 5; i++) {
                PreparedStatement preparedStatement = connection.prepareStatement("SELECT " + i);
                preparedStatement.execute();
                activePrepareStatement.add(preparedStatement);
            }
            assertEquals("ServerPrepareStatementCache.map[\n"
                    + "testj-SELECT 17-0\n"
                    + "testj-SELECT 18-0\n"
                    + "testj-SELECT 19-0\n"
                    + "testj-SELECT 12-1\n"
                    + "testj-SELECT 13-1\n"
                    + "testj-SELECT 14-1\n"
                    + "testj-SELECT 1-1\n"
                    + "testj-SELECT 2-1\n"
                    + "testj-SELECT 3-1\n"
                    + "testj-SELECT 4-1]", protocol.prepareStatementCache().toString());
            for (int i = 12; i < 15; i++) {
                PreparedStatement preparedStatement = connection.prepareStatement("SELECT " + i);
                preparedStatement.execute();
                activePrepareStatement.add(preparedStatement);
            }
            assertEquals("ServerPrepareStatementCache.map[\n"
                    + "testj-SELECT 17-0\n"
                    + "testj-SELECT 18-0\n"
                    + "testj-SELECT 19-0\n"
                    + "testj-SELECT 1-1\n"
                    + "testj-SELECT 2-1\n"
                    + "testj-SELECT 3-1\n"
                    + "testj-SELECT 4-1\n"
                    + "testj-SELECT 12-2\n"
                    + "testj-SELECT 13-2\n"
                    + "testj-SELECT 14-2]", protocol.prepareStatementCache().toString());

            for (int i = 20; i < 30; i++) {
                PreparedStatement preparedStatement = connection.prepareStatement("SELECT " + i);
                preparedStatement.execute();
                activePrepareStatement.add(preparedStatement);
            }
            assertEquals("ServerPrepareStatementCache.map[\n"
                    + "testj-SELECT 20-1\n"
                    + "testj-SELECT 21-1\n"
                    + "testj-SELECT 22-1\n"
                    + "testj-SELECT 23-1\n"
                    + "testj-SELECT 24-1\n"
                    + "testj-SELECT 25-1\n"
                    + "testj-SELECT 26-1\n"
                    + "testj-SELECT 27-1\n"
                    + "testj-SELECT 28-1\n"
                    + "testj-SELECT 29-1]", protocol.prepareStatementCache().toString());

            //check all prepared statement worked even if not cached
            while (!activePrepareStatement.isEmpty()) {
                activePrepareStatement.get(0).execute();
                activePrepareStatement.get(0).close();
                activePrepareStatement.remove(0);
            }
            assertTrue(protocol.prepareStatementCache().size() == 10);
            assertEquals("ServerPrepareStatementCache.map[\n"
                    + "testj-SELECT 20-0\n"
                    + "testj-SELECT 21-0\n"
                    + "testj-SELECT 22-0\n"
                    + "testj-SELECT 23-0\n"
                    + "testj-SELECT 24-0\n"
                    + "testj-SELECT 25-0\n"
                    + "testj-SELECT 26-0\n"
                    + "testj-SELECT 27-0\n"
                    + "testj-SELECT 28-0\n"
                    + "testj-SELECT 29-0]", protocol.prepareStatementCache().toString());
        } finally {
            if (connection != null) connection.close();
        }
    }

    /**
     * CONJ-290 : Timestamps format error when using prepareStatement with options useFractionalSeconds and useServerPrepStmts.
     *
     * @throws SQLException exception
     */
    @Test
    public void timeFractionnalSecondTest() throws SQLException {
        Assume.assumeTrue(doPrecisionTest);
        Connection connection = null;
        try {
            connection = setConnection("&useFractionalSeconds=false");
            Time time0 = new Time(55549392);
            Time time1 = new Time(55549000);

            Timestamp timestamp0 = new Timestamp(55549392);
            Timestamp timestamp1 = new Timestamp(55549000);


            PreparedStatement ps = connection.prepareStatement("INSERT INTO preparetestFactionnal (time0, timestamp0, datetime0) VALUES (?, ?, ?)");
            ps.setTime(1, time0);
            ps.setTimestamp(2, timestamp0);
            ps.setTimestamp(3, timestamp0);
            ps.addBatch();
            ps.setTime(1, time1);
            ps.setTimestamp(2, timestamp1);
            ps.setTimestamp(3, timestamp1);
            ps.addBatch();
            ps.executeBatch();

            ResultSet rs = connection.createStatement().executeQuery("SELECT * from preparetestFactionnal");
            if (rs.next()) {
                //must be equal to time1 and not time0
                assertEquals(rs.getTime(1), time1);
                assertEquals(rs.getTimestamp(2), timestamp1);
                assertEquals(rs.getTimestamp(3), timestamp1);
                rs.next();
                assertEquals(rs.getTime(1), time1);
                assertEquals(rs.getTimestamp(2), timestamp1);
                assertEquals(rs.getTimestamp(3), timestamp1);
            } else {
                fail("Error in query");
            }
        } finally {
            if (connection != null) connection.close();
        }

    }

    private void prepareTestTable() throws SQLException {

        createTable("preparetest",
                "bit1 BIT(1),"
                        + "bit2 BIT(2),"
                        + "tinyint1 TINYINT(1),"
                        + "tinyint2 TINYINT(2),"
                        + "bool0 BOOL default 1,"
                        + "smallint0 SMALLINT default 1,"
                        + "smallint_unsigned SMALLINT UNSIGNED default 0,"
                        + "mediumint0 MEDIUMINT default 1,"
                        + "mediumint_unsigned MEDIUMINT UNSIGNED default 0,"
                        + "int0 INT default 1,"
                        + "int_unsigned INT UNSIGNED default 0,"
                        + "bigint0 BIGINT default 1,"
                        + "bigint_unsigned BIGINT UNSIGNED default 0,"
                        + "float0 FLOAT default 0,"
                        + "double0 DOUBLE default 1,"
                        + "decimal0 DECIMAL default 0,"
                        + "decimal1 DECIMAL(15,4) default 0,"
                        + "date0 DATE default '2001-01-01',"
                        + "datetime0 DATETIME(6) default '2001-01-01 00:00:00',"
                        + "timestamp0 TIMESTAMP(6) default  '2001-01-01 00:00:00',"
                        + "timestamp1 TIMESTAMP(0) default  '2001-01-01 00:00:00',"
                        + "timestamp_zero TIMESTAMP  null, "
                        + "time0 TIME(6) default '22:11:00',"
                        + ((!isMariadbServer() && minVersion(5, 6)) ? "year2 YEAR(4) default 99," : "year2 YEAR(2) default 99,")
                        + "year4 YEAR(4) default 2011,"
                        + "char0 CHAR(1) default '0',"
                        + "char_binary CHAR (1) binary default '0',"
                        + "varchar0 VARCHAR(1) default '1',"
                        + "varchar_binary VARCHAR(10) BINARY default 0x1,"
                        + "binary0 BINARY(10) default 0x1,"
                        + "varbinary0 VARBINARY(10) default 0x1"
        );
    }

    @Test
    public void dataConformity() throws SQLException {
        Assume.assumeTrue(doPrecisionTest);
        TimeZone defaultTimeZone = TimeZone.getDefault();
        try {
            prepareTestTable();
            PreparedStatement ps = sharedConnection.prepareStatement("INSERT INTO preparetest (bit1,bit2,tinyint1,"
                    + "tinyint2,bool0,smallint0,smallint_unsigned,mediumint0,mediumint_unsigned,int0,"
                    + "int_unsigned,bigint0,bigint_unsigned, float0, double0, decimal0,decimal1, date0,datetime0, "
                    + "timestamp0,timestamp1,timestamp_zero, time0,"
                    + "year2,year4,char0, char_binary, varchar0, varchar_binary, binary0, varbinary0)  "
                    + "VALUES (?,?,?,?,?,?,?,?,?,?,"
                    + "?,?,?,?,?,?,?,?,?,?,?,?,?,"
                    + "?,?,?,?,?,?,?,?)");
            sharedConnection.createStatement().execute("truncate preparetest");

            boolean bit1 = Boolean.FALSE;
            ps.setBoolean(1, bit1);
            byte bit2 = (byte) 3;
            ps.setByte(2, bit2);
            byte tinyint1 = (byte) 127;
            ps.setByte(3, tinyint1);
            short tinyint2 = 127;
            ps.setShort(4, tinyint2);
            boolean bool0 = Boolean.FALSE;
            ps.setBoolean(5, bool0);
            short smallint0 = 5;
            ps.setShort(6, smallint0);
            short smallintUnsigned = Short.MAX_VALUE;
            ps.setShort(7, smallintUnsigned);
            int mediumint0 = 55000;
            ps.setInt(8, mediumint0);
            int mediumintUnsigned = 55000;
            ps.setInt(9, mediumintUnsigned);
            int int0 = Integer.MAX_VALUE;
            ps.setInt(10, int0);
            int intUnsigned = Integer.MAX_VALUE;
            ps.setInt(11, intUnsigned);
            long bigint0 = 5000L;
            ps.setLong(12, bigint0);
            BigInteger bigintUnsigned = new BigInteger("3147483647");
            ps.setObject(13, bigintUnsigned);
            float float0 = 3147483647.7527F;
            ps.setFloat(14, float0);
            double double0 = 3147483647.8527D;
            ps.setDouble(15, double0);
            BigDecimal decimal0 = new BigDecimal("3147483647");
            ps.setBigDecimal(16, decimal0);
            BigDecimal decimal1 = new BigDecimal("3147483647.9527");
            ps.setBigDecimal(17, decimal1);
            TimeZone.setDefault(TimeZone.getTimeZone("GMT+00:00"));
            Date date0 = new Date(1441238400000L);
            ps.setDate(18, date0);
            Timestamp datetime0 = new Timestamp(-2124690212000L);
            datetime0.setNanos(392005000);
            ps.setTimestamp(19, datetime0);
            Timestamp timestamp0 = new Timestamp(1441290349000L);
            timestamp0.setNanos(392005000);
            ps.setTimestamp(20, timestamp0);
            Timestamp timestamp1 = new Timestamp(1441290349000L);
            ps.setTimestamp(21, timestamp1);
            ps.setTimestamp(22, null);
            Time time0 = new Time(55549392);
            ps.setTime(23, time0);
            short year2 = 30;
            ps.setShort(24, year2);
            int year4 = 2050;
            ps.setInt(25, year4);
            String char0 = "\n";
            ps.setObject(26, char0, Types.CHAR);
            String charBinary = "\n";
            ps.setString(27, charBinary);
            String varchar0 = "\b";
            ps.setString(28, varchar0);
            String varcharBinary = "\b";
            ps.setString(29, varcharBinary);
            byte[] binary0 = "1234567890".getBytes();
            ps.setBytes(30, binary0);
            byte[] varbinary0 = "azerty".getBytes();
            ps.setBytes(31, varbinary0);

            ps.addBatch();
            ps.executeBatch();
            ResultSet rs = sharedConnection.createStatement().executeQuery("SELECT * from preparetest");
            if (rs.next()) {
                assertEquals(rs.getBoolean(1), bit1);
                assertEquals(rs.getByte(2), bit2);
                assertEquals(rs.getByte(3), tinyint1);
                assertEquals(rs.getShort(4), tinyint2);
                assertEquals(rs.getBoolean(5), bool0);
                assertEquals(rs.getShort(6), smallint0);
                assertEquals(rs.getShort(7), smallintUnsigned);
                assertEquals(rs.getInt(8), mediumint0);
                assertEquals(rs.getInt(9), mediumintUnsigned);
                assertEquals(rs.getInt(10), int0);
                assertEquals(rs.getInt(11), intUnsigned);
                assertEquals(rs.getInt(12), bigint0);
                assertEquals(rs.getObject(13), bigintUnsigned);
                assertEquals(rs.getFloat(14), float0, 10000);
                assertEquals(rs.getDouble(15), double0, 10000);
                assertEquals(rs.getBigDecimal(16), decimal0);
                assertEquals(rs.getBigDecimal(17), decimal1);
                Calendar cc = new GregorianCalendar();
                cc.setTimeInMillis(date0.getTime());
                cc.setTimeInMillis(date0.getTime());
                assertEquals(rs.getDate(18), date0);
                assertEquals(rs.getTimestamp(19), datetime0);
                assertEquals(rs.getTimestamp(20), timestamp0);
                assertEquals(rs.getTimestamp(21), timestamp1);
                assertNull(rs.getTimestamp(22));
                assertEquals(rs.getTime(23), time0);
                assertYear(rs, 24, year2);
                assertEquals(rs.getInt(25), year4);
                assertEquals(rs.getString(26), char0);
                assertEquals(rs.getString(27), charBinary);
                assertEquals(rs.getString(28), varchar0);
                assertEquals(rs.getString(29), varcharBinary);
                assertEquals(new String(rs.getBytes(30), Buffer.UTF_8),
                        new String(binary0, Buffer.UTF_8));
                assertEquals(new String(rs.getBytes(31), Buffer.UTF_8),
                        new String(varbinary0, Buffer.UTF_8));
            } else {
                fail();
            }

        } finally {
            TimeZone.setDefault(defaultTimeZone);
        }
    }

    private void assertYear(ResultSet rs, int fieldNumber, int comparaison) throws SQLException {
        if (isMariadbServer()) {
            assertEquals(rs.getInt(fieldNumber), comparaison);
        } else {
            if (minVersion(5, 6)) {
                //year on 2 bytes is deprecated since 5.5.27
                assertEquals(rs.getInt(fieldNumber), 2030);
            } else {
                assertEquals(rs.getInt(fieldNumber), 30);
            }
        }
    }

    @Test
    public void blobTest() throws Throwable {
        Connection connection = null;
        try {
            connection = setConnection("&prepStmtCacheSize=10");
            PreparedStatement ps = connection.prepareStatement(
                    "INSERT INTO ServerPrepareStatementCacheSize3(test) VALUES (?)");
            ClassLoader classLoader = Thread.currentThread().getContextClassLoader();
            InputStream input = classLoader.getResourceAsStream("logback-test.xml");

            ps.setBlob(1, input);
            ps.addBatch();
            ps.executeBatch();
        } finally {
            if (connection != null) connection.close();
        }
    }

    @Test
    public void readerTest() throws Throwable {
        Connection connection = null;
        try {
            connection = setConnection("&prepStmtCacheSize=10");
            PreparedStatement ps = connection.prepareStatement(
                    "INSERT INTO ServerPrepareStatementCacheSize3(test) VALUES (?)");
            Reader reader = new BufferedReader(new InputStreamReader(
                    ClassLoader.getSystemResourceAsStream("style.xml")));

            ps.setCharacterStream(1, reader);
            ps.addBatch();
            ps.executeBatch();
        } finally {
            if (connection != null) connection.close();
        }
    }

    @Test(expected = SQLException.class)
    public void parametersNotSetTest() throws Throwable {
        Assume.assumeTrue(sharedUsePrepare());
        PreparedStatement ps = sharedConnection.prepareStatement(
                "INSERT INTO ServerPrepareStatementParameters(id, id2) VALUES (?,?)");
        ps.setInt(1, 1);
        ps.addBatch();
        ps.executeBatch();
    }

    @Test
    public void checkSendDifferentParameterTypeTest() throws Throwable {
        PreparedStatement ps = sharedConnection.prepareStatement(
                "INSERT INTO ServerPrepareStatementParameters(id, id2) VALUES (?,?)");
        ps.setByte(1, (byte) 1);
        ps.setShort(2, (short) 1);
        ps.addBatch();
        ps.setInt(1, Integer.MIN_VALUE);
        ps.setInt(2, Integer.MAX_VALUE);
        ps.addBatch();
        ps.setInt(1, Integer.MIN_VALUE);
        ps.setInt(2, Integer.MAX_VALUE);
        ps.addBatch();
        ps.executeBatch();
    }

    @Test
    public void blobMultipleSizeTest() throws Throwable {
        Assume.assumeTrue(checkMaxAllowedPacketMore40m("blobMultipleSizeTest"));
        Assume.assumeTrue(sharedUsePrepare());

        PreparedStatement ps = sharedConnection.prepareStatement(
                "INSERT INTO ServerPrepareStatementCacheSize4(test) VALUES (?)");
        byte[] arr = new byte[20000000];
        Arrays.fill(arr, (byte) 'b');
        InputStream input = new ByteArrayInputStream(arr);
        InputStream input2 = new ByteArrayInputStream(arr);
        InputStream input3 = new ByteArrayInputStream(arr);

        ps.setBlob(1, input);
        ps.addBatch();
        ps.setBlob(1, input2);
        ps.addBatch();
        ps.setBlob(1, input3);
        ps.addBatch();
        ps.executeBatch();

        Statement statement = sharedConnection.createStatement();
        ResultSet rs = statement.executeQuery("select * from ServerPrepareStatementCacheSize4");
        rs.next();
        byte[] newBytes = rs.getBytes(2);
        assertEquals(arr.length, newBytes.length);
        for (int i = 0; i < arr.length; i++) {
            assertEquals(arr[i], newBytes[i]);
        }
    }

    @Test
    public void executeNumber() throws Throwable {
        PreparedStatement ps = prepareInsert();
        ps.execute();
        ResultSet rs = ps.executeQuery("select count(*) from ServerPrepareStatementParameters");
        rs.next();
        assertEquals(rs.getInt(1), 1);
    }

    @Test
    public void executeBatchNumber() throws Throwable {
        PreparedStatement ps = null;
        try {
            ps = prepareInsert();
            ps.executeBatch();
            ResultSet rs = ps.executeQuery("select count(*) from ServerPrepareStatementParameters");
            rs.next();
            assertEquals(rs.getInt(1), 3);
        } finally {
            ps.close();
        }
    }

    private PreparedStatement prepareInsert() throws Throwable {
        Statement statement = sharedConnection.createStatement();
        statement.execute("truncate ServerPrepareStatementParameters");
        PreparedStatement ps = sharedConnection.prepareStatement(
                "INSERT INTO ServerPrepareStatementParameters(id, id2) VALUES (?,?)");
        ps.setByte(1, (byte) 1);
        ps.setShort(2, (short) 1);
        ps.addBatch();
        ps.setInt(1, Integer.MIN_VALUE);
        ps.setInt(2, Integer.MAX_VALUE);
        ps.addBatch();
        ps.setInt(1, Integer.MIN_VALUE);
        ps.setInt(2, Integer.MAX_VALUE);
        ps.addBatch();
        return ps;
    }

    @Test
    public void directExecuteNumber() throws Throwable {
        sharedConnection.createStatement().execute("truncate ServerPrepareStatementParameters");
        PreparedStatement ps = sharedConnection.prepareStatement(
                "INSERT INTO ServerPrepareStatementParameters(id, id2) VALUES (?,?)");
        ps.setByte(1, (byte) 1);
        ps.setShort(2, (short) 1);
        ps.execute();
        ResultSet rs = ps.executeQuery("select count(*) from ServerPrepareStatementParameters");
        rs.next();
        assertEquals(rs.getInt(1), 1);
    }


    @Test
    public void dataConformity2() throws SQLException {
        Assume.assumeTrue(doPrecisionTest);
        prepareTestTable();

        PreparedStatement ps = sharedConnection.prepareStatement("INSERT INTO preparetest "
                + "(bit1,bit2,tinyint1,tinyint2,bool0,smallint0,smallint_unsigned,mediumint0,mediumint_unsigned,int0,"
                + "int_unsigned,bigint0,bigint_unsigned, float0, double0, decimal0,decimal1, date0,datetime0, "
                + "timestamp0,timestamp1,timestamp_zero, time0,"
                + "year2,year4,char0, char_binary, varchar0, varchar_binary, binary0, varbinary0)  "
                + "VALUES (?,?,?,?,?,?,?,?,?,?,"
                + "?,?,?,?,?,?,?,?,?,?,?,?,?,"
                + "?,?,?,?,?,?,?,?)");
        boolean bit1 = Boolean.FALSE;
        ps.setBoolean(1, bit1);
        byte bit2 = (byte) 3;
        ps.setByte(2, bit2);
        byte tinyint1 = (byte) 127;
        ps.setByte(3, tinyint1);
        short tinyint2 = 127;
        ps.setShort(4, tinyint2);
        boolean bool0 = Boolean.FALSE;
        ps.setBoolean(5, bool0);
        short smallint0 = 5;
        ps.setShort(6, smallint0);
        short smallintUnsigned = Short.MAX_VALUE;
        ps.setShort(7, smallintUnsigned);
        int mediumint0 = 55000;
        ps.setInt(8, mediumint0);
        int mediumintUnsigned = 55000;
        ps.setInt(9, mediumintUnsigned);
        int int0 = Integer.MAX_VALUE;
        ps.setInt(10, int0);
        int intUnsigned = Integer.MAX_VALUE;
        ps.setInt(11, intUnsigned);
        long bigint0 = 5000L;
        ps.setLong(12, bigint0);
        BigInteger bigintUnsigned = new BigInteger("3147483647");
        ps.setObject(13, bigintUnsigned);
        float float0 = 3147483647.7527F;
        ps.setFloat(14, float0);
        double double0 = 3147483647.8527D;
        ps.setDouble(15, double0);
        BigDecimal decimal0 = new BigDecimal("3147483647");
        ps.setBigDecimal(16, decimal0);
        BigDecimal decimal1 = new BigDecimal("3147483647.9527");
        ps.setBigDecimal(17, decimal1);
        Date date0 = Date.valueOf("2016-02-01");
        ps.setDate(18, date0);
        Timestamp datetime0 = new Timestamp(-2124690212000L);
        datetime0.setNanos(392005000);
        ps.setTimestamp(19, datetime0);
        Timestamp timestamp0 = new Timestamp(1441290349000L);
        timestamp0.setNanos(392005000);
        ps.setTimestamp(20, timestamp0);
        Timestamp timestamp1 = new Timestamp(1441290349000L);
        ps.setTimestamp(21, timestamp1);
        ps.setTimestamp(22, null);
        Time time0 = new Time(55549392);
        ps.setTime(23, time0);
        short year2 = 30;
        ps.setShort(24, year2);
        int year4 = 2050;
        ps.setInt(25, year4);
        String char0 = "\n";
        ps.setString(26, char0);
        String charBinary = "\n";
        ps.setString(27, charBinary);
        String varchar0 = "\b";
        ps.setString(28, varchar0);
        String varcharBinary = "\b";
        ps.setString(29, varcharBinary);
        byte[] binary0 = "1234567890".getBytes();
        ps.setBytes(30, binary0);
        byte[] varbinary0 = "azerty".getBytes();
        ps.setBytes(31, varbinary0);

        ps.addBatch();
        ps.executeBatch();

        PreparedStatement prepStmt = sharedConnection.prepareStatement("SELECT * from preparetest where bit1 = ?");
        prepStmt.setBoolean(1, false);
        ResultSet rs = prepStmt.executeQuery();
        if (rs.next()) {
            assertEquals(rs.getBoolean(1), bit1);
            assertEquals(rs.getByte(2), bit2);
            assertEquals(rs.getByte(3), tinyint1);
            assertEquals(rs.getShort(4), tinyint2);
            assertEquals(rs.getBoolean(5), bool0);
            assertEquals(rs.getShort(6), smallint0);
            assertEquals(rs.getShort(7), smallintUnsigned);
            assertEquals(rs.getInt(8), mediumint0);
            assertEquals(rs.getInt(9), mediumintUnsigned);
            assertEquals(rs.getInt(10), int0);
            assertEquals(rs.getInt(11), intUnsigned);
            assertEquals(rs.getInt(12), bigint0);
            assertEquals(rs.getObject(13), bigintUnsigned);
            assertEquals(rs.getFloat(14), float0, 10000);
            assertEquals(rs.getDouble(15), double0, 10000);
            assertEquals(rs.getBigDecimal(16), decimal0);
            assertEquals(rs.getBigDecimal(17), decimal1);
            assertEquals(rs.getDate(18), date0);
            assertEquals(rs.getTimestamp(19), datetime0);
            assertEquals(rs.getTimestamp(20), timestamp0);
            assertEquals(rs.getTimestamp(21), timestamp1);
            assertNull(rs.getTimestamp(22));
            assertEquals(rs.getTime(23), time0);
            assertYear(rs, 24, year2);
            assertEquals(rs.getInt(25), year4);
            assertEquals(rs.getString(26), char0);
            assertEquals(rs.getString(27), charBinary);
            assertEquals(rs.getString(28), varchar0);
            assertEquals(rs.getString(29), varcharBinary);

            assertEquals(new String(rs.getBytes(30), Buffer.UTF_8),
                    new String(binary0, Buffer.UTF_8));
            assertEquals(new String(rs.getBytes(31), Buffer.UTF_8),
                    new String(varbinary0, Buffer.UTF_8));
        } else {
            fail();
        }

    }

    @Test
    public void testPrepareStatementCache() throws Throwable {
        Assume.assumeTrue(sharedOptions().useServerPrepStmts);

        //tester le cache prepareStatement
        Connection connection = null;
        try {
            connection = setConnection();
            Protocol protocol = getProtocolFromConnection(connection);
            createTable("test_cache_table1", "id1 int auto_increment primary key, text1 varchar(20), text2 varchar(20)");
            PreparedStatement[] map = new PreparedStatement[280];
            for (int i = 0; i < 280; i++) {
                map[i] = connection.prepareStatement(
                        "INSERT INTO test_cache_table1 (text1, text2) values (" + i + ", ?)");
                map[i].setString(1, i + "");
                map[i].setString(2, i + "");
                map[i].addBatch();
                map[i].executeBatch();

                if (i < 250) {
                    assertEquals(i + 1, protocol.prepareStatementCache().size());
                } else {
                    assertEquals(250, protocol.prepareStatementCache().size());
                }
            }
        } finally {
            if (connection != null) connection.close();
        }
    }

    /**
     * CONJ-270 : permit to have more than 32768 parameters.
     *
     * @throws SQLException exception
     */
    @Test
    public void testRewriteMultiPacket() throws SQLException {
        createTable("PreparedStatementTest3", "id int");
        String sql = "INSERT INTO PreparedStatementTest3 VALUES (?)";
        for (int i = 1; i < 65535; i++) {
            sql += ",(?)";
        }
        PreparedStatement pstmt = sharedConnection.prepareStatement(sql);
        for (int i = 1; i < 65536; i++) {
            pstmt.setInt(i, i);
        }
        pstmt.execute();
    }

    /**
     * Test that getGeneratedKey got the right insert ids values, even when batch in multiple queries (for rewrite).
     *
     * @throws SQLException if connection error occur
     */
    @Test
    public void serverPrepareStatementSync() throws Throwable {
        Assume.assumeTrue(!checkMaxAllowedPacketMore20m("serverPrepareStatementSync", false) && sharedIsRewrite()); // to avoid
        Statement st = sharedConnection.createStatement();
        ResultSet rs = st.executeQuery("select @@max_allowed_packet");
        if (rs.next()) {
            long maxAllowedPacket = rs.getInt(1);
            int totalInsertCommands = (int) Math.ceil(3 * maxAllowedPacket / 1000); //mean that there will be 2 commands
            Connection connection2 = null;
            try {
                connection2 = setConnection();
                PreparedStatement preparedStatement = sharedConnection.prepareStatement(
                        "INSERT INTO ServerPrepareStatementSync(test, tt) values (?, false) ");
                PreparedStatement preparedStatement2 = connection2.prepareStatement(
                        "INSERT INTO ServerPrepareStatementSync(test, tt) values (?, true) ");
                char[] thousandChars = new char[1000];
                Arrays.fill(thousandChars, 'a');
                String thousandLength = new String(thousandChars);

                for (int counter = 0; counter < totalInsertCommands + 1; counter++) {
                    preparedStatement.setString(1, "a" + counter + "_" + thousandLength);
                    preparedStatement.addBatch();
                    preparedStatement2.setString(1, "b" + counter + "_" + thousandLength);
                    preparedStatement2.addBatch();
                }

                ExecutorService executor = Executors.newFixedThreadPool(2);
                BatchThread thread1 = new BatchThread(preparedStatement);
                BatchThread thread2 = new BatchThread(preparedStatement2);
                executor.execute(thread1);
                //Thread.sleep(500);
                executor.execute(thread2);
                executor.shutdown();
                executor.awaitTermination(400, TimeUnit.SECONDS);
                ResultSet rs1 = preparedStatement.getGeneratedKeys();
                ResultSet rs2 = preparedStatement2.getGeneratedKeys();

                ResultSet rs3 = sharedConnection.createStatement().executeQuery("select id, tt from ServerPrepareStatementSync");
                while (rs3.next()) {
                    if (rs3.getBoolean(2)) {
                        rs2.next();
                        if (rs3.getInt(1) != rs2.getInt(1)) {
                            System.out.println("1 : " + rs3.getInt(1) + " != " + rs2.getInt(1));
                            fail();
                        }
                    } else {
                        rs1.next();
                        if (rs3.getInt(1) != rs1.getInt(1)) {
                            System.out.println("0 : " + rs3.getInt(1) + " != " + rs1.getInt(1));
                            fail();
                        }
                    }
                }
            } finally {
                connection2.close();
            }
        } else {
            fail();
        }
    }

    public static class BatchThread implements Runnable {
        private final PreparedStatement preparedStatement;

        BatchThread(PreparedStatement preparedStatement) {
            this.preparedStatement = preparedStatement;
        }

        @Override
        public void run() {
            try {
                preparedStatement.executeBatch();
            } catch (SQLException e) {
                e.printStackTrace();
            }
        }
    }

    /**
     * Binary state reading control.
     *
     * @throws SQLException if connection error occur
     */
    @Test
    public void ensureRowStateWithNullValues() throws SQLException {
        createTable("ensureRowStateWithNullValues", "t1 varchar(20), t2 varchar(20), t3 varchar(20), t4 varchar(20), t5 varchar(20), t6 varchar(20)");
        Statement stmt = sharedConnection.createStatement();
        stmt.execute("INSERT INTO ensureRowStateWithNullValues VALUES ('12345678901234567890', null, 'otherString', '1234567890', null, '12345')");
        PreparedStatement ps = sharedConnection.prepareStatement("SELECT * FROM ensureRowStateWithNullValues");
        ResultSet rs = ps.executeQuery();
        assertTrue(rs.next());
        assertEquals("12345678901234567890", rs.getString(1));
        assertNull(rs.getString(2));
        assertNull(rs.getString(5));
        assertEquals("12345", rs.getString(6));

        assertFalse(rs.next());
    }


    /**
     * Binary state reading control - second part.
     *
     * @throws SQLException if connection error occur
     */
    @Test
    public void ensureRowStateWithNullValuesSecond() throws Exception {
        createTable("ensureRowStateWithNullValuesSecond",
                " ID int(11) NOT NULL,"
                        + " COLUMN_1 varchar(11) COLLATE utf8_bin DEFAULT NULL,"
                        + " COLUMN_2 varchar(11) COLLATE utf8_bin DEFAULT NULL,"
                        + " COLUMN_3 varchar(11) COLLATE utf8_bin DEFAULT NULL,"
                        + " PRIMARY KEY (ID)",
                "ENGINE=InnoDB DEFAULT CHARSET=utf8 COLLATE=utf8_bin");
        if (testSingleHost) {
            Statement st = sharedConnection.createStatement();
            st.execute("INSERT INTO ensureRowStateWithNullValuesSecond VALUES(1,'col 1 value', 'col 2 value', null)");
        }

        String sql = "SELECT ID, COLUMN_2, COLUMN_1, COLUMN_3 FROM ensureRowStateWithNullValuesSecond";
        Connection tmpConnection = null;
        try {
            tmpConnection = setConnection("&profileSql=true&useServerPrepStmts=true");
            Statement stmt = tmpConnection.createStatement();
            stmt.setQueryTimeout(1);
            stmt.execute(sql);

            final PreparedStatement preparedStatement = tmpConnection.prepareStatement(sql);
            ResultSet rs = preparedStatement.executeQuery();
            rs.next();

            String columnOne = rs.getString("COLUMN_1");
            String columnTwo = rs.getString("COLUMN_2");
            String columnThree = rs.getString("COLUMN_3");

            assertEquals("col 2 value", columnTwo);
            assertNull(columnThree);
            assertNotNull(columnOne);
            assertEquals("col 1 value", columnOne);

            columnThree = rs.getString("COLUMN_3");
            columnTwo = rs.getString("COLUMN_2");
            columnOne = rs.getString("COLUMN_1");

            assertEquals("col 2 value", columnTwo);
            assertNull(columnThree);
            assertNotNull(columnOne);
            assertEquals("col 1 value", columnOne);

            columnTwo = rs.getString("COLUMN_2");
            columnThree = rs.getString("COLUMN_3");
            columnOne = rs.getString("COLUMN_1");

            assertEquals("col 2 value", columnTwo);
            assertNull(columnThree);
            assertNotNull(columnOne);
            assertEquals("col 1 value", columnOne);
        } finally {
            tmpConnection.close();
        }
    }


}<|MERGE_RESOLUTION|>--- conflicted
+++ resolved
@@ -123,13 +123,9 @@
 
             rs = statement.executeQuery("show global status like 'Prepared_stmt_count'");
             assertTrue(rs.next());
-<<<<<<< HEAD
-            assertTrue(rs.getInt(2) == nbStatementCount + 1);
+            assertEquals(rs.getInt(2), nbStatementCount + 1);
         } finally {
             if (connection != null) connection.close();
-=======
-            assertEquals(rs.getInt(2), nbStatementCount + 1);
->>>>>>> 15c8c697
         }
     }
 
