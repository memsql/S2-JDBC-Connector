--- conflicted
+++ resolved
@@ -114,11 +114,7 @@
             } catch (SQLException e) {
                 //normal error
             }
-<<<<<<< HEAD
-            assertTrue(!connection.isReadOnly());
-=======
             assertFalse(connection.isReadOnly());
->>>>>>> 9333aedd
             long duration = TimeUnit.NANOSECONDS.toMillis(System.nanoTime() - stopTime);
             assertTrue(duration < 25 * 1000);
         } finally {
