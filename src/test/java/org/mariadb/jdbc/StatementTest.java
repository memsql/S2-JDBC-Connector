--- conflicted
+++ resolved
@@ -132,15 +132,10 @@
                 stmt = connection.prepareStatement("SELECT 1");
                 stmt.setFetchSize(Integer.MIN_VALUE);
                 ResultSet rs = stmt.executeQuery();
-<<<<<<< HEAD
-                rs.next();
-                rs = stmt.executeQuery();
+                assertTrue(rs.next());
+                stmt.executeQuery();
             } finally {
                 if (stmt != null) stmt.close();
-=======
-                assertTrue(rs.next());
-                stmt.executeQuery();
->>>>>>> fde60c15
             }
         } finally {
             if (connection != null) connection.close();
@@ -317,14 +312,10 @@
         Assume.assumeTrue(sharedOptions().socketTimeout == null);
         Properties infos = new Properties();
         infos.put("socketTimeout", 1000);
-<<<<<<< HEAD
+        infos.put("usePipelineAuth", "false");
         Connection connection = null;
         try {
             connection = createProxyConnection(infos);
-=======
-        infos.put("usePipelineAuth", "false");
-        try (Connection connection = createProxyConnection(infos)) {
->>>>>>> fde60c15
             Statement statement = connection.createStatement();
             Statement otherStatement = null;
             try {
@@ -342,11 +333,8 @@
                 }
             }
         } finally {
-<<<<<<< HEAD
             if (connection != null) connection.close();
-=======
             closeProxy();
->>>>>>> fde60c15
         }
     }
 
@@ -395,8 +383,10 @@
         for (int i = 1; i < 100; i++) sb.append(",(").append(i).append(")");
         statement.execute(sb.toString());
 
-        try (PreparedStatement preparedStatement = sharedConnection.prepareStatement(
-                "DELETE FROM testFallbackBatchUpdate WHERE col = ?")) {
+        PreparedStatement preparedStatement = null;
+        try {
+            preparedStatement = sharedConnection.prepareStatement(
+                    "DELETE FROM testFallbackBatchUpdate WHERE col = ?");
             preparedStatement.setInt(1, 10);
             preparedStatement.addBatch();
 
@@ -405,17 +395,19 @@
 
             int[] results = preparedStatement.executeBatch();
             assertEquals(2, results.length);
+        } finally {
+            if (preparedStatement != null) preparedStatement.close();
         }
 
         //check results
-        try (ResultSet rs = statement.executeQuery("SELECT * FROM testFallbackBatchUpdate")) {
-            for (int i = 0; i < 100; i++) {
-                if (i == 10 || i == 15) continue;
-                assertTrue(rs.next());
-                assertEquals(i, rs.getInt(1));
-            }
-            assertFalse(rs.next());
-        }
+        ResultSet rs = statement.executeQuery("SELECT * FROM testFallbackBatchUpdate");
+        for (int i = 0; i < 100; i++) {
+            if (i == 10 || i == 15) continue;
+            assertTrue(rs.next());
+            assertEquals(i, rs.getInt(1));
+        }
+        assertFalse(rs.next());
+
     }
 
     @Test
