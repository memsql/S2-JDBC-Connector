/*
 *
 * MariaDB Client for Java
 *
 * Copyright (c) 2012-2014 Monty Program Ab.
 * Copyright (c) 2015-2017 MariaDB Ab.
 *
 * This library is free software; you can redistribute it and/or modify it under
 * the terms of the GNU Lesser General Public License as published by the Free
 * Software Foundation; either version 2.1 of the License, or (at your option)
 * any later version.
 *
 * This library is distributed in the hope that it will be useful, but
 * WITHOUT ANY WARRANTY; without even the implied warranty of MERCHANTABILITY or
 * FITNESS FOR A PARTICULAR PURPOSE.  See the GNU Lesser General Public License
 * for more details.
 *
 * You should have received a copy of the GNU Lesser General Public License along
 * with this library; if not, write to Monty Program Ab info@montyprogram.com.
 *
 * This particular MariaDB Client for Java file is work
 * derived from a Drizzle-JDBC. Drizzle-JDBC file which is covered by subject to
 * the following copyright and notice provisions:
 *
 * Copyright (c) 2009-2011, Marcus Eriksson
 *
 * Redistribution and use in source and binary forms, with or without modification,
 * are permitted provided that the following conditions are met:
 * Redistributions of source code must retain the above copyright notice, this list
 * of conditions and the following disclaimer.
 *
 * Redistributions in binary form must reproduce the above copyright notice, this
 * list of conditions and the following disclaimer in the documentation and/or
 * other materials provided with the distribution.
 *
 * Neither the name of the driver nor the names of its contributors may not be
 * used to endorse or promote products derived from this software without specific
 * prior written permission.
 *
 * THIS SOFTWARE IS PROVIDED BY THE COPYRIGHT HOLDERS  AND CONTRIBUTORS "AS IS"
 * AND ANY EXPRESS OR IMPLIED WARRANTIES, INCLUDING, BUT NOT LIMITED TO, THE IMPLIED
 * WARRANTIES OF MERCHANTABILITY AND FITNESS FOR A PARTICULAR PURPOSE ARE DISCLAIMED.
 * IN NO EVENT SHALL THE COPYRIGHT HOLDER OR CONTRIBUTORS BE LIABLE FOR ANY DIRECT,
 * INDIRECT, INCIDENTAL, SPECIAL, EXEMPLARY, OR CONSEQUENTIAL DAMAGES (INCLUDING, BUT
 * NOT LIMITED TO, PROCUREMENT OF SUBSTITUTE GOODS OR SERVICES; LOSS OF USE, DATA, OR
 * PROFITS; OR BUSINESS INTERRUPTION) HOWEVER CAUSED AND ON ANY THEORY OF LIABILITY,
 * WHETHER IN CONTRACT, STRICT LIABILITY, OR TORT (INCLUDING NEGLIGENCE OR OTHERWISE)
 * ARISING IN ANY WAY OUT OF THE USE OF THIS SOFTWARE, EVEN IF ADVISED OF THE POSSIBILITY
 * OF SUCH DAMAGE.
 *
 */

package org.mariadb.jdbc;


import org.junit.Assume;
import org.junit.Before;
import org.junit.BeforeClass;
import org.junit.Test;

import java.sql.*;

import static org.junit.Assert.*;


public class DatabaseMetadataTest extends BaseTest {
    /**
     * Initialisation.
     *
     * @throws SQLException exception
     */
    @BeforeClass()
    public static void initClass() throws SQLException {
        createTable("dbpk_test", "val varchar(20), id1 int not null, id2 int not null,primary key(id1, id2)",
                "engine=innodb");
        createTable("datetime_test", "dt datetime");
        createTable("`manycols`",
                "  `tiny` tinyint(4) DEFAULT NULL,"
                        + "  `tiny_uns` tinyint(3) unsigned DEFAULT NULL,"
                        + "  `small` smallint(6) DEFAULT NULL,"
                        + "  `small_uns` smallint(5) unsigned DEFAULT NULL,"
                        + "  `medium` mediumint(9) DEFAULT NULL,"
                        + "  `medium_uns` mediumint(8) unsigned DEFAULT NULL,"
                        + "  `int_col` int(11) DEFAULT NULL,"
                        + "  `int_col_uns` int(10) unsigned DEFAULT NULL,"
                        + "  `big` bigint(20) DEFAULT NULL,"
                        + "  `big_uns` bigint(20) unsigned DEFAULT NULL,"
                        + "  `decimal_col` decimal(10,5) DEFAULT NULL,"
                        + "  `fcol` float DEFAULT NULL,"
                        + "  `fcol_uns` float unsigned DEFAULT NULL,"
                        + "  `dcol` double DEFAULT NULL,"
                        + "  `dcol_uns` double unsigned DEFAULT NULL,"
                        + "  `date_col` date DEFAULT NULL,"
                        + "  `time_col` time DEFAULT NULL,"
                        + "  `timestamp_col` timestamp NOT NULL DEFAULT CURRENT_TIMESTAMP ON UPDATE CURRENT_TIMESTAMP,"
                        + "  `year_col` year(4) DEFAULT NULL,"
                        + "  `bit_col` bit(5) DEFAULT NULL,"
                        + "  `char_col` char(5) DEFAULT NULL,"
                        + "  `varchar_col` varchar(10) DEFAULT NULL,"
                        + "  `binary_col` binary(10) DEFAULT NULL,"
                        + "  `varbinary_col` varbinary(10) DEFAULT NULL,"
                        + "  `tinyblob_col` tinyblob,"
                        + "  `blob_col` blob,"
                        + "  `mediumblob_col` mediumblob,"
                        + "  `longblob_col` longblob,"
                        + "  `tinytext_col` tinytext,"
                        + "  `text_col` text,"
                        + "  `mediumtext_col` mediumtext,"
                        + "  `longtext_col` longtext"
        );
        createTable("ytab", "y year");
        createTable("maxcharlength", "maxcharlength char(1)", "character set utf8");
        createTable("conj72", "t tinyint(1)");
    }

    private static void checkType(String name, int actualType, String colName, int expectedType) {
        if (name.equals(colName)) {
            assertEquals(actualType, expectedType);
        }
    }

    @Before
    public void checkSupported() throws SQLException {
        requireMinimumVersion(5, 1);
    }


    @Test
    public void primaryKeysTest() throws SQLException {
        DatabaseMetaData dbmd = sharedConnection.getMetaData();
        ResultSet rs = dbmd.getPrimaryKeys("testj", null, "dbpk_test");
        int counter = 0;
        while (rs.next()) {
            counter++;
            assertEquals("testj", rs.getString("table_cat"));
            assertEquals(null, rs.getString("table_schem"));
            assertEquals("dbpk_test", rs.getString("table_name"));
            assertEquals("id" + counter, rs.getString("column_name"));
            assertEquals("id" + counter, rs.getString("column_name"));
            assertEquals("PRIMARY" , rs.getString("PK_NAME"));
        }
        assertEquals(2, counter);
    }

    @Test
    public void primaryKeyTest2() throws SQLException {
        Statement stmt = sharedConnection.createStatement();
        stmt.execute("drop table if exists t2");
        stmt.execute("drop table if exists t1");
        stmt.execute("CREATE TABLE t1 ( id1 integer, constraint pk primary key(id1))");
        stmt.execute("CREATE TABLE t2 (id2a integer, id2b integer, constraint pk primary key(id2a, id2b), "
                + "constraint fk1 foreign key(id2a) references t1(id1),  constraint fk2 foreign key(id2b) "
                + "references t1(id1))");

        DatabaseMetaData dbmd = sharedConnection.getMetaData();
        ResultSet rs = dbmd.getPrimaryKeys("testj", null, "t2");
        int counter = 0;
        while (rs.next()) {
            counter++;
            assertEquals("testj", rs.getString("table_cat"));
            assertEquals(null, rs.getString("table_schem"));
            assertEquals("t2", rs.getString("table_name"));
            assertEquals(counter, rs.getShort("key_seq"));
        }
        assertEquals(2, counter);
        stmt.execute("drop table if exists t2");
        stmt.execute("drop table if exists t1");
    }

    @Test
    public void datetimeTest() throws SQLException {
        Statement stmt = sharedConnection.createStatement();
        ResultSet rs = stmt.executeQuery("select * from datetime_test");
        assertEquals(93, rs.getMetaData().getColumnType(1));

    }

    @Test
    public void functionColumns() throws SQLException {
        Statement stmt = sharedConnection.createStatement();
        DatabaseMetaData md = sharedConnection.getMetaData();

        if (md.getDatabaseMajorVersion() < 5) {
            return;
        } else if (md.getDatabaseMajorVersion() == 5 && md.getDatabaseMinorVersion() < 5) {
            return;
        }

        stmt.execute("DROP FUNCTION IF EXISTS hello");
        stmt.execute("CREATE FUNCTION hello (s CHAR(20), i int) RETURNS CHAR(50) DETERMINISTIC  "
                + "RETURN CONCAT('Hello, ',s,'!')");
        ResultSet rs = sharedConnection.getMetaData().getFunctionColumns(null, null, "hello", null);

        assertTrue(rs.next());
      /* First row is for return value */
        assertEquals(rs.getString("FUNCTION_CAT"), sharedConnection.getCatalog());
        assertEquals(rs.getString("FUNCTION_SCHEM"), null);
        assertEquals(rs.getString("COLUMN_NAME"), null); /* No name, since it is return value */
        assertEquals(rs.getInt("COLUMN_TYPE"), DatabaseMetaData.functionReturn);
        assertEquals(rs.getInt("DATA_TYPE"), Types.CHAR);
        assertEquals(rs.getString("TYPE_NAME"), "char");

        assertTrue(rs.next());
        assertEquals(rs.getString("COLUMN_NAME"), "s"); /* input parameter 's' (CHAR) */
        assertEquals(rs.getInt("COLUMN_TYPE"), DatabaseMetaData.functionColumnIn);
        assertEquals(rs.getInt("DATA_TYPE"), Types.CHAR);
        assertEquals(rs.getString("TYPE_NAME"), "char");

        assertTrue(rs.next());
        assertEquals(rs.getString("COLUMN_NAME"), "i"); /* input parameter 'i' (INT) */
        assertEquals(rs.getInt("COLUMN_TYPE"), DatabaseMetaData.functionColumnIn);
        assertEquals(rs.getInt("DATA_TYPE"), Types.INTEGER);
        assertEquals(rs.getString("TYPE_NAME"), "int");
        stmt.execute("DROP FUNCTION IF EXISTS hello");
    }


    /**
     * Same as getImportedKeys, with one foreign key in a table in another catalog.
     */
    @Test
    public void getImportedKeys() throws Exception {
        Statement st = sharedConnection.createStatement();

        st.execute("DROP TABLE IF EXISTS product_order");
        st.execute("DROP TABLE IF EXISTS t1.product ");
        st.execute("DROP TABLE IF EXISTS `cus``tomer`");
        st.execute("DROP DATABASE IF EXISTS test1");

        st.execute("CREATE DATABASE IF NOT EXISTS t1");

        st.execute("CREATE TABLE t1.product ( category INT NOT NULL, id INT NOT NULL, price DECIMAL,"
                + " PRIMARY KEY(category, id) )   ENGINE=INNODB");

        st.execute("CREATE TABLE `cus``tomer` (id INT NOT NULL, PRIMARY KEY (id))   ENGINE=INNODB");

        st.execute("CREATE TABLE product_order (\n"
                + "    no INT NOT NULL AUTO_INCREMENT,\n"
                + "    product_category INT NOT NULL,\n"
                + "    product_id INT NOT NULL,\n"
                + "    customer_id INT NOT NULL,\n"
                + "    PRIMARY KEY(no),\n"
                + "    INDEX (product_category, product_id),\n"
                + "    INDEX (customer_id),\n"
                + "    FOREIGN KEY (product_category, product_id)\n"
                + "      REFERENCES t1.product(category, id)\n"
                + "      ON UPDATE CASCADE ON DELETE RESTRICT,\n"
                + "    FOREIGN KEY (customer_id)\n"
                + "      REFERENCES `cus``tomer`(id)\n"
                + ")   ENGINE=INNODB;"
        );


           /*
            Test that I_S implementation is equivalent to parsing "show create table" .
             Get result sets using either method and compare (ignore minor differences INT vs SMALLINT
           */
        ResultSet rs1 = ((MariaDbDatabaseMetaData) sharedConnection.getMetaData())
                .getImportedKeysUsingShowCreateTable("testj", "product_order");
        ResultSet rs2 = ((MariaDbDatabaseMetaData) sharedConnection.getMetaData())
                .getImportedKeysUsingInformationSchema("testj", "product_order");
        assertEquals(rs1.getMetaData().getColumnCount(), rs2.getMetaData().getColumnCount());


        while (rs1.next()) {
            assertTrue(rs2.next());
            for (int i = 1; i <= rs1.getMetaData().getColumnCount(); i++) {
                Object s1 = rs1.getObject(i);
                Object s2 = rs2.getObject(i);
                if (s1 instanceof Number && s2 instanceof Number) {
                    assertEquals(((Number) s1).intValue(), ((Number) s2).intValue());
                } else {
                    if (s1 != null && s2 != null && !s1.equals(s2)) {
                        fail();
                    }
                    assertEquals(s1, s2);
                }
            }
        }

           /* Also compare metadata */
        ResultSetMetaData md1 = rs1.getMetaData();
        ResultSetMetaData md2 = rs2.getMetaData();
        for (int i = 1; i <= md1.getColumnCount(); i++) {
            assertEquals(md1.getColumnLabel(i), md2.getColumnLabel(i));
        }
        st.execute("DROP TABLE IF EXISTS product_order");
        st.execute("DROP TABLE IF EXISTS t1.product ");
        st.execute("DROP TABLE IF EXISTS `cus``tomer`");
        st.execute("DROP DATABASE IF EXISTS test1");
    }

    @Test
    public void exportedKeysTest() throws SQLException {
        Statement stmt = sharedConnection.createStatement();
        stmt.execute("drop table if exists fore_key0");
        stmt.execute("drop table if exists fore_key1");
        stmt.execute("drop table if exists prim_key");


        stmt.execute("create table prim_key (id int not null primary key, "
                + "val varchar(20)) engine=innodb");
        stmt.execute("create table fore_key0 (id int not null primary key, "
                + "id_ref0 int, foreign key (id_ref0) references prim_key(id)) engine=innodb");
        stmt.execute("create table fore_key1 (id int not null primary key, "
                + "id_ref1 int, foreign key (id_ref1) references prim_key(id) on update cascade) engine=innodb");


        DatabaseMetaData dbmd = sharedConnection.getMetaData();
        ResultSet rs = dbmd.getExportedKeys("testj", null, "prim_key");
        int counter = 0;
        while (rs.next()) {
            assertEquals("id", rs.getString("pkcolumn_name"));
            assertEquals("fore_key" + counter, rs.getString("fktable_name"));
            assertEquals("id_ref" + counter, rs.getString("fkcolumn_name"));
            counter++;
        }
        assertEquals(2, counter);
        stmt.execute("drop table if exists fore_key0");
        stmt.execute("drop table if exists fore_key1");
        stmt.execute("drop table if exists prim_key");
    }

    @Test
    public void importedKeysTest() throws SQLException {
        Statement stmt = sharedConnection.createStatement();
        stmt.execute("drop table if exists fore_key0");
        stmt.execute("drop table if exists fore_key1");
        stmt.execute("drop table if exists prim_key");

        stmt.execute("create table prim_key (id int not null primary key, "
                + "val varchar(20)) engine=innodb");
        stmt.execute("create table fore_key0 (id int not null primary key, "
                + "id_ref0 int, foreign key (id_ref0) references prim_key(id)) engine=innodb");
        stmt.execute("create table fore_key1 (id int not null primary key, "
                + "id_ref1 int, foreign key (id_ref1) references prim_key(id) on update cascade) engine=innodb");

        DatabaseMetaData dbmd = sharedConnection.getMetaData();
        ResultSet rs = dbmd.getImportedKeys(sharedConnection.getCatalog(), null, "fore_key0");
        int counter = 0;
        while (rs.next()) {
            assertEquals("id", rs.getString("pkcolumn_name"));
            assertEquals("prim_key", rs.getString("pktable_name"));
            counter++;
        }
        assertEquals(1, counter);
        stmt.execute("drop table if exists fore_key0");
        stmt.execute("drop table if exists fore_key1");
        stmt.execute("drop table if exists prim_key");
    }

    @Test
    public void testGetCatalogs() throws SQLException {
        DatabaseMetaData dbmd = sharedConnection.getMetaData();

        ResultSet rs = dbmd.getCatalogs();
        boolean haveMysql = false;
        boolean haveInformationSchema = false;
        while (rs.next()) {
            String cat = rs.getString(1);

            if (cat.equalsIgnoreCase("mysql")) {
                haveMysql = true;
            } else if (cat.equalsIgnoreCase("information_schema")) {
                haveInformationSchema = true;
            }
        }
        assertTrue(haveMysql);
        assertTrue(haveInformationSchema);
    }

    @Test
    public void testGetTables() throws SQLException {
        Statement stmt = sharedConnection.createStatement();
        stmt.execute("drop table if exists fore_key0");
        stmt.execute("drop table if exists fore_key1");
        stmt.execute("drop table if exists prim_key");


        stmt.execute("create table prim_key (id int not null primary key, "
                + "val varchar(20)) engine=innodb");
        stmt.execute("create table fore_key0 (id int not null primary key, "
                + "id_ref0 int, foreign key (id_ref0) references prim_key(id)) engine=innodb");
        stmt.execute("create table fore_key1 (id int not null primary key, "
                + "id_ref1 int, foreign key (id_ref1) references prim_key(id) on update cascade) engine=innodb");

        DatabaseMetaData dbmd = sharedConnection.getMetaData();
        ResultSet rs = dbmd.getTables(null, null, "prim_key", null);

        assertEquals(true, rs.next());
        rs = dbmd.getTables("", null, "prim_key", null);
        assertEquals(true, rs.next());
    }

    @Test
    public void testGetTables2() throws SQLException {
        DatabaseMetaData dbmd = sharedConnection.getMetaData();
        ResultSet rs =
                dbmd.getTables("information_schema", null, "TABLE_PRIVILEGES", new String[]{"SYSTEM VIEW"});
        assertEquals(true, rs.next());
        assertEquals(false, rs.next());
        rs = dbmd.getTables(null, null, "TABLE_PRIVILEGES", new String[]{"TABLE"});
        assertEquals(false, rs.next());

    }

    @Test
    public void testGetTables3() throws SQLException {
        Statement stmt = sharedConnection.createStatement();
        stmt.execute("drop table if exists table_type_test");

        stmt.execute("create table table_type_test (id int not null primary key, "
                + "val varchar(20)) engine=innodb");

        DatabaseMetaData dbmd = sharedConnection.getMetaData();
        ResultSet tableSet = dbmd.getTables(null, null, "table_type_test", null);

        assertEquals(true, tableSet.next());

        String tableName = tableSet.getString("TABLE_NAME");
        assertEquals("table_type_test", tableName);

        String tableType = tableSet.getString("TABLE_TYPE");
        assertEquals("TABLE", tableType);
        // see for possible values https://docs.oracle.com/javase/7/docs/api/java/sql/DatabaseMetaData.html#getTableTypes%28%29
    }

    @Test
    public void testGetColumns() throws SQLException {
        //mysql 5.6 doesn't permit VIRTUAL keyword
        Assume.assumeTrue(isMariadbServer() || !isMariadbServer() && minVersion(5, 7));

        if (minVersion(10, 2) || !isMariadbServer()) {
            createTable("tablegetcolumns", "a INT NOT NULL primary key auto_increment, b VARCHAR(32), c INT AS (CHAR_LENGTH(b)) VIRTUAL, "
                    + "d VARCHAR(5) AS (left(b,5)) STORED", "CHARACTER SET 'utf8mb4'");
        } else {
            createTable("tablegetcolumns", "a INT NOT NULL primary key auto_increment, b VARCHAR(32), c INT AS (CHAR_LENGTH(b)) VIRTUAL, "
                    + "d VARCHAR(5) AS (left(b,5)) PERSISTENT", "CHARACTER SET 'utf8mb4'");

        }

        DatabaseMetaData dbmd = sharedConnection.getMetaData();
        ResultSet rs = dbmd.getColumns(null, null, "tablegetcolumns", null);

        assertTrue(rs.next());
        assertEquals("testj", rs.getString(1)); //TABLE_CAT
        assertEquals(null, rs.getString(2)); //TABLE_SCHEM
        assertEquals("tablegetcolumns", rs.getString(3)); //TABLE_NAME
        assertEquals("a", rs.getString(4)); //COLUMN_NAME
        assertEquals(Types.INTEGER, rs.getInt(5)); //DATA_TYPE
        assertEquals("INT", rs.getString(6)); //"TYPE_NAME
        assertEquals(10, rs.getInt(7)); //"COLUMN_SIZE
        assertEquals(0, rs.getInt(9)); //DECIMAL_DIGITS
        assertEquals(10, rs.getInt(10)); //NUM_PREC_RADIX
        assertEquals(0, rs.getInt(11)); //NULLABLE
        assertEquals("", rs.getString(12)); //REMARKS
        assertEquals(null, rs.getString(13)); //COLUMN_DEF
        assertEquals(0, rs.getInt(16)); //CHAR_OCTET_LENGTH
        assertEquals(1, rs.getInt(17)); //ORDINAL_POSITION
        assertEquals("NO", rs.getString(18)); //IS_NULLABLE
        assertEquals(null, rs.getString(19)); //SCOPE_CATALOG
        assertEquals(null, rs.getString(20)); //SCOPE_SCHEMA
        assertEquals(null, rs.getString(21)); //SCOPE_TABLE
        assertEquals(0, rs.getShort(22)); //SOURCE_DATA_TYPE
        assertEquals("YES", rs.getString(23)); //IS_AUTOINCREMENT
        assertEquals("NO", rs.getString(24)); //IS_GENERATEDCOLUMN

        assertTrue(rs.next());
        assertEquals("testj", rs.getString(1)); //TABLE_CAT
        assertEquals(null, rs.getString(2)); //TABLE_SCHEM
        assertEquals("tablegetcolumns", rs.getString(3)); //TABLE_NAME
        assertEquals("b", rs.getString(4)); //COLUMN_NAME
        assertEquals(Types.VARCHAR, rs.getInt(5)); //DATA_TYPE
        assertEquals("VARCHAR", rs.getString(6)); //"TYPE_NAME
        assertEquals(32, rs.getInt(7)); //"COLUMN_SIZE
        assertEquals(0, rs.getInt(9)); //DECIMAL_DIGITS
        assertEquals(10, rs.getInt(10)); //NUM_PREC_RADIX
        assertEquals(1, rs.getInt(11)); //NULLABLE
        assertEquals("", rs.getString(12)); //REMARKS

        //since 10.2.7, value that are expected as String are enclosed with single quotes as javadoc require
        assertTrue("null".equalsIgnoreCase(rs.getString(13)) || rs.getString(13) == null); //COLUMN_DEF
        assertEquals(32 * 4, rs.getInt(16)); //CHAR_OCTET_LENGTH
        assertEquals(2, rs.getInt(17)); //ORDINAL_POSITION
        assertEquals("YES", rs.getString(18)); //IS_NULLABLE
        assertEquals(null, rs.getString(19)); //SCOPE_CATALOG
        assertEquals(null, rs.getString(20)); //SCOPE_SCHEMA
        assertEquals(null, rs.getString(21)); //SCOPE_TABLE
        assertEquals(0, rs.getShort(22)); //SOURCE_DATA_TYPE
        assertEquals("NO", rs.getString(23)); //IS_AUTOINCREMENT
        assertEquals("NO", rs.getString(24)); //IS_GENERATEDCOLUMN

        assertTrue(rs.next());
        assertEquals("testj", rs.getString(1)); //TABLE_CAT
        assertEquals(null, rs.getString(2)); //TABLE_SCHEM
        assertEquals("tablegetcolumns", rs.getString(3)); //TABLE_NAME
        assertEquals("c", rs.getString(4)); //COLUMN_NAME
        assertEquals(Types.INTEGER, rs.getInt(5)); //DATA_TYPE
        assertEquals("INT", rs.getString(6)); //"TYPE_NAME
        assertEquals(10, rs.getInt(7)); //"COLUMN_SIZE
        assertEquals(0, rs.getInt(9)); //DECIMAL_DIGITS
        assertEquals(10, rs.getInt(10)); //NUM_PREC_RADIX
        assertEquals(1, rs.getInt(11)); //NULLABLE
        assertEquals("", rs.getString(12)); //REMARKS

        //since 10.2.7, value that are expected as String are enclosed with single quotes as javadoc require
        assertTrue("null".equalsIgnoreCase(rs.getString(13)) || rs.getString(13) == null); //COLUMN_DEF

        assertEquals(0, rs.getInt(16)); //CHAR_OCTET_LENGTH
        assertEquals(3, rs.getInt(17)); //ORDINAL_POSITION
        assertEquals("YES", rs.getString(18)); //IS_NULLABLE
        assertEquals(null, rs.getString(19)); //SCOPE_CATALOG
        assertEquals(null, rs.getString(20)); //SCOPE_SCHEMA
        assertEquals(null, rs.getString(21)); //SCOPE_TABLE
        assertEquals(0, rs.getShort(22)); //SOURCE_DATA_TYPE
        assertEquals("NO", rs.getString(23)); //IS_AUTOINCREMENT
        assertEquals("YES", rs.getString(24)); //IS_GENERATEDCOLUMN

        assertTrue(rs.next());
        assertEquals("testj", rs.getString(1)); //TABLE_CAT
        assertEquals(null, rs.getString(2)); //TABLE_SCHEM
        assertEquals("tablegetcolumns", rs.getString(3)); //TABLE_NAME
        assertEquals("d", rs.getString(4)); //COLUMN_NAME
        assertEquals(Types.VARCHAR, rs.getInt(5)); //DATA_TYPE
        assertEquals("VARCHAR", rs.getString(6)); //"TYPE_NAME
        assertEquals(5, rs.getInt(7)); //"COLUMN_SIZE
        assertEquals(0, rs.getInt(9)); //DECIMAL_DIGITS
        assertEquals(10, rs.getInt(10)); //NUM_PREC_RADIX
        assertEquals(1, rs.getInt(11)); //NULLABLE
        assertEquals("", rs.getString(12)); //REMARKS
        //since 10.2.7, value that are expected as String are enclosed with single quotes as javadoc require
        assertTrue("null".equalsIgnoreCase(rs.getString(13)) || rs.getString(13) == null); //COLUMN_DEF
        assertEquals(5 * 4, rs.getInt(16)); //CHAR_OCTET_LENGTH
        assertEquals(4, rs.getInt(17)); //ORDINAL_POSITION
        assertEquals("YES", rs.getString(18)); //IS_NULLABLE
        assertEquals(null, rs.getString(19)); //SCOPE_CATALOG
        assertEquals(null, rs.getString(20)); //SCOPE_SCHEMA
        assertEquals(null, rs.getString(21)); //SCOPE_TABLE
        assertEquals(0, rs.getShort(22)); //SOURCE_DATA_TYPE
        assertEquals("NO", rs.getString(23)); //IS_AUTOINCREMENT
        assertEquals("YES", rs.getString(24)); //IS_GENERATEDCOLUMN
        assertFalse(rs.next());

    }

    private void testResultSetColumns(ResultSet rs, String spec) throws SQLException {
        ResultSetMetaData rsmd = rs.getMetaData();
        String[] tokens = spec.split(",");

        for (int i = 0; i < tokens.length; i++) {
            String[] splitTokens = tokens[i].trim().split(" ");
            String label = splitTokens[0];
            String type = splitTokens[1];

            int col = i + 1;
            assertEquals(label, rsmd.getColumnLabel(col));
            int columnType = rsmd.getColumnType(col);
            if ("String".equals(type)) {
                assertTrue("invalid type  " + columnType + " for " + rsmd.getColumnLabel(col) + ",expected String",
                        columnType == Types.VARCHAR
                                || columnType == Types.NULL
                                || columnType == Types.LONGVARCHAR);
            } else if ("decimal".equals(type)) {
                assertTrue("invalid type  " + columnType + "( " + rsmd.getColumnTypeName(col) + " ) for "
                                + rsmd.getColumnLabel(col) + ",expected decimal",
                        columnType == Types.DECIMAL);
            } else if ("int".equals(type) || "short".equals(type)) {
                assertTrue("invalid type  " + columnType + "( " + rsmd.getColumnTypeName(col) + " ) for "
                                + rsmd.getColumnLabel(col) + ",expected numeric",
                        columnType == Types.BIGINT
                                || columnType == Types.INTEGER
                                || columnType == Types.SMALLINT
                                || columnType == Types.TINYINT);
            } else if ("boolean".equals(type)) {
                assertTrue("invalid type  " + columnType + "( " + rsmd.getColumnTypeName(col) + " ) for "
                                + rsmd.getColumnLabel(col) + ",expected boolean",
                        columnType == Types.BOOLEAN || columnType == Types.BIT);
            } else if ("null".equals(type)) {
                assertTrue("invalid type  " + columnType + " for " + rsmd.getColumnLabel(col) + ",expected null",
                        columnType == Types.NULL);
            } else {
                fail("invalid type '" + type + "'");
                break;
            }
        }
    }

    @Test
    public void getAttributesBasic() throws Exception {
        testResultSetColumns(
                sharedConnection.getMetaData().getAttributes(null, null, null, null),
                "TYPE_CAT String,TYPE_SCHEM String,TYPE_NAME String,"
                        + "ATTR_NAME String,DATA_TYPE int,ATTR_TYPE_NAME String,ATTR_SIZE int,DECIMAL_DIGITS int,"
                        + "NUM_PREC_RADIX int,NULLABLE int,REMARKS String,ATTR_DEF String,SQL_DATA_TYPE int,"
                        + "SQL_DATETIME_SUB int, CHAR_OCTET_LENGTH int,ORDINAL_POSITION int,IS_NULLABLE String,"
                        + "SCOPE_CATALOG String,SCOPE_SCHEMA String,"
                        + "SCOPE_TABLE String,SOURCE_DATA_TYPE short");
    }

    @Test
    public void identifierCaseSensitivity() throws Exception {
        Statement stmt = sharedConnection.createStatement();
        try {
            if (sharedConnection.getMetaData().supportsMixedCaseIdentifiers()) {
                /* Case-sensitive identifier handling, we can create both t1 and T1 */
                stmt.execute("create table aB (i int)");
                stmt.execute("create table AB (i int)");
                /* Check there is an entry for both T1 and t1 in getTables */
                ResultSet rs = sharedConnection.getMetaData().getTables(null, null, "aB", null);
                assertTrue(rs.next());
                assertFalse(rs.next());
                rs = sharedConnection.getMetaData().getTables(null, null, "AB", null);
                assertTrue(rs.next());
                assertFalse(rs.next());
            }

            if (sharedConnection.getMetaData().storesMixedCaseIdentifiers()) {
                /* Case-insensitive, case-preserving */
                stmt.execute("create table aB (i int)");
                try {
                    stmt.execute("create table AB (i int)");
                    fail("should not get there, since names are case-insensitive");
                } catch (SQLException e) {
                    //normal error
                }

                /* Check that table is stored case-preserving */
                ResultSet rs = sharedConnection.getMetaData().getTables(null, null, "aB%", null);
                while (rs.next()) {
                    String tableName = rs.getString("TABLE_NAME");
                    if (tableName.length() == 2) {
                        assertEquals("aB", tableName);
                    }
                }

                rs = sharedConnection.getMetaData().getTables(null, null, "AB", null);
                assertTrue(rs.next());
                assertFalse(rs.next());
            }

            if (sharedConnection.getMetaData().storesLowerCaseIdentifiers()) {
                /* case-insensitive, identifiers converted to lowercase */
                  /* Case-insensitive, case-preserving */
                stmt.execute("create table aB (i int)");
                try {
                    stmt.execute("create table AB (i int)");
                    fail("should not get there, since names are case-insensitive");
                } catch (SQLException e) {
                    //normal error
                }

                /* Check that table is stored lowercase */
                ResultSet rs = sharedConnection.getMetaData().getTables(null, null, "aB%", null);
                while (rs.next()) {
                    String tableName = rs.getString("TABLE_NAME");
                    if (tableName.length() == 2) {
                        assertEquals("ab", tableName);
                    }
                }

                rs = sharedConnection.getMetaData().getTables(null, null, "AB", null);
                assertTrue(rs.next());
                assertFalse(rs.next());
            }
            assertFalse(sharedConnection.getMetaData().storesUpperCaseIdentifiers());
        } finally {
            try {
                stmt.execute("DROP TABLE aB");
            } catch (SQLException sqle) {
                //ignore
            }
            try {
                stmt.execute("DROP TABLE AB");
            } catch (SQLException sqle) {
                //ignore
            }

        }
    }

    @Test
    public void getBestRowIdentifierBasic() throws SQLException {
        testResultSetColumns(
                sharedConnection.getMetaData().getBestRowIdentifier(null, null, "", 0, true),
                "SCOPE short,COLUMN_NAME String,DATA_TYPE int, TYPE_NAME String,"
                        + "COLUMN_SIZE int,BUFFER_LENGTH int,"
                        + "DECIMAL_DIGITS short,PSEUDO_COLUMN short");
    }

    @Test
    public void getClientInfoPropertiesBasic() throws Exception {
        testResultSetColumns(
                sharedConnection.getMetaData().getClientInfoProperties(),
                "NAME String, MAX_LEN int, DEFAULT_VALUE String, DESCRIPTION String");
        ResultSet rs = sharedConnection.getMetaData().getClientInfoProperties();
        assertTrue(rs.next());
        assertEquals("ApplicationName", rs.getString(1));
        assertEquals(0x00ffffff, rs.getInt(2));
        assertEquals("", rs.getString(3));
        assertEquals("The name of the application currently utilizing the connection", rs.getString(4));

        assertTrue(rs.next());
        assertEquals("ClientUser", rs.getString(1));
        assertEquals(0x00ffffff, rs.getInt(2));
        assertEquals("", rs.getString(3));
        assertEquals("The name of the user that the application using the connection is performing work for. "
                + "This may not be the same as the user name that was used in establishing the connection.", rs.getString(4));

        assertTrue(rs.next());
        assertEquals("ClientHostname", rs.getString(1));
        assertEquals(0x00ffffff, rs.getInt(2));
        assertEquals("", rs.getString(3));
        assertEquals("The hostname of the computer the application using the connection is running on", rs.getString(4));

        assertFalse(rs.next());
    }

    @Test
    public void getCatalogsBasic() throws SQLException {
        testResultSetColumns(
                sharedConnection.getMetaData().getCatalogs(),
                "TABLE_CAT String");
    }

    @Test
    public void getColumnsBasic() throws SQLException {
        cancelForVersion(10, 1); //due to server error MDEV-8984
        if (sharedConnection.getMetaData().getDatabaseProductVersion().startsWith("10.2")
                || sharedConnection.getMetaData().getDatabaseProductVersion().startsWith("10.3")) {
            testResultSetColumns(sharedConnection.getMetaData().getColumns(null, null, null, null),
                    "TABLE_CAT String,TABLE_SCHEM String,TABLE_NAME String,COLUMN_NAME String,"
                            + "DATA_TYPE int,TYPE_NAME String,COLUMN_SIZE decimal,BUFFER_LENGTH int,"
                            + "DECIMAL_DIGITS int,NUM_PREC_RADIX int,NULLABLE int,"
                            + "REMARKS String,COLUMN_DEF String,SQL_DATA_TYPE int,"
                            + "SQL_DATETIME_SUB int, CHAR_OCTET_LENGTH decimal,"
                            + "ORDINAL_POSITION int,IS_NULLABLE String,"
                            + "SCOPE_CATALOG String,SCOPE_SCHEMA String,"
                            + "SCOPE_TABLE String,SOURCE_DATA_TYPE null");
        } else {
            testResultSetColumns(sharedConnection.getMetaData().getColumns(null, null, null, null),
                    "TABLE_CAT String,TABLE_SCHEM String,TABLE_NAME String,COLUMN_NAME String,"
                            + "DATA_TYPE int,TYPE_NAME String,COLUMN_SIZE int,BUFFER_LENGTH int,"
                            + "DECIMAL_DIGITS int,NUM_PREC_RADIX int,NULLABLE int,"
                            + "REMARKS String,COLUMN_DEF String,SQL_DATA_TYPE int,"
                            + "SQL_DATETIME_SUB int, CHAR_OCTET_LENGTH int,"
                            + "ORDINAL_POSITION int,IS_NULLABLE String,"
                            + "SCOPE_CATALOG String,SCOPE_SCHEMA String,"
                            + "SCOPE_TABLE String,SOURCE_DATA_TYPE null");
        }
    }


    @Test
    public void getProcedureColumnsBasic() throws SQLException {
        testResultSetColumns(sharedConnection.getMetaData().getProcedureColumns(null, null, null, null),
                "PROCEDURE_CAT String,PROCEDURE_SCHEM String,PROCEDURE_NAME String,COLUMN_NAME String ,"
                        + "COLUMN_TYPE short,DATA_TYPE int,TYPE_NAME String,PRECISION int,LENGTH int,SCALE short,"
                        + "RADIX short,NULLABLE short,REMARKS String,COLUMN_DEF String,SQL_DATA_TYPE int,"
                        + "SQL_DATETIME_SUB int ,CHAR_OCTET_LENGTH int,"
                        + "ORDINAL_POSITION int,IS_NULLABLE String,SPECIFIC_NAME String");

    }

    @Test
    public void getFunctionColumnsBasic() throws SQLException {
        testResultSetColumns(sharedConnection.getMetaData().getFunctionColumns(null, null, null, null),
                "FUNCTION_CAT String,FUNCTION_SCHEM String,FUNCTION_NAME String,COLUMN_NAME String,COLUMN_TYPE short,"
                        + "DATA_TYPE int,TYPE_NAME String,PRECISION int,LENGTH int,SCALE short,RADIX short,"
                        + "NULLABLE short,REMARKS String,CHAR_OCTET_LENGTH int,ORDINAL_POSITION int,"
                        + "IS_NULLABLE String,SPECIFIC_NAME String");

    }

    @Test
    public void getColumnPrivilegesBasic() throws SQLException {
        testResultSetColumns(
                sharedConnection.getMetaData().getColumnPrivileges(null, null, "", null),
                "TABLE_CAT String,TABLE_SCHEM String,TABLE_NAME String,COLUMN_NAME String,"
                        + "GRANTOR String,GRANTEE String,PRIVILEGE String,IS_GRANTABLE String");
    }

    @Test
    public void getTablePrivilegesBasic() throws SQLException {
        testResultSetColumns(
                sharedConnection.getMetaData().getTablePrivileges(null, null, null),
                "TABLE_CAT String,TABLE_SCHEM String,TABLE_NAME String,GRANTOR String,"
                        + "GRANTEE String,PRIVILEGE String,IS_GRANTABLE String");

    }

    @Test
    public void getVersionColumnsBasic() throws SQLException {
        testResultSetColumns(
                sharedConnection.getMetaData().getVersionColumns(null, null, null),
                "SCOPE short, COLUMN_NAME String,DATA_TYPE int,TYPE_NAME String,"
                        + "COLUMN_SIZE int,BUFFER_LENGTH int,DECIMAL_DIGITS short,"
                        + "PSEUDO_COLUMN short");
    }

    @Test
    public void getPrimaryKeysBasic() throws SQLException {
        testResultSetColumns(
                sharedConnection.getMetaData().getPrimaryKeys(null, null, null),
                "TABLE_CAT String,TABLE_SCHEM String,TABLE_NAME String,COLUMN_NAME String,KEY_SEQ short,PK_NAME String"
        );
    }

    @Test
    public void getImportedKeysBasic() throws SQLException {
        testResultSetColumns(
                sharedConnection.getMetaData().getImportedKeys(null, null, ""),
                "PKTABLE_CAT String,PKTABLE_SCHEM String,PKTABLE_NAME String, PKCOLUMN_NAME String,FKTABLE_CAT String,"
                        + "FKTABLE_SCHEM String,FKTABLE_NAME String,FKCOLUMN_NAME String,KEY_SEQ short,"
                        + "UPDATE_RULE short,DELETE_RULE short,FK_NAME String,PK_NAME String,DEFERRABILITY short");

    }

    @Test
    public void getExportedKeysBasic() throws SQLException {
        testResultSetColumns(
                sharedConnection.getMetaData().getExportedKeys(null, null, ""),
                "PKTABLE_CAT String,PKTABLE_SCHEM String,PKTABLE_NAME String, PKCOLUMN_NAME String,FKTABLE_CAT String,"
                        + "FKTABLE_SCHEM String,FKTABLE_NAME String,FKCOLUMN_NAME String,KEY_SEQ short,"
                        + "UPDATE_RULE short, DELETE_RULE short,FK_NAME String,PK_NAME String,DEFERRABILITY short");

    }

    @Test
    public void getCrossReferenceBasic() throws SQLException {
        testResultSetColumns(
                sharedConnection.getMetaData().getCrossReference(null, null, "", null, null, ""),
                "PKTABLE_CAT String,PKTABLE_SCHEM String,PKTABLE_NAME String, PKCOLUMN_NAME String,FKTABLE_CAT String,"
                        + "FKTABLE_SCHEM String,FKTABLE_NAME String,FKCOLUMN_NAME String,KEY_SEQ short,"
                        + "UPDATE_RULE short,DELETE_RULE short,FK_NAME String,PK_NAME String,DEFERRABILITY short");
    }

    @Test
    public void getUdtsBasic() throws SQLException {
        testResultSetColumns(
                sharedConnection.getMetaData().getUDTs(null, null, null, null),
                "TYPE_CAT String,TYPE_SCHEM String,TYPE_NAME String,CLASS_NAME String,DATA_TYPE int,"
                        + "REMARKS String,BASE_TYPE short");
    }

    @Test
    public void getSuperTypesBasic() throws SQLException {
        testResultSetColumns(
                sharedConnection.getMetaData().getSuperTypes(null, null, null),
                "TYPE_CAT String,TYPE_SCHEM String,TYPE_NAME String,SUPERTYPE_CAT String,"
                        + "SUPERTYPE_SCHEM String,SUPERTYPE_NAME String");
    }

    @Test
    public void getFunctionsBasic() throws SQLException {
        testResultSetColumns(
                sharedConnection.getMetaData().getFunctions(null, null, null),
                "FUNCTION_CAT String, FUNCTION_SCHEM String,FUNCTION_NAME String,REMARKS String,FUNCTION_TYPE short, "
                        + "SPECIFIC_NAME String");
    }

    @Test
    public void getSuperTablesBasic() throws SQLException {
        testResultSetColumns(
                sharedConnection.getMetaData().getSuperTables(null, null, null),
                "TABLE_CAT String,TABLE_SCHEM String,TABLE_NAME String, SUPERTABLE_NAME String");
    }

    @Test
    public void testGetSchemas2() throws SQLException {
        DatabaseMetaData dbmd = sharedConnection.getMetaData();
        ResultSet rs = dbmd.getCatalogs();
        boolean foundTestUnitsJdbc = false;
        while (rs.next()) {
            if (rs.getString(1).equals("testj")) {
                foundTestUnitsJdbc = true;
            }
        }
        assertEquals(true, foundTestUnitsJdbc);
    }

    /* Verify default behavior for nullCatalogMeansCurrent (=true) */
    @Test
    public void nullCatalogMeansCurrent() throws Exception {
        String catalog = sharedConnection.getCatalog();
        ResultSet rs = sharedConnection.getMetaData().getColumns(null, null, null, null);
        while (rs.next()) {
            assertTrue(rs.getString("TABLE_CAT").equalsIgnoreCase(catalog));
        }
    }

    /* Verify that "nullCatalogMeansCurrent=false" works (i.e information_schema columns are returned)*/
    @Test
    public void nullCatalogMeansCurrent2() throws Exception {
        Connection connection = null;
        try {
            connection = setConnection("&nullCatalogMeansCurrent=false");
            boolean haveInformationSchema = false;
            ResultSet rs = connection.getMetaData().getColumns(null, null, null, null);
            while (rs.next()) {
                if (rs.getString("TABLE_CAT").equalsIgnoreCase("information_schema")) {
                    haveInformationSchema = true;
                    break;
                }
            }
            assertTrue(haveInformationSchema);
        } finally {
            if (connection != null) connection.close();
        }

    }

    @Test
    public void testGetTypeInfoBasic() throws SQLException {
        testResultSetColumns(
                sharedConnection.getMetaData().getTypeInfo(),
                "TYPE_NAME String,DATA_TYPE int,PRECISION int,LITERAL_PREFIX String,"
                        + "LITERAL_SUFFIX String,CREATE_PARAMS String, NULLABLE short,CASE_SENSITIVE boolean,"
                        + "SEARCHABLE short,UNSIGNED_ATTRIBUTE boolean,FIXED_PREC_SCALE boolean, "
                        + "AUTO_INCREMENT boolean, LOCAL_TYPE_NAME String,MINIMUM_SCALE short,MAXIMUM_SCALE short,"
                        + "SQL_DATA_TYPE int,SQL_DATETIME_SUB int, NUM_PREC_RADIX int");
    }

    @Test
    public void getColumnsTest() throws SQLException {

        DatabaseMetaData dmd = sharedConnection.getMetaData();
        ResultSet rs = dmd.getColumns(sharedConnection.getCatalog(), null, "manycols", null);
        while (rs.next()) {
            String columnName = rs.getString("column_name");
            int type = rs.getInt("data_type");
            String typeName = rs.getString("type_name");
            assertFalse(typeName.contains("("));
            for (char c : typeName.toCharArray()) {
                assertTrue("bad typename " + typeName, c == ' ' || Character.isUpperCase(c));
            }
            checkType(columnName, type, "tiny", Types.TINYINT);
            checkType(columnName, type, "tiny_uns", Types.TINYINT);
            checkType(columnName, type, "small", Types.SMALLINT);
            checkType(columnName, type, "small_uns", Types.SMALLINT);
            checkType(columnName, type, "medium", Types.INTEGER);
            checkType(columnName, type, "medium_uns", Types.INTEGER);
            checkType(columnName, type, "int_col", Types.INTEGER);
            checkType(columnName, type, "int_col_uns", Types.INTEGER);
            checkType(columnName, type, "big", Types.BIGINT);
            checkType(columnName, type, "big_uns", Types.BIGINT);
            checkType(columnName, type, "decimal_col", Types.DECIMAL);
            checkType(columnName, type, "fcol", Types.REAL);
            checkType(columnName, type, "fcol_uns", Types.REAL);
            checkType(columnName, type, "dcol", Types.DOUBLE);
            checkType(columnName, type, "dcol_uns", Types.DOUBLE);
            checkType(columnName, type, "date_col", Types.DATE);
            checkType(columnName, type, "time_col", Types.TIME);
            checkType(columnName, type, "timestamp_col", Types.TIMESTAMP);
            checkType(columnName, type, "year_col", Types.DATE);
            checkType(columnName, type, "bit_col", Types.BIT);
            checkType(columnName, type, "char_col", Types.CHAR);
            checkType(columnName, type, "varchar_col", Types.VARCHAR);
            checkType(columnName, type, "binary_col", Types.BINARY);
            checkType(columnName, type, "tinyblob_col", Types.VARBINARY);
            checkType(columnName, type, "blob_col", Types.LONGVARBINARY);
            checkType(columnName, type, "longblob_col", Types.LONGVARBINARY);
            checkType(columnName, type, "mediumblob_col", Types.LONGVARBINARY);
            checkType(columnName, type, "tinytext_col", Types.VARCHAR);
            checkType(columnName, type, "text_col", Types.LONGVARCHAR);
            checkType(columnName, type, "mediumtext_col", Types.LONGVARCHAR);
            checkType(columnName, type, "longtext_col", Types.LONGVARCHAR);
        }
    }

    @Test
    public void yearIsShortType() throws Exception {
        Connection connection = null;
        try {
            connection = setConnection("&yearIsDateType=false");
            connection.createStatement().execute("insert into ytab values(72)");
<<<<<<< HEAD
            ResultSet rs = connection.getMetaData().getColumns(connection.getCatalog(), null, "ytab", null);
            assertTrue(rs.next());
            assertEquals(rs.getInt("DATA_TYPE"), Types.SMALLINT);

            ResultSet rs1 = connection.createStatement().executeQuery("select * from ytab");
            assertEquals(rs1.getMetaData().getColumnType(1), Types.SMALLINT);
            assertTrue(rs1.next());
            assertTrue(rs1.getObject(1) instanceof Short);
            assertEquals(rs1.getShort(1), 1972);
        } finally {
            if (connection != null) connection.close();
=======

            ResultSet rs2 = connection.getMetaData().getColumns(connection.getCatalog(), null, "ytab", null);
            assertTrue(rs2.next());
            assertEquals(Types.SMALLINT, rs2.getInt("DATA_TYPE"));

            try (ResultSet rs = connection.getMetaData().getColumns(connection.getCatalog(), null, "ytab", null)) {
                assertTrue(rs.next());
                assertEquals(Types.SMALLINT, rs.getInt("DATA_TYPE"));
            }

            try (ResultSet rs1 = connection.createStatement().executeQuery("select * from ytab")) {
                assertEquals(rs1.getMetaData().getColumnType(1), Types.SMALLINT);
                assertTrue(rs1.next());
                assertTrue(rs1.getObject(1) instanceof Short);
                assertEquals(rs1.getShort(1), 1972);
            }
>>>>>>> a94ed403
        }
    }

    @Test
    public void yearIsDateType() throws Exception {
        try (Connection connection = setConnection("&yearIsDateType=true")) {
            connection.createStatement().execute("insert into ytab values(72)");

            ResultSet rs2 = connection.getMetaData().getColumns(connection.getCatalog(), null, "ytab", null);
            assertTrue(rs2.next());
            assertEquals(Types.DATE, rs2.getInt("DATA_TYPE"));

            try (ResultSet rs = connection.getMetaData().getColumns(connection.getCatalog(), null, "ytab", null)) {
                assertTrue(rs.next());
                assertEquals(Types.DATE, rs.getInt("DATA_TYPE"));
            }

            try (ResultSet rs1 = connection.createStatement().executeQuery("select * from ytab")) {
                assertEquals(Types.DATE, rs1.getMetaData().getColumnType(1));
                assertTrue(rs1.next());
                assertTrue(rs1.getObject(1) instanceof Date);
                assertEquals("1972-01-01", rs1.getDate(1).toString());
            }
        }
    }

    /* CONJ-15 */
    @Test
    public void maxCharLengthUtf8() throws Exception {
        DatabaseMetaData dmd = sharedConnection.getMetaData();
        ResultSet rs = dmd.getColumns(sharedConnection.getCatalog(), null, "maxcharlength", null);
        assertTrue(rs.next());
        assertEquals(rs.getInt("COLUMN_SIZE"), 1);
    }

    @Test
    public void conj72() throws Exception {
        Connection connection = null;
        try {
            connection = setConnection("&tinyInt1isBit=true");
            connection.createStatement().execute("insert into conj72 values(1)");
            ResultSet rs = connection.getMetaData().getColumns(connection.getCatalog(), null, "conj72", null);
            assertTrue(rs.next());
            assertEquals(rs.getInt("DATA_TYPE"), Types.BIT);
            ResultSet rs1 = connection.createStatement().executeQuery("select * from conj72");
            assertEquals(rs1.getMetaData().getColumnType(1), Types.BIT);
        } finally {
            if (connection != null) connection.close();
        }
    }

    @Test
    public void getPrecision() throws SQLException {
        createTable("getPrecision", "num1 NUMERIC(9,4), "
                + "num2 NUMERIC (9,0),"
                + "num3 NUMERIC (9,4) UNSIGNED,"
                + "num4 NUMERIC (9,0) UNSIGNED,"
                + "num5 FLOAT(9,4),"
                + "num6 FLOAT(9,4) UNSIGNED,"
                + "num7 DOUBLE(9,4),"
                + "num8 DOUBLE(9,4) UNSIGNED"
        );
        Statement stmt = sharedConnection.createStatement();
        ResultSet rs = stmt.executeQuery("SELECT * FROM getPrecision");
        ResultSetMetaData rsmd = rs.getMetaData();
        assertEquals(9, rsmd.getPrecision(1));
        assertEquals(4, rsmd.getScale(1));
        assertEquals(9, rsmd.getPrecision(2));
        assertEquals(0, rsmd.getScale(2));
        assertEquals(9, rsmd.getPrecision(3));
        assertEquals(4, rsmd.getScale(3));
        assertEquals(9, rsmd.getPrecision(4));
        assertEquals(0, rsmd.getScale(4));
        assertEquals(9, rsmd.getPrecision(5));
        assertEquals(4, rsmd.getScale(5));
        assertEquals(9, rsmd.getPrecision(6));
        assertEquals(4, rsmd.getScale(6));
        assertEquals(9, rsmd.getPrecision(7));
        assertEquals(4, rsmd.getScale(7));
        assertEquals(9, rsmd.getPrecision(8));
        assertEquals(4, rsmd.getScale(8));
    }

    @Test
    public void getTimePrecision() throws SQLException {
        Assume.assumeTrue(doPrecisionTest);
        createTable("getTimePrecision", "d date, "
                + "t1 datetime(0),"
                + "t2 datetime(6),"
                + "t3 timestamp(0) DEFAULT '2000-01-01 00:00:00',"
                + "t4 timestamp(6) DEFAULT '2000-01-01 00:00:00',"
                + "t5 time(0),"
                + "t6 time(6)"
        );
        Statement stmt = sharedConnection.createStatement();
        ResultSet rs = stmt.executeQuery("SELECT * FROM getTimePrecision");
        ResultSetMetaData rsmd = rs.getMetaData();
        //date
        assertEquals(10, rsmd.getPrecision(1));
        assertEquals(0, rsmd.getScale(1));
        //datetime(0)
        assertEquals(19, rsmd.getPrecision(2));
        assertEquals(0, rsmd.getScale(2));
        //datetime(6)
        assertEquals(26, rsmd.getPrecision(3));
        assertEquals(6, rsmd.getScale(3));
        //timestamp(0)
        assertEquals(19, rsmd.getPrecision(4));
        assertEquals(0, rsmd.getScale(4));
        //timestamp(6)
        assertEquals(26, rsmd.getPrecision(5));
        assertEquals(6, rsmd.getScale(5));
        //time(0)
        assertEquals(10, rsmd.getPrecision(6));
        assertEquals(0, rsmd.getScale(6));
        //time(6)
        assertEquals(17, rsmd.getPrecision(7));
        assertEquals(6, rsmd.getScale(7));
    }

    @Test
    public void metaTimeResultSet() throws SQLException {
        Assume.assumeTrue(doPrecisionTest);
        createTable("getTimePrecision", "d date, "
                + "t1 datetime(0),"
                + "t2 datetime(6),"
                + "t3 timestamp(0) DEFAULT '2000-01-01 00:00:00',"
                + "t4 timestamp(6) DEFAULT '2000-01-01 00:00:00',"
                + "t5 time(0),"
                + "t6 time(6)");

        final int columnSizeField = 7;

        DatabaseMetaData dmd = sharedConnection.getMetaData();
        ResultSet rs = dmd.getColumns(null, null, "getTimePrecision", null);
        //date
        assertTrue(rs.next());
        assertEquals(10, rs.getInt(columnSizeField));
        //datetime(0)
        assertTrue(rs.next());
        assertEquals(19, rs.getInt(columnSizeField));
        //datetime(6)
        assertTrue(rs.next());
        assertEquals(26, rs.getInt(columnSizeField));
        //timestamp(0)
        assertTrue(rs.next());
        assertEquals(19, rs.getInt(columnSizeField));
        //timestamp(6)
        assertTrue(rs.next());
        assertEquals(26, rs.getInt(columnSizeField));
        //time(0)
        assertTrue(rs.next());
        assertEquals(10, rs.getInt(columnSizeField));
        //time(6)
        assertTrue(rs.next());
        assertEquals(17, rs.getInt(columnSizeField));

        assertFalse(rs.next());
    }


    /**
     * CONJ-401 - getProcedureColumns precision when server doesn't support precision.
     *
     * @throws SQLException if connection error occur
     */
    @Test
    public void metaTimeNoPrecisionProcedureResultSet() throws SQLException {
        createProcedure("getProcTimePrecision2", "(IN  I date, "
                + "IN t1 DATETIME,"
                + "IN t3 timestamp,"
                + "IN t5 time) BEGIN SELECT I; END");

        final int precisionField = 8;
        final int lengthField = 9;
        final int scaleField = 10;

        DatabaseMetaData dmd = sharedConnection.getMetaData();
        ResultSet rs = dmd.getProcedureColumns(null, null, "getProcTimePrecision2", null);
        //date
        assertTrue(rs.next());
        assertEquals(10, rs.getInt(precisionField));
        assertEquals(10, rs.getInt(lengthField));
        assertEquals(0, rs.getInt(scaleField));
        assertTrue(rs.wasNull());
        //datetime(0)
        assertTrue(rs.next());
        assertEquals(19, rs.getInt(precisionField));
        assertEquals(19, rs.getInt(lengthField));
        assertEquals(0, rs.getInt(scaleField));
        //timestamp(0)
        assertTrue(rs.next());
        assertEquals(19, rs.getInt(precisionField));
        assertEquals(19, rs.getInt(lengthField));
        assertEquals(0, rs.getInt(scaleField));
        //time(0)
        assertTrue(rs.next());
        assertEquals(10, rs.getInt(precisionField));
        assertEquals(10, rs.getInt(lengthField));
        assertEquals(0, rs.getInt(scaleField));

        assertFalse(rs.next());
    }


    /**
     * CONJ-381 - getProcedureColumns returns NULL as TIMESTAMP/DATETIME precision instead of 19.
     *
     * @throws SQLException if connection error occur
     */
    @Test
    public void metaTimeProcedureResultSet() throws SQLException {
        Assume.assumeTrue(doPrecisionTest);
        createProcedure("getProcTimePrecision", "(IN  I date, "
                + "IN t1 DATETIME(0),"
                + "IN t2 DATETIME(6),"
                + "IN t3 timestamp(0),"
                + "IN t4 timestamp(6),"
                + "IN t5 time ,"
                + "IN t6 time(6)) BEGIN SELECT I; END");

        final int precisionField = 8;
        final int lengthField = 9;
        final int scaleField = 10;

        DatabaseMetaData dmd = sharedConnection.getMetaData();
        ResultSet rs = dmd.getProcedureColumns(null, null, "getProcTimePrecision", null);
        //date
        assertTrue(rs.next());
        assertEquals(10, rs.getInt(precisionField));
        assertEquals(10, rs.getInt(lengthField));
        assertEquals(0, rs.getInt(scaleField));
        assertTrue(rs.wasNull());
        //datetime(0)
        assertTrue(rs.next());
        assertEquals(19, rs.getInt(precisionField));
        assertEquals(19, rs.getInt(lengthField));
        assertEquals(0, rs.getInt(scaleField));
        //datetime(6)
        assertTrue(rs.next());
        assertEquals(26, rs.getInt(precisionField));
        assertEquals(26, rs.getInt(lengthField));
        assertEquals(6, rs.getInt(scaleField));
        //timestamp(0)
        assertTrue(rs.next());
        assertEquals(19, rs.getInt(precisionField));
        assertEquals(19, rs.getInt(lengthField));
        assertEquals(0, rs.getInt(scaleField));
        //timestamp(6)
        assertTrue(rs.next());
        assertEquals(26, rs.getInt(precisionField));
        assertEquals(26, rs.getInt(lengthField));
        assertEquals(6, rs.getInt(scaleField));
        //time(0)
        assertTrue(rs.next());
        assertEquals(10, rs.getInt(precisionField));
        assertEquals(10, rs.getInt(lengthField));
        assertEquals(0, rs.getInt(scaleField));
        //time(6)
        assertTrue(rs.next());
        assertEquals(17, rs.getInt(precisionField));
        assertEquals(17, rs.getInt(lengthField));
        assertEquals(6, rs.getInt(scaleField));

        assertFalse(rs.next());
    }


}<|MERGE_RESOLUTION|>--- conflicted
+++ resolved
@@ -973,7 +973,12 @@
         try {
             connection = setConnection("&yearIsDateType=false");
             connection.createStatement().execute("insert into ytab values(72)");
-<<<<<<< HEAD
+
+
+            ResultSet rs2 = connection.getMetaData().getColumns(connection.getCatalog(), null, "ytab", null);
+            assertTrue(rs2.next());
+            assertEquals(Types.SMALLINT, rs2.getInt("DATA_TYPE"));
+
             ResultSet rs = connection.getMetaData().getColumns(connection.getCatalog(), null, "ytab", null);
             assertTrue(rs.next());
             assertEquals(rs.getInt("DATA_TYPE"), Types.SMALLINT);
@@ -985,47 +990,32 @@
             assertEquals(rs1.getShort(1), 1972);
         } finally {
             if (connection != null) connection.close();
-=======
-
-            ResultSet rs2 = connection.getMetaData().getColumns(connection.getCatalog(), null, "ytab", null);
-            assertTrue(rs2.next());
-            assertEquals(Types.SMALLINT, rs2.getInt("DATA_TYPE"));
-
-            try (ResultSet rs = connection.getMetaData().getColumns(connection.getCatalog(), null, "ytab", null)) {
-                assertTrue(rs.next());
-                assertEquals(Types.SMALLINT, rs.getInt("DATA_TYPE"));
-            }
-
-            try (ResultSet rs1 = connection.createStatement().executeQuery("select * from ytab")) {
-                assertEquals(rs1.getMetaData().getColumnType(1), Types.SMALLINT);
-                assertTrue(rs1.next());
-                assertTrue(rs1.getObject(1) instanceof Short);
-                assertEquals(rs1.getShort(1), 1972);
-            }
->>>>>>> a94ed403
         }
     }
 
     @Test
     public void yearIsDateType() throws Exception {
-        try (Connection connection = setConnection("&yearIsDateType=true")) {
+        Connection connection = null;
+        try {
+            connection = setConnection("&yearIsDateType=true");
             connection.createStatement().execute("insert into ytab values(72)");
 
             ResultSet rs2 = connection.getMetaData().getColumns(connection.getCatalog(), null, "ytab", null);
             assertTrue(rs2.next());
             assertEquals(Types.DATE, rs2.getInt("DATA_TYPE"));
 
-            try (ResultSet rs = connection.getMetaData().getColumns(connection.getCatalog(), null, "ytab", null)) {
-                assertTrue(rs.next());
-                assertEquals(Types.DATE, rs.getInt("DATA_TYPE"));
-            }
-
-            try (ResultSet rs1 = connection.createStatement().executeQuery("select * from ytab")) {
-                assertEquals(Types.DATE, rs1.getMetaData().getColumnType(1));
-                assertTrue(rs1.next());
-                assertTrue(rs1.getObject(1) instanceof Date);
-                assertEquals("1972-01-01", rs1.getDate(1).toString());
-            }
+            ResultSet rs = connection.getMetaData().getColumns(connection.getCatalog(), null, "ytab", null);
+            assertTrue(rs.next());
+            assertEquals(Types.DATE, rs.getInt("DATA_TYPE"));
+
+
+            ResultSet rs1 = connection.createStatement().executeQuery("select * from ytab");
+            assertEquals(Types.DATE, rs1.getMetaData().getColumnType(1));
+            assertTrue(rs1.next());
+            assertTrue(rs1.getObject(1) instanceof Date);
+            assertEquals("1972-01-01", rs1.getDate(1).toString());
+        } finally {
+            if (connection != null) connection.close();
         }
     }
 
