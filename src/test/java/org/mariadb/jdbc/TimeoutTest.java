--- conflicted
+++ resolved
@@ -63,23 +63,14 @@
 
     private static int selectValue(Connection conn, int value)
             throws SQLException {
-<<<<<<< HEAD
 
         Statement stmt = conn.createStatement();
         ResultSet rs = stmt.executeQuery("select " + value);
-        assertTrue(rs.next());
-        return rs.getInt(1);
-=======
-        try (Statement stmt = conn.createStatement()) {
-            try (ResultSet rs = stmt.executeQuery("select " + value)) {
-                if (rs.next()) {
-                    return rs.getInt(1);
-                } else {
-                    return value;
-                }
-            }
-        }
->>>>>>> 2855617c
+        if (rs.next()) {
+            return rs.getInt(1);
+        } else {
+            return value;
+        }
     }
 
     /**
