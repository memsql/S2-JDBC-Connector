package org.mariadb.jdbc;

import org.junit.Assert;
import org.junit.Assume;
import org.junit.BeforeClass;
import org.junit.Test;
import org.mariadb.jdbc.internal.util.DefaultOptions;
import org.mariadb.jdbc.internal.util.constant.HaMode;

import java.math.BigDecimal;
import java.sql.*;
import java.util.ArrayList;
import java.util.Arrays;
import java.util.Calendar;
import java.util.GregorianCalendar;

import static org.junit.Assert.*;


public class DriverTest extends BaseTest {

    /**
     * Tables initialisation.
     *
     * @throws SQLException exception
     */
    @BeforeClass()
    public static void initClass() throws SQLException {
        createTable("tt1", "id int , name varchar(20)");
        createTable("tt2", "id int , name varchar(20)");
        createTable("Drivert2", "id int not null primary key auto_increment, test varchar(10)");
        createTable("utente", "id int not null primary key auto_increment, test varchar(10)");

        createTable("Drivert3", "id int not null primary key auto_increment, test varchar(10)");
        createTable("Drivert30", "id int not null primary key auto_increment, test varchar(20)", "engine=innodb");
        createTable("Drivert4", "id int not null primary key auto_increment, test varchar(20)", "engine=innodb");
        createTable("test_float", "id int not null primary key auto_increment, a float");
        createTable("test_big_autoinc2", "id int not null primary key auto_increment, test varchar(10)");
        createTable("test_big_update", "id int primary key not null, updateme int");
        createTable("sharedConnection", "id int");
        createTable("extest", "id int not null primary key");
        createTable("commentPreparedStatements", "id int not null primary key auto_increment, a varchar(10)");
        createTable("quotesPreparedStatements", "id int not null primary key auto_increment, a varchar(10) , "
                + "b varchar(10)");
        createTable("ressetpos", "i int not null primary key", "engine=innodb");
        createTable("streamingtest", "val varchar(20)");
        createTable("testBlob2", "a blob");
        createTable("testString2", "a varchar(10)");
        createTable("testBlob2", "a blob");
        createTable("unsignedtest", "a int unsigned");
        createTable("conj25", "a VARCHAR(1024)");
        createTable("DriverTestt1", "id int not null primary key auto_increment, test varchar(20)");
        createTable("DriverTestt2", "id int not null primary key auto_increment, test varchar(20)");
        createTable("DriverTestt3", "id int not null primary key auto_increment, test varchar(20)");
        createTable("DriverTestt4", "id int not null primary key auto_increment, test varchar(20)");
        createTable("DriverTestt5", "id int not null primary key auto_increment, test varchar(20)");
        createProcedure("foo", "() BEGIN SELECT 1; END");
        createTable("conj275", "a VARCHAR(10)");
    }

    @Test
    public void doQuery() throws SQLException {
        Statement stmt = sharedConnection.createStatement();
        stmt.execute("insert into DriverTestt1 (test) values ('hej1')");
        stmt.execute("insert into DriverTestt1 (test) values ('hej2')");
        stmt.execute("insert into DriverTestt1 (test) values ('hej3')");
        stmt.execute("insert into DriverTestt1 (test) values (null)");
        ResultSet rs = stmt.executeQuery("select * from DriverTestt1");
        for (int i = 1; i < 4; i++) {
            rs.next();
            assertEquals(String.valueOf(i), rs.getString(1));
            assertEquals("hej" + i, rs.getString("test"));
        }
        rs.next();
        assertEquals(null, rs.getString("test"));
    }

    @Test(expected = SQLException.class)
    public void askForBadColumnTest() throws SQLException {
        Statement stmt = sharedConnection.createStatement();
        stmt.execute("insert into DriverTestt2 (test) values ('hej1')");
        stmt.execute("insert into DriverTestt2 (test) values ('hej2')");
        stmt.execute("insert into DriverTestt2 (test) values ('hej3')");
        stmt.execute("insert into DriverTestt2 (test) values (null)");
        ResultSet rs = stmt.executeQuery("select * from DriverTestt2");
        if (rs.next()) {
            rs.getInt("non_existing_column");
        } else {
            fail();
        }
    }

    @Test(expected = SQLException.class)
    public void askForBadColumnIndexTest() throws SQLException {
        Statement stmt = sharedConnection.createStatement();
        stmt.execute("insert into DriverTestt3 (test) values ('hej1')");
        stmt.execute("insert into DriverTestt3 (test) values ('hej2')");
        stmt.execute("insert into DriverTestt3 (test) values ('hej3')");
        stmt.execute("insert into DriverTestt3 (test) values (null)");
        ResultSet rs = stmt.executeQuery("select * from DriverTestt3");
        rs.next();
        rs.getInt(102);
    }

    @Test
    /* Accessing result set using  table.column */
    public void tableDotColumnInResultSet() throws SQLException {
        Statement stmt = sharedConnection.createStatement();
        stmt.execute("insert into tt1 values(1, 'one')");
        stmt.execute("insert into tt2 values(1, 'two')");
        ResultSet rs = stmt.executeQuery("select tt1.*, tt2.* from tt1, tt2 where tt1.id = tt2.id");
        rs.next();
        assertEquals(1, rs.getInt("tt1.id"));
        assertEquals(1, rs.getInt("tt2.id"));
        assertEquals("one", rs.getString("tt1.name"));
        assertEquals("two", rs.getString("tt2.name"));
    }

    @Test(expected = SQLException.class)
    public void badQuery() throws SQLException {
        Statement stmt = sharedConnection.createStatement();
        stmt.executeQuery("whraoaooa");
    }

    @Test
    public void preparedTest() throws SQLException {
        Statement stmt = sharedConnection.createStatement();
        stmt.execute("insert into DriverTestt4 (test) values ('hej1')");
        stmt.close();

        String query = "SELECT * FROM DriverTestt4 WHERE test = ? and id = ?";
        PreparedStatement prepStmt = sharedConnection.prepareStatement(query);
        prepStmt.setString(1, "hej1");
        prepStmt.setInt(2, 1);
        ResultSet results = prepStmt.executeQuery();
        String res = "";
        while (results.next()) {
            res = results.getString("test");
        }
        assertEquals("hej1", res);
        assertEquals(2, prepStmt.getParameterMetaData().getParameterCount());
    }


    @Test
    public void streamingResultSet() throws Exception {
        Statement stmt = sharedConnection.createStatement();
        stmt.setFetchSize(Integer.MIN_VALUE);
        ResultSet rs = stmt.executeQuery("SELECT 1");
        assertTrue(rs.isBeforeFirst());
        try {
            rs.first();
            assertFalse("should not get there", true);
        } catch (SQLException sqle) {
            assertTrue(sqle.getMessage().toLowerCase().contains("invalid operation"));
        }
    }

    @Test
    public void updateTest() throws SQLException {
        Statement stmt = sharedConnection.createStatement();

        stmt.execute("insert into DriverTestt5 (test) values ('hej1')");
        stmt.execute("insert into DriverTestt5 (test) values ('hej2')");
        stmt.execute("insert into DriverTestt5 (test) values ('hej3')");
        stmt.execute("insert into DriverTestt5 (test) values (null)");

        String query = "UPDATE DriverTestt5 SET test = ? where id = ?";
        PreparedStatement prepStmt = sharedConnection.prepareStatement(query);
        prepStmt.setString(1, "updated");
        prepStmt.setInt(2, 3);
        int updateCount = prepStmt.executeUpdate();
        assertEquals(1, updateCount);
        String query2 = "SELECT * FROM DriverTestt5 WHERE id=?";
        prepStmt = sharedConnection.prepareStatement(query2);
        prepStmt.setInt(1, 3);
        ResultSet results = prepStmt.executeQuery();
        String result = "";
        while (results.next()) {
            result = results.getString("test");
        }
        assertEquals("updated", result);
    }

    @Test
    public void ralfTest() throws SQLException {
        Statement stmt = sharedConnection.createStatement();
        for (int i = 0; i < 10; i++) {
            stmt.execute("INSERT INTO Drivert2 (test) VALUES ('aßa" + i + "')");
        }
        PreparedStatement ps = sharedConnection.prepareStatement("SELECT * FROM Drivert2 where test like'%ß%' limit ?");
        ps.setInt(1, 5);
        ps.addBatch();
        ResultSet rs = ps.executeQuery();
        int result = 0;
        while (rs.next()) {
            result++;
        }
        assertEquals(result, 5);
    }

    @Test
    public void autoIncTest() throws SQLException {
        Statement stmt = sharedConnection.createStatement();
        stmt.execute("INSERT INTO Drivert3 (test) VALUES ('aa')", Statement.RETURN_GENERATED_KEYS);
        ResultSet rs = stmt.getGeneratedKeys();
        assertTrue(rs.next());

        assertEquals(1, rs.getInt(1));
        assertEquals(1, rs.getInt("insert_id"));

        stmt.execute("INSERT INTO Drivert3 (test) VALUES ('aa')", Statement.RETURN_GENERATED_KEYS);
        rs = stmt.getGeneratedKeys();
        assertTrue(rs.next());

        assertEquals(2, rs.getInt(1));
        assertEquals(2, rs.getInt("insert_id"));
        
        
        /* multi-row inserts */
        stmt.execute("INSERT INTO Drivert3 (test) VALUES ('bb'),('cc'),('dd')", Statement.RETURN_GENERATED_KEYS);
        rs = stmt.getGeneratedKeys();
        assertTrue(rs.next());
        assertEquals(3, rs.getInt(1));

        requireMinimumVersion(5, 0);
        /* non-standard autoIncrementIncrement */


        try ( Connection connection = setConnection("&sessionVariables=auto_increment_increment=2&allowMultiQueries=true")) {
            stmt = connection.createStatement();
            stmt.execute("INSERT INTO Drivert3 (test) values ('bb'),('cc');INSERT INTO Drivert3 (test) values ('dd'),('ee')",
                    Statement.RETURN_GENERATED_KEYS);

            rs = stmt.getGeneratedKeys();
<<<<<<< HEAD
            for (int i = 0; i < 4; i++) {
                assertTrue(rs.next());
                assertEquals(7 + autoIncrementIncrement * i, rs.getInt(1));
            }
=======

            assertTrue(rs.next());
            assertEquals(7, rs.getInt(1));
            assertTrue(rs.next());
            assertEquals(9, rs.getInt(1));
            assertFalse(rs.next());

            stmt.getMoreResults();

            rs = stmt.getGeneratedKeys();

            assertTrue(rs.next());
            assertEquals(11, rs.getInt(1));
            assertTrue(rs.next());
            assertEquals(13, rs.getInt(1));
>>>>>>> e2f9dd24
            assertFalse(rs.next());
        }
    }

    @Test
    public void autoInc2Test() throws SQLException {
        Statement stmt = sharedConnection.createStatement();
        stmt.execute("ALTER TABLE `utente` AUTO_INCREMENT=1", Statement.RETURN_GENERATED_KEYS);
    }


    @Test
    public void transactionTest() throws SQLException {
        Statement stmt = sharedConnection.createStatement();
        sharedConnection.setAutoCommit(false);
        stmt.executeUpdate("INSERT INTO Drivert30 (test) VALUES ('heja')");
        stmt.executeUpdate("INSERT INTO Drivert30 (test) VALUES ('japp')");
        sharedConnection.commit();
        ResultSet rs = stmt.executeQuery("SELECT * FROM Drivert30");
        assertEquals(true, rs.next());
        assertEquals("heja", rs.getString("test"));
        assertEquals(true, rs.next());
        assertEquals("japp", rs.getString("test"));
        assertEquals(false, rs.next());
        stmt.executeUpdate("INSERT INTO Drivert30 (test) VALUES ('rollmeback')", Statement.RETURN_GENERATED_KEYS);
        ResultSet rsGen = stmt.getGeneratedKeys();
        rsGen.next();
        assertEquals(3, rsGen.getInt(1));
        sharedConnection.rollback();
        rs = stmt.executeQuery("SELECT * FROM Drivert30 WHERE id=3");
        assertEquals(false, rs.next());
        sharedConnection.setAutoCommit(true);
    }

    @Test
    public void savepointTest() throws SQLException {
        Statement stmt = sharedConnection.createStatement();
        sharedConnection.setAutoCommit(false);
        stmt.executeUpdate("INSERT INTO Drivert4 (test) values('hej1')");
        stmt.executeUpdate("INSERT INTO Drivert4 (test) values('hej2')");
        Savepoint savepoint = sharedConnection.setSavepoint("yep");
        stmt.executeUpdate("INSERT INTO Drivert4 (test)  values('hej3')");
        stmt.executeUpdate("INSERT INTO Drivert4 (test) values('hej4')");
        sharedConnection.rollback(savepoint);
        stmt.executeUpdate("INSERT INTO Drivert4 (test) values('hej5')");
        stmt.executeUpdate("INSERT INTO Drivert4 (test) values('hej6')");
        sharedConnection.commit();
        ResultSet rs = stmt.executeQuery("SELECT * FROM Drivert4");
        assertEquals(true, rs.next());
        assertEquals("hej1", rs.getString(2));
        assertEquals(true, rs.next());
        assertEquals("hej2", rs.getString(2));
        assertEquals(true, rs.next());
        assertEquals("hej5", rs.getString(2));
        assertEquals(true, rs.next());
        assertEquals("hej6", rs.getString(2));
        assertEquals(false, rs.next());
        sharedConnection.setAutoCommit(true);
    }

    @Test
    public void isolationLevel() throws SQLException {
        Connection connection = null;
        try {
            connection = setConnection();
            int[] levels = new int[]{
                    Connection.TRANSACTION_READ_UNCOMMITTED,
                    Connection.TRANSACTION_READ_COMMITTED,
                    Connection.TRANSACTION_SERIALIZABLE,
                    Connection.TRANSACTION_REPEATABLE_READ
            };
            for (int level : levels) {
                connection.setTransactionIsolation(level);
                assertEquals(level, connection.getTransactionIsolation());
            }
        } finally {
            connection.close();
        }
    }

    @Test
    public void isValidTest() throws SQLException {
        assertEquals(true, sharedConnection.isValid(0));
    }

    @Test
    public void testConnectorJurl() throws SQLException {
        UrlParser url = UrlParser.parse("jdbc:mariadb://localhost/test");
        assertEquals("localhost", url.getHostAddresses().get(0).host);
        assertEquals("test", url.getDatabase());
        assertEquals(3306, url.getHostAddresses().get(0).port);

        url = UrlParser.parse("jdbc:mariadb://localhost:3307/test");
        assertEquals("localhost", url.getHostAddresses().get(0).host);
        assertEquals("test", url.getDatabase());
        assertEquals(3307, url.getHostAddresses().get(0).port);

    }


    @Test
    public void testAliasReplication() throws SQLException {
        UrlParser url = UrlParser.parse("jdbc:mysql:replication://localhost/test");
        UrlParser url2 = UrlParser.parse("jdbc:mariadb:replication://localhost/test");
        assertEquals(url, url2);
    }

    @Test
    public void testAliasDataSource() throws SQLException {
        ArrayList<HostAddress> hostAddresses = new ArrayList<>();
        hostAddresses.add(new HostAddress(hostname, port));
        UrlParser urlParser = new UrlParser(database, hostAddresses, DefaultOptions.defaultValues(HaMode.NONE), HaMode.NONE);
        UrlParser urlParser2 = new UrlParser(database, hostAddresses, DefaultOptions.defaultValues(HaMode.NONE), HaMode.NONE);

        urlParser.parseUrl("jdbc:mysql:replication://localhost/test");
        urlParser2.parseUrl("jdbc:mariadb:replication://localhost/test");
        assertEquals(urlParser, urlParser2);
    }


    @Test
    public void testEscapes() throws SQLException {
        String query = "select ?";
        PreparedStatement stmt = sharedConnection.prepareStatement(query);
        stmt.setString(1, "hej\"");
        ResultSet rs = stmt.executeQuery();
        assertEquals(true, rs.next());
        assertEquals(rs.getString(1), "hej\"");
    }

    @Test
    public void testPreparedWithNull() throws SQLException {
        String query = "select ? as test";
        PreparedStatement pstmt = sharedConnection.prepareStatement(query);
        pstmt.setNull(1, 1);
        ResultSet rs = pstmt.executeQuery();
        assertEquals(true, rs.next());
        assertEquals(null, rs.getString("test"));
        assertEquals(true, rs.wasNull());
    }


    @Test
    public void connectFailover() throws SQLException {
        Assume.assumeTrue(hostname != null);
        String hosts = hostname + ":" + port + "," + hostname + ":" + (port + 1);
        String url = "jdbc:mariadb://" + hosts + "/" + database + "?user=" + username;
        url += (password != null && !"".equals(password) ? "&password=" + password : "");
        try (Connection connection = openNewConnection(url)) {
            MariaDbConnection my = (MariaDbConnection) connection;
            assertTrue(my.getPort() == port);
            ResultSet rs = connection.createStatement().executeQuery("select 1");
            if (rs.next()) {
                assertEquals(rs.getInt(1), 1);
            } else {
                fail();
            }
        }
    }

    @Test
    public void floatingNumbersTest() throws SQLException {

        PreparedStatement ps = sharedConnection.prepareStatement("insert into test_float (a) values (?)");
        ps.setDouble(1, 3.99);
        ps.executeUpdate();
        ResultSet rs = sharedConnection.createStatement().executeQuery("select a from test_float");
        assertEquals(true, rs.next());
        assertEquals((float) 3.99, rs.getFloat(1), 0.00001);
        assertEquals((float) 3.99, rs.getFloat("a"), 0.00001);
        assertEquals(false, rs.next());
    }


    @Test
    public void manyColumnsTest() throws SQLException {
        Statement stmt = sharedConnection.createStatement();
        stmt.execute("drop table if exists test_many_columns");
        String query = "create table test_many_columns (a0 int primary key not null";
        for (int i = 1; i < 1000; i++) {
            query += ",a" + i + " int";
        }
        query += ")";
        stmt.execute(query);
        query = "insert into test_many_columns values (0";
        for (int i = 1; i < 1000; i++) {
            query += "," + i;
        }
        query += ")";
        stmt.execute(query);
        ResultSet rs = stmt.executeQuery("select * from test_many_columns");

        assertEquals(true, rs.next());

        for (int i = 0; i < 1000; i++) {
            assertEquals(rs.getInt("a" + i), i);
        }

    }

    @Test
    public void bigAutoIncTest() throws SQLException {
        Statement stmt = sharedConnection.createStatement();
        stmt.execute("alter table test_big_autoinc2 auto_increment = 1000");
        stmt.execute("insert into test_big_autoinc2 values (null, 'hej')", Statement.RETURN_GENERATED_KEYS);
        ResultSet rsGen = stmt.getGeneratedKeys();
        assertEquals(true, rsGen.next());
        assertEquals(1000, rsGen.getInt(1));
        stmt.execute("alter table test_big_autoinc2 auto_increment = " + Short.MAX_VALUE);
        stmt.execute("insert into test_big_autoinc2 values (null, 'hej')", Statement.RETURN_GENERATED_KEYS);
        rsGen = stmt.getGeneratedKeys();
        assertEquals(true, rsGen.next());
        assertEquals(Short.MAX_VALUE, rsGen.getInt(1));
        stmt.execute("alter table test_big_autoinc2 auto_increment = " + Integer.MAX_VALUE);
        stmt.execute("insert into test_big_autoinc2 values (null, 'hej')", Statement.RETURN_GENERATED_KEYS);
        rsGen = stmt.getGeneratedKeys();
        assertEquals(true, rsGen.next());
        assertEquals(Integer.MAX_VALUE, rsGen.getInt(1));
    }

    @Test
    public void bigUpdateCountTest() throws SQLException {
        Statement stmt = sharedConnection.createStatement();
        for (int i = 0; i < 4; i++) {
            stmt.execute("insert into test_big_update values (" + i + "," + i + ")");
        }
        ResultSet rs = stmt.executeQuery("select count(*) from test_big_update");
        assertEquals(true, rs.next());
        assertEquals(4, rs.getInt(1));
        int updateCount = stmt.executeUpdate("update test_big_update set updateme=updateme+1");
        assertEquals(4, updateCount);
    }


    @Test(expected = SQLIntegrityConstraintViolationException.class)
    public void testException1() throws SQLException {
        sharedConnection.createStatement().execute("insert into extest values (1)");
        sharedConnection.createStatement().execute("insert into extest values (1)");
    }

    @Test
    public void testExceptionDivByZero() throws SQLException {
        ResultSet rs = sharedConnection.createStatement().executeQuery("select 1/0");
        assertEquals(rs.next(), true);
        assertEquals(null, rs.getString(1));
    }

    @Test(expected = SQLSyntaxErrorException.class)
    public void testSyntaxError() throws SQLException {
        sharedConnection.createStatement().executeQuery("create asdf b");
    }


    @Test
    public void testPreparedStatementsWithComments() throws SQLException {
        String query = "INSERT INTO commentPreparedStatements (a) VALUES (?) # ?";
        PreparedStatement pstmt = sharedConnection.prepareStatement(query);
        pstmt.setString(1, "yeah");
        pstmt.execute();
    }

    @Test
    public void testPreparedStatementsWithQuotes() throws SQLException {
        String query = "INSERT INTO quotesPreparedStatements (a,b) VALUES ('hellooo?', ?) # ?";
        PreparedStatement pstmt = sharedConnection.prepareStatement(query);
        pstmt.setString(1, "ff");
        pstmt.execute();
    }


    @Test
    public void testResultSetPositions() throws SQLException {
        sharedConnection.createStatement().execute("insert into ressetpos values (1),(2),(3),(4)");
        Statement stmt = sharedConnection.createStatement(ResultSet.TYPE_SCROLL_INSENSITIVE, ResultSet.CONCUR_READ_ONLY);
        ResultSet rs = stmt.executeQuery("select * from ressetpos");
        assertTrue(rs.isBeforeFirst());
        rs.next();
        assertTrue(!rs.isBeforeFirst());
        assertTrue(rs.isFirst());
        rs.beforeFirst();
        assertTrue(rs.isBeforeFirst());
        while (rs.next()) {
            //just load datas.
        }
        assertTrue(rs.isAfterLast());
        rs.absolute(4);
        assertTrue(!rs.isAfterLast());
        rs.absolute(2);
        assertEquals(2, rs.getInt(1));
        rs.relative(2);
        assertEquals(4, rs.getInt(1));
        assertFalse(rs.next());
        rs.previous();
        assertEquals(4, rs.getInt(1));
        rs.relative(-3);
        assertEquals(1, rs.getInt(1));
        assertEquals(false, rs.relative(-1));
        assertEquals(1, rs.getInt(1));
        rs.last();
        assertEquals(4, rs.getInt(1));
        assertEquals(4, rs.getRow());
        assertTrue(rs.isLast());
        rs.first();
        assertEquals(1, rs.getInt(1));
        assertEquals(1, rs.getRow());
        rs.absolute(-1);
        assertEquals(4, rs.getRow());
        assertEquals(4, rs.getInt(1));
    }

    @Test(expected = SQLException.class)
    public void findColumnTest() throws SQLException {
        ResultSet rs = sharedConnection.createStatement().executeQuery("select 1 as 'hej'");
        assertEquals(1, rs.findColumn("hej"));

        rs.findColumn("nope");

    }

    @Test
    public void getStatementTest() throws SQLException {
        Statement stmt1 = sharedConnection.createStatement();
        ResultSet rs = stmt1.executeQuery("select 1 as 'hej'");
        assertEquals(stmt1, rs.getStatement());
    }

    @Test
    public void testAutocommit() throws SQLException {
        assertTrue(sharedConnection.getAutoCommit());
        sharedConnection.setAutoCommit(false);
        assertFalse(sharedConnection.getAutoCommit());
        
        /* Check that autocommit value "false" , that driver derives from server status flags
         * remains the same when EOF, ERROR or OK stream were received.
         */
        sharedConnection.createStatement().executeQuery("select 1");
        assertFalse(sharedConnection.getAutoCommit());
        sharedConnection.createStatement().execute("set @a=1");
        assertFalse(sharedConnection.getAutoCommit());
        try {
            sharedConnection.createStatement().execute("insert into nosuchtable values(1)");
        } catch (Exception e) {
            //eat exception
        }
        assertFalse(sharedConnection.getAutoCommit());
        ResultSet rs = sharedConnection.createStatement().executeQuery("select @@autocommit");
        rs.next();
        assertEquals(0, rs.getInt(1));


        sharedConnection.setAutoCommit(true);
        
        /* Check that autocommit value "true" , that driver derives from server status flags
         * remains the same when EOF, ERROR or OK stream were received.
         */
        assertTrue(sharedConnection.getAutoCommit());
        sharedConnection.createStatement().execute("set @a=1");
        assertTrue(sharedConnection.getAutoCommit());
        try {
            sharedConnection.createStatement().execute("insert into nosuchtable values(1)");
        } catch (Exception e) {
            //eat exception
        }
        assertTrue(sharedConnection.getAutoCommit());
        rs = sharedConnection.createStatement().executeQuery("select @@autocommit");
        rs.next();
        assertEquals(1, rs.getInt(1));
        
        /* Set autocommit value using Statement.execute */
        sharedConnection.createStatement().execute("set @@autocommit=0");
        assertFalse(sharedConnection.getAutoCommit());

        sharedConnection.createStatement().execute("set @@autocommit=1");
        assertTrue(sharedConnection.getAutoCommit());
        
        /* Use session variable to set autocommit to 0 */
        Connection connection = null;
        try {
            connection = setConnection("&sessionVariables=autocommit=0");
            assertFalse(connection.getAutoCommit());
            sharedConnection.setAutoCommit(true);
        } finally {
            connection.close();
        }
    }

    @Test
    public void testUpdateCountSingle() throws SQLException {
        Statement stmt = sharedConnection.createStatement();
        stmt.execute("select 1");
        assertTrue(-1 == stmt.getUpdateCount());
    }

    @Test
    public void testUpdateCountMulti() throws SQLException {
        try (Connection connection = setConnection("&allowMultiQueries=true")) {
            Statement stmt = connection.createStatement();
            stmt.execute("select 1;select 1");
            assertTrue(-1 == stmt.getUpdateCount());
            stmt.getMoreResults();
            assertTrue(-1 == stmt.getUpdateCount());
        }
    }

    /**
     * CONJ-385 - stored procedure update count regression.
     *
     * @throws SQLException if connection error occur.
     */
    @Test
    public void testUpdateCountProcedure() throws SQLException {
        createProcedure("multiUpdateCount", "() BEGIN  SELECT 1; SELECT 2; END");
        CallableStatement callableStatement = sharedConnection.prepareCall("{call multiUpdateCount()}");
        callableStatement.execute();
        assertTrue(-1 == callableStatement.getUpdateCount());
        callableStatement.getMoreResults();
        assertTrue(-1 == callableStatement.getUpdateCount());
    }


    @Test
    public void testConnectWithDb() throws SQLException {
        requireMinimumVersion(5, 0);
        try {
            sharedConnection.createStatement().executeUpdate("drop database test_testdrop");
        } catch (Exception e) {
            //eat exception
        }

        try (Connection connection = setConnection("&createDatabaseIfNotExist=true", "test_testdrop")) {
            DatabaseMetaData dbmd = connection.getMetaData();
            ResultSet rs = dbmd.getCatalogs();
            boolean foundDb = false;
            while (rs.next()) {
                if (rs.getString("table_cat").equals("test_testdrop")) {
                    foundDb = true;
                }
            }
            assertTrue(foundDb);
            sharedConnection.createStatement().executeUpdate("drop database test_testdrop");
        }
    }


    @Test
    public void streamingResult() throws SQLException {
        Statement st = sharedConnection.createStatement();

        for (int i = 0; i < 100; i++) {
            st.execute("insert into streamingtest values('aaaaaaaaaaaaaaaaaa')");
        }
        st.setFetchSize(Integer.MIN_VALUE);
        ResultSet rs = st.executeQuery("select * from streamingtest");
        rs.next();
        rs.close();
        Statement st2 = sharedConnection.createStatement();
        ResultSet rs2 = st2.executeQuery("select * from streamingtest");
        rs2.next();
        rs.close();
    }

    // Test if driver works with sql_mode= NO_BACKSLASH_ESCAPES
    @Test
    public void noBackslashEscapes() throws SQLException {
        requireMinimumVersion(5, 0);

        // super privilege is needed for this test
        Assume.assumeTrue(hasSuperPrivilege("NoBackslashEscapes"));

        Statement st = sharedConnection.createStatement();
        ResultSet rs = st.executeQuery("select @@global.sql_mode");
        rs.next();
        String originalSqlMode = rs.getString(1);
        st.execute("set @@global.sql_mode = '" + originalSqlMode + ",NO_BACKSLASH_ESCAPES'");

        try {
            try (Connection connection = setConnection("&profileSql=true")) {
                PreparedStatement preparedStatement =
                        connection.prepareStatement("insert into testBlob2(a) values(?)");
                byte[] bytes = new byte[255];
                for (byte i = -128; i < 127; i++) {
                    bytes[i + 128] = i;
                }
                MariaDbBlob blob = new MariaDbBlob(bytes);
                preparedStatement.setBlob(1, blob);
                int affectedRows = preparedStatement.executeUpdate();
                Assert.assertEquals(affectedRows, 1);
            }
        } finally {
            st.execute("set @@global.sql_mode='" + originalSqlMode + "'");
        }
    }

    // Test if driver works with sql_mode= NO_BACKSLASH_ESCAPES
    @Test
    public void noBackslashEscapes2() throws SQLException {
        requireMinimumVersion(5, 0);

        // super privilege is needed for this test
        Assume.assumeTrue(hasSuperPrivilege("NoBackslashEscapes2"));

        Statement st = sharedConnection.createStatement();
        ResultSet rs = st.executeQuery("select @@global.sql_mode");
        rs.next();
        String originalSqlMode = rs.getString(1);
        st.execute("set @@global.sql_mode = '" + originalSqlMode + ",NO_BACKSLASH_ESCAPES'");

        try {
            try (Connection connection = setConnection("&profileSql=true")) {
                PreparedStatement preparedStatement =
                        connection.prepareStatement("insert into testString2(a) values(?)");
                preparedStatement.setString(1, "'\\");
                int affectedRows = preparedStatement.executeUpdate();
                Assert.assertEquals(affectedRows, 1);
                preparedStatement.close();
                preparedStatement =
                        connection.prepareStatement("select * from testString2");
                rs = preparedStatement.executeQuery();
                rs.next();
                String out = rs.getString(1);
                assertEquals(out, "'\\");
                Statement st2 = connection.createStatement();
                rs = st2.executeQuery("select 'a\\b\\c'");
                rs.next();
                assertEquals("a\\b\\c", rs.getString(1));
            }
        } finally {
            st.execute("set @@global.sql_mode='" + originalSqlMode + "'");
        }
    }

    // Test if driver works with sql_mode= ANSI_QUOTES
    @Test
    public void ansiQuotes() throws SQLException {

        // super privilege is needed for this test
        Assume.assumeTrue(hasSuperPrivilege("AnsiQuotes"));

        Statement st = sharedConnection.createStatement();
        ResultSet rs = st.executeQuery("select @@global.sql_mode");
        rs.next();
        String originalSqlMode = rs.getString(1);
        st.execute("set @@global.sql_mode = '" + originalSqlMode + ",ANSI_QUOTES'");

        try {
            try (Connection connection = setConnection("&profileSql=true")) {
                PreparedStatement preparedStatement =
                        connection.prepareStatement("insert into testBlob2(a) values(?)");
                byte[] bytes = new byte[255];
                for (byte i = -128; i < 127; i++) {
                    bytes[i + 128] = i;
                }
                MariaDbBlob blob = new MariaDbBlob(bytes);
                preparedStatement.setBlob(1, blob);
                int affectedRows = preparedStatement.executeUpdate();
                Assert.assertEquals(affectedRows, 1);
            }
        } finally {
            st.execute("set @@global.sql_mode='" + originalSqlMode + "'");
        }
    }

    @Test
    public void unsignedTest() throws Exception {
        Statement st = sharedConnection.createStatement();
        st.execute("insert into unsignedtest values(4294967295)");
        ResultSet rs = st.executeQuery("select * from unsignedtest");
        rs.next();
        assertNotNull(rs.getLong("unsignedtest.a"));
    }


    @Test
    // Bug in URL parser
    public void mdev3916() throws Exception {
        try {
            setConnection("&password=");
        } catch (SQLException ex) {
            //SQLException is ok because we might get for example an access denied exception
            if (!(ex.getMessage().indexOf("Could not connect: Access denied") > -1)) {
                throw ex;
            }
        }
    }

    @Test
    public void conj1() throws Exception {
        Assume.assumeFalse("MAXSCALE".equals(System.getenv("TYPE")));

        requireMinimumVersion(5, 0);

        try (Connection connection = setConnection("&profileSql=true")) {
            Statement st = connection.createStatement();
            st.setQueryTimeout(1);
            st.execute("select sleep(0.5)");
            try {
                st.execute("select * from information_schema.columns as c1,  information_schema.tables, information_schema.tables as t2");
                assertFalse("must be exception here", true);
            } catch (Exception e) {
                //normal exception
            }

            Statement st2 = connection.createStatement();
            assertEquals(st2.getQueryTimeout(), 0);
            // no exception
            ResultSet rs = st2.executeQuery("select sleep(1.5)");
            assertTrue(rs.next());
            assertEquals(0, rs.getInt(1));
            Statement st3 = connection.createStatement();

            st3.setQueryTimeout(1);
            rs = st3.executeQuery("select sleep(0.1)");
            assertTrue(rs.next());
            assertEquals(0, rs.getInt(1));
            assertEquals(st3.getQueryTimeout(), 1);
        }
    }

    /* Check that exception contains SQL statement, for queries with syntax errors */
    @Test
    public void dumpQueryOnSyntaxException() throws Exception {
        String syntacticallyWrongQuery = "banana";
        try {
            Statement st = sharedConnection.createStatement();
            st.execute(syntacticallyWrongQuery);
        } catch (SQLException sqle) {
            assertTrue(sqle.getCause().getMessage().contains("Query is : " + syntacticallyWrongQuery));
        }
    }

    /* Check that query contains SQL statement, if dumpQueryOnException is true */
    @Test
    public void dumpQueryOnException() throws Exception {
        try (Connection connection = setConnection("&profileSql=true&dumpQueriesOnException=true")) {
            String selectFromNonExistingTable = "select * from banana";
            try {
                Statement st = connection.createStatement();
                st.execute(selectFromNonExistingTable);
            } catch (SQLException sqle) {
                assertTrue(sqle.getCause().getMessage().contains("Query is : " + selectFromNonExistingTable));
            }
        }
    }

    /* CONJ-14 
     * getUpdateCount(), getResultSet() should indicate "no more results" with
     * (getUpdateCount() == -1 && getResultSet() == null)  
     */
    @Test
    public void conj14() throws Exception {
        Statement st = sharedConnection.createStatement();
        
        /* 1. Test update statement */
        st.execute("use " + database);
        assertEquals(0, st.getUpdateCount());

        /* No more results */
        assertFalse(st.getMoreResults());
        assertEquals(-1, st.getUpdateCount());
        assertEquals(null, st.getResultSet());
        
        /* 2. Test select statement */
        st.execute("select 1");
        assertEquals(-1, st.getUpdateCount());
        assertTrue(st.getResultSet() != null);
        
        /* No More results */
        assertFalse(st.getMoreResults());
        assertEquals(-1, st.getUpdateCount());
        assertEquals(null, st.getResultSet());
        
        /* Test batch  */
        try (Connection connection = setConnection("&profileSql=true&allowMultiQueries=true")) {
            st = connection.createStatement();
            
            /* 3. Batch with two SELECTs */

            st.execute("select 1;select 2");
            /* First result (select)*/
            assertEquals(-1, st.getUpdateCount());
            assertTrue(st.getResultSet() != null);
            
            /* has more results */
            assertTrue(st.getMoreResults()); 
            
            /* Second result (select) */
            assertEquals(-1, st.getUpdateCount());
            assertTrue(st.getResultSet() != null);
            
            /* no more results */
            assertFalse(st.getMoreResults());
            assertEquals(-1, st.getUpdateCount());
            assertEquals(null, st.getResultSet());
            
            /* 4. Batch with a SELECT and non-SELECT */

            st.execute("select 1; use " + database);
            /* First result (select)*/
            assertEquals(-1, st.getUpdateCount());
            assertTrue(st.getResultSet() != null);
            
            /* Next result is no ResultSet */
            assertTrue(st.getMoreResults());
            assertNull(st.getResultSet());
            assertEquals(0, st.getUpdateCount());

            /* no more results */
            assertFalse(st.getMoreResults());
            assertEquals(-1, st.getUpdateCount());
            assertEquals(null, st.getResultSet());
        }
    }

    @Test
    public void conj25() throws Exception {
        try (Statement stmt = sharedConnection.createStatement()) {
            String st = "INSERT INTO conj25 VALUES (REPEAT('a',1024))";
            for (int i = 1; i <= 100; i++) {
                st = st + ",(REPEAT('a',1024))";
            }
            stmt.setFetchSize(Integer.MIN_VALUE);
            stmt.execute(st);
            stmt.executeQuery("SELECT * FROM conj25 a, conj25 b");
        }

    }

    @Test
    public void namedPipe() throws Exception {
        try {
            ResultSet rs = sharedConnection.createStatement().executeQuery("select @@named_pipe,@@socket");
            rs.next();
            if (rs.getBoolean(1)) {
                String namedPipeName = rs.getString(2);
                //skip test if no namedPipeName was obtained because then we do not use a socket connection
                Assume.assumeTrue(namedPipeName != null);
                try (Connection connection = setConnection("&pipe=" + namedPipeName)) {
                    Statement stmt = connection.createStatement();
                    rs = stmt.executeQuery("SELECT 1");
                    assertTrue(rs.next());
                    rs.close();
                }
            }
        } catch (SQLException e) {
            //not on windows
        }
    }

    /**
     * CONJ-293 : permit connection to named pipe when no host is defined.
     *
     * @throws Exception mustn't occur.
     */
    @Test
    public void namedPipeWithoutHost() throws Exception {
        try {
            ResultSet rs = sharedConnection.createStatement().executeQuery("select @@named_pipe,@@socket");
            rs.next();
            if (rs.getBoolean(1)) {
                String namedPipeName = rs.getString(2);
                //skip test if no namedPipeName was obtained because then we do not use a socket connection
                Assume.assumeTrue(namedPipeName != null);
                try (Connection connection = DriverManager.getConnection("jdbc:mariadb:///testj?user="
                        + username + "&pipe=" + namedPipeName)) {
                    Statement stmt = connection.createStatement();
                    rs = stmt.executeQuery("SELECT 1");
                    assertTrue(rs.next());
                    rs.close();
                }
            }
        } catch (SQLException e) {
            //not on windows
        }
    }

    @Test
    public void localSocket() throws Exception {
        requireMinimumVersion(5, 1);

        Assume.assumeTrue(isLocalConnection("localSocket"));

        Statement st = sharedConnection.createStatement();
        ResultSet rs = st.executeQuery("select @@version_compile_os,@@socket");
        if (!rs.next()) {
            return;
        }
        System.out.println("os:" + rs.getString(1) + " path:" + rs.getString(2));
        String os = rs.getString(1);
        if (os.toLowerCase().startsWith("win")) {
            return;
        }

        String path = rs.getString(2);
        try (Connection connection = setConnection("&localSocket=" + path + "&profileSql=true")) {
            rs = connection.createStatement().executeQuery("select 1");
            rs.next();
        }
    }

    @Test
    public void sharedMemory() throws Exception {
        requireMinimumVersion(5, 1);
        Statement st = sharedConnection.createStatement();
        ResultSet rs = st.executeQuery("select @@version_compile_os");
        if (!rs.next()) {
            return;
        }

        String os = rs.getString(1);
        if (!os.toLowerCase().startsWith("win")) {
            return;  // skip test on non-Windows
        }

        rs = st.executeQuery("select @@shared_memory,@@shared_memory_base_name");
        if (!rs.next()) {
            return;
        }

        if (!rs.getString(1).equals("1")) {
            return;
        }

        String shmBaseName = rs.getString(2);
        try (Connection connection = setConnection("&sharedMemory=" + shmBaseName + "&profileSql=true")) {
            rs = connection.createStatement().executeQuery("select repeat('a',100000)");
            rs.next();
            assertEquals(100000, rs.getString(1).length());
            char[] arr = new char[100000];
            Arrays.fill(arr, 'a');
            rs = connection.createStatement().executeQuery("select '" + new String(arr) + "'");
            rs.next();
            assertEquals(100000, rs.getString(1).length());
        }
    }

    @Test
    public void preparedStatementToString() throws Exception {
        PreparedStatement ps = sharedConnection.prepareStatement("SELECT ?,?,?,?,?,?");
        ps.setInt(1, 1);
        ps.setBigDecimal(2, new BigDecimal("1"));
        ps.setString(3, "one");
        ps.setBoolean(4, true);
        Calendar calendar = new GregorianCalendar(1972, 3, 22);
        ps.setDate(5, new Date(calendar.getTime().getTime()));
        ps.setDouble(6, 1.5);
        assertEquals("sql : 'SELECT ?,?,?,?,?,?', parameters : [1,1,'one',1,'1972-04-22',1.5]", ps.toString());
        ps.close();
    }


    /* Test that CLOSE_CURSORS_ON_COMMIT is silently ignored, and HOLD_CURSORS_OVER_COMMIT is actually used*/
    @Test
    public void resultSetHoldability() throws Exception {
        Statement st = sharedConnection.createStatement(ResultSet.TYPE_FORWARD_ONLY, ResultSet.CONCUR_READ_ONLY,
                ResultSet.CLOSE_CURSORS_AT_COMMIT);
        assertEquals(ResultSet.HOLD_CURSORS_OVER_COMMIT, st.getResultSetHoldability());
        PreparedStatement ps = sharedConnection.prepareStatement("SELECT 1", ResultSet.TYPE_FORWARD_ONLY,
                ResultSet.CONCUR_READ_ONLY, ResultSet.CLOSE_CURSORS_AT_COMMIT);
        assertEquals(ResultSet.HOLD_CURSORS_OVER_COMMIT, ps.getResultSetHoldability());
        ResultSet rs = ps.executeQuery();
        assertEquals(rs.getHoldability(), ResultSet.HOLD_CURSORS_OVER_COMMIT);
        CallableStatement cs = sharedConnection.prepareCall("{CALL foo}", ResultSet.TYPE_FORWARD_ONLY,
                ResultSet.CONCUR_READ_ONLY, ResultSet.CLOSE_CURSORS_AT_COMMIT);
        assertEquals(cs.getResultSetHoldability(), ResultSet.HOLD_CURSORS_OVER_COMMIT);
    }

    @Test
    public void emptyBatch() throws Exception {
        Statement st = sharedConnection.createStatement();
        st.executeBatch();
    }

    @Test
    public void createDbWithSpacesTest() throws SQLException {
        try (Connection connection = setConnection("&createDatabaseIfNotExist=true&profileSql=true", "test with spaces")) {
            DatabaseMetaData dbmd = connection.getMetaData();
            ResultSet rs = dbmd.getCatalogs();
            boolean foundDb = false;
            while (rs.next()) {
                if (rs.getString("table_cat").equals("test with spaces")) {
                    foundDb = true;
                }
            }
            assertTrue("database \"test with spaces\" not created !?", foundDb);
            connection.createStatement().execute("drop database `test with spaces`");
        }
    }

    /**
     * CONJ-275 : Streaming resultSet with no result must not have a next() value to true.
     *
     * @throws Exception exception
     */
    @Test
    public void checkStreamingWithoutResult() throws Exception {
        PreparedStatement pstmt = sharedConnection.prepareStatement("SELECT * FROM conj275 where a = ?");
        pstmt.setFetchSize(10);
        pstmt.setString(1, "no result");
        ResultSet rs = pstmt.executeQuery();
        while (rs.next()) {
            fail("must not have result value");
        }
    }

}<|MERGE_RESOLUTION|>--- conflicted
+++ resolved
@@ -233,12 +233,6 @@
                     Statement.RETURN_GENERATED_KEYS);
 
             rs = stmt.getGeneratedKeys();
-<<<<<<< HEAD
-            for (int i = 0; i < 4; i++) {
-                assertTrue(rs.next());
-                assertEquals(7 + autoIncrementIncrement * i, rs.getInt(1));
-            }
-=======
 
             assertTrue(rs.next());
             assertEquals(7, rs.getInt(1));
@@ -254,7 +248,6 @@
             assertEquals(11, rs.getInt(1));
             assertTrue(rs.next());
             assertEquals(13, rs.getInt(1));
->>>>>>> e2f9dd24
             assertFalse(rs.next());
         }
     }
