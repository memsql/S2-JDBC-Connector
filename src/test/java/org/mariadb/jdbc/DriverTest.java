/*
 *
 * MariaDB Client for Java
 *
 * Copyright (c) 2012-2014 Monty Program Ab.
 * Copyright (c) 2015-2017 MariaDB Ab.
 *
 * This library is free software; you can redistribute it and/or modify it under
 * the terms of the GNU Lesser General Public License as published by the Free
 * Software Foundation; either version 2.1 of the License, or (at your option)
 * any later version.
 *
 * This library is distributed in the hope that it will be useful, but
 * WITHOUT ANY WARRANTY; without even the implied warranty of MERCHANTABILITY or
 * FITNESS FOR A PARTICULAR PURPOSE.  See the GNU Lesser General Public License
 * for more details.
 *
 * You should have received a copy of the GNU Lesser General Public License along
 * with this library; if not, write to Monty Program Ab info@montyprogram.com.
 *
 * This particular MariaDB Client for Java file is work
 * derived from a Drizzle-JDBC. Drizzle-JDBC file which is covered by subject to
 * the following copyright and notice provisions:
 *
 * Copyright (c) 2009-2011, Marcus Eriksson
 *
 * Redistribution and use in source and binary forms, with or without modification,
 * are permitted provided that the following conditions are met:
 * Redistributions of source code must retain the above copyright notice, this list
 * of conditions and the following disclaimer.
 *
 * Redistributions in binary form must reproduce the above copyright notice, this
 * list of conditions and the following disclaimer in the documentation and/or
 * other materials provided with the distribution.
 *
 * Neither the name of the driver nor the names of its contributors may not be
 * used to endorse or promote products derived from this software without specific
 * prior written permission.
 *
 * THIS SOFTWARE IS PROVIDED BY THE COPYRIGHT HOLDERS  AND CONTRIBUTORS "AS IS"
 * AND ANY EXPRESS OR IMPLIED WARRANTIES, INCLUDING, BUT NOT LIMITED TO, THE IMPLIED
 * WARRANTIES OF MERCHANTABILITY AND FITNESS FOR A PARTICULAR PURPOSE ARE DISCLAIMED.
 * IN NO EVENT SHALL THE COPYRIGHT HOLDER OR CONTRIBUTORS BE LIABLE FOR ANY DIRECT,
 * INDIRECT, INCIDENTAL, SPECIAL, EXEMPLARY, OR CONSEQUENTIAL DAMAGES (INCLUDING, BUT
 * NOT LIMITED TO, PROCUREMENT OF SUBSTITUTE GOODS OR SERVICES; LOSS OF USE, DATA, OR
 * PROFITS; OR BUSINESS INTERRUPTION) HOWEVER CAUSED AND ON ANY THEORY OF LIABILITY,
 * WHETHER IN CONTRACT, STRICT LIABILITY, OR TORT (INCLUDING NEGLIGENCE OR OTHERWISE)
 * ARISING IN ANY WAY OUT OF THE USE OF THIS SOFTWARE, EVEN IF ADVISED OF THE POSSIBILITY
 * OF SUCH DAMAGE.
 *
 */

package org.mariadb.jdbc;

import org.junit.Assume;
import org.junit.BeforeClass;
import org.junit.Test;
import org.mariadb.jdbc.internal.util.DefaultOptions;
import org.mariadb.jdbc.internal.util.constant.HaMode;

import java.math.BigDecimal;
import java.sql.*;
import java.sql.Date;
import java.util.*;
import java.util.concurrent.ExecutorService;
import java.util.concurrent.Executors;
import java.util.concurrent.TimeUnit;

import static org.junit.Assert.*;


public class DriverTest extends BaseTest {

    /**
     * Tables initialisation.
     *
     * @throws SQLException exception
     */
    @BeforeClass()
    public static void initClass() throws SQLException {
        createTable("tt1", "id int , name varchar(20)");
        createTable("tt2", "id int , name varchar(20)");
        createTable("Drivert2", "id int not null primary key auto_increment, test varchar(10)");
        createTable("utente", "id int not null primary key auto_increment, test varchar(10)");

        createTable("Drivert3", "id int not null primary key auto_increment, test varchar(10)");
        createTable("Drivert30", "id int not null primary key auto_increment, test varchar(20)", "engine=innodb");
        createTable("Drivert4", "id int not null primary key auto_increment, test varchar(20)", "engine=innodb");
        createTable("test_float", "id int not null primary key auto_increment, a float");
        createTable("test_big_autoinc2", "id int not null primary key auto_increment, test varchar(10)");
        createTable("test_big_update", "id int primary key not null, updateme int");
        createTable("sharedConnection", "id int");
        createTable("extest", "id int not null primary key");
        createTable("commentPreparedStatements", "id int not null primary key auto_increment, a varchar(10)");
        createTable("quotesPreparedStatements", "id int not null primary key auto_increment, a varchar(10) , "
                + "b varchar(10)");
        createTable("ressetpos", "i int not null primary key", "engine=innodb");
        createTable("streamingtest", "val varchar(20)");
        createTable("testBlob2", "a blob");
        createTable("testString2", "a varchar(10)");
        createTable("testBlob2", "a blob");
        createTable("unsignedtest", "a int unsigned");
        createTable("conj25", "a VARCHAR(1024)");
        createTable("DriverTestt1", "id int not null primary key auto_increment, test varchar(20)");
        createTable("DriverTestt2", "id int not null primary key auto_increment, test varchar(20)");
        createTable("DriverTestt3", "id int not null primary key auto_increment, test varchar(20)");
        createTable("DriverTestt4", "id int not null primary key auto_increment, test varchar(20)");
        createTable("DriverTestt5", "id int not null primary key auto_increment, test varchar(20)");
        createProcedure("foo", "() BEGIN SELECT 1; END");
        createTable("conj275", "a VARCHAR(10)");
    }

    @Test
    public void doQuery() throws SQLException {
        Statement stmt = sharedConnection.createStatement();
        stmt.execute("insert into DriverTestt1 (test) values ('hej1')");
        stmt.execute("insert into DriverTestt1 (test) values ('hej2')");
        stmt.execute("insert into DriverTestt1 (test) values ('hej3')");
        stmt.execute("insert into DriverTestt1 (test) values (null)");
        ResultSet rs = stmt.executeQuery("select * from DriverTestt1");
        for (int i = 1; i < 4; i++) {
            assertTrue(rs.next());
            assertEquals(String.valueOf(i), rs.getString(1));
            assertEquals("hej" + i, rs.getString("test"));
        }
        assertTrue(rs.next());
        assertEquals(null, rs.getString("test"));
    }

    @Test(expected = SQLException.class)
    public void askForBadColumnTest() throws SQLException {
        Statement stmt = sharedConnection.createStatement();
        stmt.execute("insert into DriverTestt2 (test) values ('hej1')");
        stmt.execute("insert into DriverTestt2 (test) values ('hej2')");
        stmt.execute("insert into DriverTestt2 (test) values ('hej3')");
        stmt.execute("insert into DriverTestt2 (test) values (null)");
        ResultSet rs = stmt.executeQuery("select * from DriverTestt2");
        if (rs.next()) {
            rs.getInt("non_existing_column");
        } else {
            fail();
        }
    }

    @Test(expected = SQLException.class)
    public void askForBadColumnIndexTest() throws SQLException {
        Statement stmt = sharedConnection.createStatement();
        stmt.execute("insert into DriverTestt3 (test) values ('hej1')");
        stmt.execute("insert into DriverTestt3 (test) values ('hej2')");
        stmt.execute("insert into DriverTestt3 (test) values ('hej3')");
        stmt.execute("insert into DriverTestt3 (test) values (null)");
        ResultSet rs = stmt.executeQuery("select * from DriverTestt3");
        assertTrue(rs.next());
        rs.getInt(102);
    }

    @Test
    /* Accessing result set using  table.column */
    public void tableDotColumnInResultSet() throws SQLException {
        Statement stmt = sharedConnection.createStatement();
        stmt.execute("insert into tt1 values(1, 'one')");
        stmt.execute("insert into tt2 values(1, 'two')");
        ResultSet rs = stmt.executeQuery("select tt1.*, tt2.* from tt1, tt2 where tt1.id = tt2.id");
        assertTrue(rs.next());
        assertEquals(1, rs.getInt("tt1.id"));
        assertEquals(1, rs.getInt("tt2.id"));
        assertEquals("one", rs.getString("tt1.name"));
        assertEquals("two", rs.getString("tt2.name"));
    }

    @Test(expected = SQLException.class)
    public void badQuery() throws SQLException {
        Statement stmt = sharedConnection.createStatement();
        stmt.executeQuery("whraoaooa");
    }

    @Test
    public void preparedTest() throws SQLException {
        Statement stmt = sharedConnection.createStatement();
        stmt.execute("insert into DriverTestt4 (test) values ('hej1')");

        String query = "SELECT * FROM DriverTestt4 WHERE test = ? and id = ?";
        PreparedStatement prepStmt = sharedConnection.prepareStatement(query);
        prepStmt.setString(1, "hej1");
        prepStmt.setInt(2, 1);
        ResultSet results = prepStmt.executeQuery();
        String res = "";
        while (results.next()) {
            res = results.getString("test");
        }
        assertEquals("hej1", res);
        assertEquals(2, prepStmt.getParameterMetaData().getParameterCount());
    }

    @Test
    public void parameterMetaDataNotPreparable() throws SQLException {
        Assume.assumeFalse(sharedUsePrepare());
        Statement stmt = sharedConnection.createStatement();
        Map<String, Integer> initValues = loadVariables(stmt);

        //statement that cannot be prepared
<<<<<<< HEAD
        PreparedStatement pstmt = null;
        try {
            pstmt = sharedConnection.prepareStatement("select  TMP.field1 from (select ? from dual) TMP");
=======
        try (PreparedStatement pstmt = sharedConnection.prepareStatement(
                "select  TMP.field1 from (select ? from dual) TMP")) {
>>>>>>> 19091f7c
            try {
                ParameterMetaData parameterMetaData = pstmt.getParameterMetaData();
                fail();
            } catch (SQLException sqle) {
                assertEquals("42S22", sqle.getSQLState());
                assertTrue(sqle.getMessage().contains("Unknown column"));
            }
        } finally {
            if (pstmt != null) pstmt.close();
        }
        Map<String, Integer> endingValues = loadVariables(stmt);
        assertEquals(initValues.get("Prepared_stmt_count"), endingValues.get("Prepared_stmt_count"));
        assertEquals((Integer) (initValues.get("Com_stmt_prepare") + 1), endingValues.get("Com_stmt_prepare"));
        assertEquals(initValues.get("Com_stmt_close"), endingValues.get("Com_stmt_close"));
    }

    @Test
    public void parameterMetaDataReturnException() throws SQLException {
<<<<<<< HEAD
        Assume.assumeFalse(sharedUsePrepare());
        //statement that cannot be prepared
        PreparedStatement preparedStatement = null;
        try {
            preparedStatement = sharedConnection.prepareStatement("selec1t 2 from dual");
=======
        //statement that cannot be prepared
        try (PreparedStatement preparedStatement = sharedConnection.prepareStatement("selec1t 2 from dual")) {
>>>>>>> 19091f7c
            try {
                preparedStatement.getParameterMetaData();
                fail();
            } catch (SQLException sqle) {
                assertEquals("42000", sqle.getSQLState());
<<<<<<< HEAD
                assertTrue(sqle.getMessage().contains("You have an error in your SQL syntax"));
            }
        } finally {
            if (preparedStatement != null) preparedStatement.close();
=======
                assertTrue(sqle.getMessage().contains(" You have an error in your SQL syntax"));
            }
>>>>>>> 19091f7c
        }
    }

    private Map<String, Integer> loadVariables(Statement stmt) throws SQLException {
        Map<String, Integer> variables = new HashMap<>();
        ResultSet rs = stmt.executeQuery("SHOW SESSION STATUS WHERE Variable_name in ('Prepared_stmt_count','Com_stmt_prepare', 'Com_stmt_close')");
        assertTrue(rs.next());
        variables.put(rs.getString(1), rs.getInt(2));
        assertTrue(rs.next());
        variables.put(rs.getString(1), rs.getInt(2));
        assertTrue(rs.next());
        variables.put(rs.getString(1), rs.getInt(2));
        return variables;
    }

    @Test
    public void parameterMetaDataPreparable() throws SQLException {
        Assume.assumeFalse(sharedUsePrepare());
        Statement stmt = sharedConnection.createStatement();
        Map<String, Integer> initValues = loadVariables(stmt);

        //statement that cannot be prepared
        PreparedStatement pstmt = null;
        try {
            pstmt = sharedConnection.prepareStatement("select  ?");
            ParameterMetaData parameterMetaData = pstmt.getParameterMetaData();
            parameterMetaData.getParameterCount();
        } finally {
            if (pstmt == null) pstmt.close();
        }

        Map<String, Integer> endingValues = loadVariables(stmt);
        assertEquals(initValues.get("Prepared_stmt_count"), endingValues.get("Prepared_stmt_count"));
        assertEquals((Integer) (initValues.get("Com_stmt_prepare") + 1), endingValues.get("Com_stmt_prepare"));
        assertEquals((Integer) (initValues.get("Com_stmt_close") + 1), endingValues.get("Com_stmt_close"));

    }

    @Test
    public void streamingResultSet() throws Exception {
        Statement stmt = sharedConnection.createStatement();
        stmt.setFetchSize(Integer.MIN_VALUE);
        ResultSet rs = stmt.executeQuery("SELECT 1");
        assertTrue(rs.isBeforeFirst());
        try {
            rs.first();
            fail("should not get there");
        } catch (SQLException sqle) {
            assertTrue(sqle.getMessage().toLowerCase().contains("invalid operation"));
        }
    }

    @Test
    public void updateTest() throws SQLException {
        Statement stmt = sharedConnection.createStatement();

        stmt.execute("insert into DriverTestt5 (test) values ('hej1')");
        stmt.execute("insert into DriverTestt5 (test) values ('hej2')");
        stmt.execute("insert into DriverTestt5 (test) values ('hej3')");
        stmt.execute("insert into DriverTestt5 (test) values (null)");

        String query = "UPDATE DriverTestt5 SET test = ? where id = ?";
        PreparedStatement prepStmt = sharedConnection.prepareStatement(query);
        prepStmt.setString(1, "updated");
        prepStmt.setInt(2, 3);
        int updateCount = prepStmt.executeUpdate();
        assertEquals(1, updateCount);
        String query2 = "SELECT * FROM DriverTestt5 WHERE id=?";
        prepStmt = sharedConnection.prepareStatement(query2);
        prepStmt.setInt(1, 3);
        ResultSet results = prepStmt.executeQuery();
        String result = "";
        while (results.next()) {
            result = results.getString("test");
        }
        assertEquals("updated", result);
    }

    @Test
    public void ralfTest() throws SQLException {
        Statement stmt = sharedConnection.createStatement();
        for (int i = 0; i < 10; i++) {
            stmt.execute("INSERT INTO Drivert2 (test) VALUES ('aßa" + i + "')");
        }
        PreparedStatement ps = sharedConnection.prepareStatement("SELECT * FROM Drivert2 where test like'%ß%' limit ?");
        ps.setInt(1, 5);
        ps.addBatch();
        ResultSet rs = ps.executeQuery();
        int result = 0;
        while (rs.next()) {
            result++;
        }
        assertEquals(result, 5);
    }

    @Test
    public void autoIncTest() throws SQLException {
        Statement stmt = sharedConnection.createStatement();
        stmt.execute("INSERT INTO Drivert3 (test) VALUES ('aa')", Statement.RETURN_GENERATED_KEYS);
        ResultSet rs = stmt.getGeneratedKeys();
        assertTrue(rs.next());

        assertEquals(1, rs.getInt(1));
        assertEquals(1, rs.getInt("insert_id"));

        stmt.execute("INSERT INTO Drivert3 (test) VALUES ('aa')", Statement.RETURN_GENERATED_KEYS);
        rs = stmt.getGeneratedKeys();
        assertTrue(rs.next());

        assertEquals(2, rs.getInt(1));
        assertEquals(2, rs.getInt("insert_id"));
        
        
        /* multi-row inserts */
        stmt.execute("INSERT INTO Drivert3 (test) VALUES ('bb'),('cc'),('dd')", Statement.RETURN_GENERATED_KEYS);
        rs = stmt.getGeneratedKeys();
        assertTrue(rs.next());
        assertEquals(3, rs.getInt(1));

        requireMinimumVersion(5, 0);
        /* non-standard autoIncrementIncrement */

        Connection connection = null;
        try {
            connection = setConnection("&sessionVariables=auto_increment_increment=2&allowMultiQueries=true");
            stmt = connection.createStatement();
            stmt.execute("INSERT INTO Drivert3 (test) values ('bb'),('cc');INSERT INTO Drivert3 (test) values ('dd'),('ee')",
                    Statement.RETURN_GENERATED_KEYS);

            rs = stmt.getGeneratedKeys();

            assertTrue(rs.next());
            assertEquals(7, rs.getInt(1));
            assertTrue(rs.next());
            assertEquals(9, rs.getInt(1));
            assertFalse(rs.next());

            stmt.getMoreResults();

            rs = stmt.getGeneratedKeys();

            assertTrue(rs.next());
            assertEquals(11, rs.getInt(1));
            assertTrue(rs.next());
            assertEquals(13, rs.getInt(1));
            assertFalse(rs.next());
        } finally {
            if (connection != null) connection.close();
        }
    }

    @Test
    public void autoInc2Test() throws SQLException {
        Statement stmt = sharedConnection.createStatement();
        stmt.execute("ALTER TABLE `utente` AUTO_INCREMENT=1", Statement.RETURN_GENERATED_KEYS);
    }


    @Test
    public void transactionTest() throws SQLException {
        Statement stmt = sharedConnection.createStatement();
        sharedConnection.setAutoCommit(false);
        stmt.executeUpdate("INSERT INTO Drivert30 (test) VALUES ('heja')");
        stmt.executeUpdate("INSERT INTO Drivert30 (test) VALUES ('japp')");
        sharedConnection.commit();
        ResultSet rs = stmt.executeQuery("SELECT * FROM Drivert30");
        assertEquals(true, rs.next());
        assertEquals("heja", rs.getString("test"));
        assertEquals(true, rs.next());
        assertEquals("japp", rs.getString("test"));
        assertEquals(false, rs.next());
        stmt.executeUpdate("INSERT INTO Drivert30 (test) VALUES ('rollmeback')", Statement.RETURN_GENERATED_KEYS);
        ResultSet rsGen = stmt.getGeneratedKeys();
        rsGen.next();
        assertEquals(3, rsGen.getInt(1));
        sharedConnection.rollback();
        rs = stmt.executeQuery("SELECT * FROM Drivert30 WHERE id=3");
        assertEquals(false, rs.next());
        sharedConnection.setAutoCommit(true);
    }

    @Test
    public void savepointTest() throws SQLException {
        Statement stmt = sharedConnection.createStatement();
        sharedConnection.setAutoCommit(false);
        stmt.executeUpdate("INSERT INTO Drivert4 (test) values('hej1')");
        stmt.executeUpdate("INSERT INTO Drivert4 (test) values('hej2')");
        Savepoint savepoint = sharedConnection.setSavepoint("yep");
        stmt.executeUpdate("INSERT INTO Drivert4 (test)  values('hej3')");
        stmt.executeUpdate("INSERT INTO Drivert4 (test) values('hej4')");
        sharedConnection.rollback(savepoint);
        stmt.executeUpdate("INSERT INTO Drivert4 (test) values('hej5')");
        stmt.executeUpdate("INSERT INTO Drivert4 (test) values('hej6')");
        sharedConnection.commit();
        ResultSet rs = stmt.executeQuery("SELECT * FROM Drivert4");
        assertEquals(true, rs.next());
        assertEquals("hej1", rs.getString(2));
        assertEquals(true, rs.next());
        assertEquals("hej2", rs.getString(2));
        assertEquals(true, rs.next());
        assertEquals("hej5", rs.getString(2));
        assertEquals(true, rs.next());
        assertEquals("hej6", rs.getString(2));
        assertEquals(false, rs.next());
        sharedConnection.setAutoCommit(true);
    }

    @Test
    public void isolationLevel() throws SQLException {
        Connection connection = null;
        try {
            connection = setConnection();
            int[] levels = new int[]{
                    Connection.TRANSACTION_READ_UNCOMMITTED,
                    Connection.TRANSACTION_READ_COMMITTED,
                    Connection.TRANSACTION_SERIALIZABLE,
                    Connection.TRANSACTION_REPEATABLE_READ
            };
            for (int level : levels) {
                connection.setTransactionIsolation(level);
                assertEquals(level, connection.getTransactionIsolation());
            }
        } finally {
            if (connection != null) connection.close();
        }
    }

    @Test
    public void isValidTest() throws SQLException {
        assertEquals(true, sharedConnection.isValid(0));
    }

    @Test
    public void testConnectorJurl() throws SQLException {
        UrlParser url = UrlParser.parse("jdbc:mariadb://localhost/test");
        assertEquals("localhost", url.getHostAddresses().get(0).host);
        assertEquals("test", url.getDatabase());
        assertEquals(3306, url.getHostAddresses().get(0).port);

        url = UrlParser.parse("jdbc:mariadb://localhost:3307/test");
        assertEquals("localhost", url.getHostAddresses().get(0).host);
        assertEquals("test", url.getDatabase());
        assertEquals(3307, url.getHostAddresses().get(0).port);

    }


    @Test
    public void testAliasReplication() throws SQLException {
        UrlParser url = UrlParser.parse("jdbc:mysql:replication://localhost/test");
        UrlParser url2 = UrlParser.parse("jdbc:mariadb:replication://localhost/test");
        assertEquals(url.getDatabase(), url2.getDatabase());
        assertEquals(url.getOptions(), url2.getOptions());
        assertEquals(url.getHostAddresses(), url2.getHostAddresses());
        assertEquals(url.getHaMode(), url2.getHaMode());

    }

    @Test
    public void testAliasDataSource() throws SQLException {
        ArrayList<HostAddress> hostAddresses = new ArrayList<HostAddress>();
        hostAddresses.add(new HostAddress(hostname, port));
        UrlParser urlParser = new UrlParser(database, hostAddresses, DefaultOptions.defaultValues(HaMode.NONE), HaMode.NONE);
        UrlParser urlParser2 = new UrlParser(database, hostAddresses, DefaultOptions.defaultValues(HaMode.NONE), HaMode.NONE);

        urlParser.parseUrl("jdbc:mysql:replication://localhost/test");
        urlParser2.parseUrl("jdbc:mariadb:replication://localhost/test");
        assertEquals(urlParser.getDatabase(), urlParser2.getDatabase());
        assertEquals(urlParser.getOptions(), urlParser2.getOptions());
        assertEquals(urlParser.getHostAddresses(), urlParser2.getHostAddresses());
        assertEquals(urlParser.getHaMode(), urlParser2.getHaMode());
    }


    @Test
    public void testEscapes() throws SQLException {
        String query = "select ?";
        PreparedStatement stmt = sharedConnection.prepareStatement(query);
        stmt.setString(1, "hej\"");
        ResultSet rs = stmt.executeQuery();
        assertEquals(true, rs.next());
        assertEquals(rs.getString(1), "hej\"");
    }

    @Test
    public void testPreparedWithNull() throws SQLException {
        String query = "select ? as test";
        PreparedStatement pstmt = sharedConnection.prepareStatement(query);
        pstmt.setNull(1, 1);
        ResultSet rs = pstmt.executeQuery();
        assertEquals(true, rs.next());
        assertEquals(null, rs.getString("test"));
        assertEquals(true, rs.wasNull());
    }


    @Test
    public void connectFailover() throws SQLException {
        Assume.assumeTrue(hostname != null);
        String hosts = hostname + ":" + port + "," + hostname + ":" + (port + 1);
        String url = "jdbc:mariadb://" + hosts + "/" + database + "?user=" + username;
        url += (password != null && !"".equals(password) ? "&password=" + password : "");

        Connection connection = null;
        try {
            connection = openNewConnection(url);
            MariaDbConnection my = (MariaDbConnection) connection;
            assertTrue(my.getPort() == port);
            ResultSet rs = connection.createStatement().executeQuery("select 1");
            if (rs.next()) {
                assertEquals(rs.getInt(1), 1);
            } else {
                fail();
            }
        } finally {
            if (connection != null) connection.close();
        }
    }

    @Test
    public void floatingNumbersTest() throws SQLException {

        PreparedStatement ps = sharedConnection.prepareStatement("insert into test_float (a) values (?)");
        ps.setDouble(1, 3.99);
        ps.executeUpdate();
        ResultSet rs = sharedConnection.createStatement().executeQuery("select a from test_float");
        assertEquals(true, rs.next());
        assertEquals((float) 3.99, rs.getFloat(1), 0.00001);
        assertEquals((float) 3.99, rs.getFloat("a"), 0.00001);
        assertEquals(false, rs.next());
    }


    @Test
    public void manyColumnsTest() throws SQLException {
        Statement stmt = sharedConnection.createStatement();
        stmt.execute("drop table if exists test_many_columns");
        StringBuilder query = new StringBuilder("create table test_many_columns (a0 int primary key not null");
        for (int i = 1; i < 1000; i++) {
            query.append(",a").append(i).append(" int");
        }
        query.append(")");
        stmt.execute(query.toString());
        query = new StringBuilder("insert into test_many_columns values (0");
        for (int i = 1; i < 1000; i++) {
            query.append(",").append(i);
        }
        query.append(")");
        stmt.execute(query.toString());
        ResultSet rs = stmt.executeQuery("select * from test_many_columns");

        assertEquals(true, rs.next());

        for (int i = 0; i < 1000; i++) {
            assertEquals(rs.getInt("a" + i), i);
        }

    }

    @Test
    public void bigAutoIncTest() throws SQLException {
        Statement stmt = sharedConnection.createStatement();
        stmt.execute("alter table test_big_autoinc2 auto_increment = 1000");
        stmt.execute("insert into test_big_autoinc2 values (null, 'hej')", Statement.RETURN_GENERATED_KEYS);
        ResultSet rsGen = stmt.getGeneratedKeys();
        assertEquals(true, rsGen.next());
        assertEquals(1000, rsGen.getInt(1));
        stmt.execute("alter table test_big_autoinc2 auto_increment = " + Short.MAX_VALUE);
        stmt.execute("insert into test_big_autoinc2 values (null, 'hej')", Statement.RETURN_GENERATED_KEYS);
        rsGen = stmt.getGeneratedKeys();
        assertEquals(true, rsGen.next());
        assertEquals(Short.MAX_VALUE, rsGen.getInt(1));
        stmt.execute("alter table test_big_autoinc2 auto_increment = " + Integer.MAX_VALUE);
        stmt.execute("insert into test_big_autoinc2 values (null, 'hej')", Statement.RETURN_GENERATED_KEYS);
        rsGen = stmt.getGeneratedKeys();
        assertEquals(true, rsGen.next());
        assertEquals(Integer.MAX_VALUE, rsGen.getInt(1));
    }

    @Test
    public void bigUpdateCountTest() throws SQLException {
        Statement stmt = sharedConnection.createStatement();
        for (int i = 0; i < 4; i++) {
            stmt.execute("insert into test_big_update values (" + i + "," + i + ")");
        }
        ResultSet rs = stmt.executeQuery("select count(*) from test_big_update");
        assertEquals(true, rs.next());
        assertEquals(4, rs.getInt(1));
        int updateCount = stmt.executeUpdate("update test_big_update set updateme=updateme+1");
        assertEquals(4, updateCount);
    }


    @Test(expected = SQLIntegrityConstraintViolationException.class)
    public void testException1() throws SQLException {
        sharedConnection.createStatement().execute("insert into extest values (1)");
        sharedConnection.createStatement().execute("insert into extest values (1)");
    }

    @Test
    public void testExceptionDivByZero() throws SQLException {
        ResultSet rs = sharedConnection.createStatement().executeQuery("select 1/0");
        assertEquals(rs.next(), true);
        assertEquals(null, rs.getString(1));
    }

    @Test(expected = SQLSyntaxErrorException.class)
    public void testSyntaxError() throws SQLException {
        sharedConnection.createStatement().executeQuery("create asdf b");
    }


    @Test
    public void testPreparedStatementsWithComments() throws SQLException {
        String query = "INSERT INTO commentPreparedStatements (a) VALUES (?) # ?";
        PreparedStatement pstmt = sharedConnection.prepareStatement(query);
        pstmt.setString(1, "yeah");
        pstmt.execute();
    }

    @Test
    public void testPreparedStatementsWithQuotes() throws SQLException {
        String query = "INSERT INTO quotesPreparedStatements (a,b) VALUES ('hellooo?', ?) # ?";
        PreparedStatement pstmt = sharedConnection.prepareStatement(query);
        pstmt.setString(1, "ff");
        pstmt.execute();
    }


    @SuppressWarnings("StatementWithEmptyBody")
    @Test
    public void testResultSetPositions() throws SQLException {
        sharedConnection.createStatement().execute("insert into ressetpos values (1),(2),(3),(4)");
        Statement stmt = sharedConnection.createStatement(ResultSet.TYPE_SCROLL_INSENSITIVE, ResultSet.CONCUR_READ_ONLY);
        ResultSet rs = stmt.executeQuery("select * from ressetpos");
        assertTrue(rs.isBeforeFirst());
        assertTrue(rs.next());
        assertFalse(rs.isBeforeFirst());
        assertTrue(rs.isFirst());
        rs.beforeFirst();
        assertTrue(rs.isBeforeFirst());
        while (rs.next()) {
            //just load datas.
        }
        assertTrue(rs.isAfterLast());
        rs.absolute(4);
        assertFalse(rs.isAfterLast());
        rs.absolute(2);
        assertEquals(2, rs.getInt(1));
        rs.relative(2);
        assertEquals(4, rs.getInt(1));
        assertFalse(rs.next());
        rs.previous();
        assertEquals(4, rs.getInt(1));
        rs.relative(-3);
        assertEquals(1, rs.getInt(1));
        assertEquals(false, rs.relative(-1));
        assertEquals(1, rs.getInt(1));
        rs.last();
        assertEquals(4, rs.getInt(1));
        assertEquals(4, rs.getRow());
        assertTrue(rs.isLast());
        rs.first();
        assertEquals(1, rs.getInt(1));
        assertEquals(1, rs.getRow());
        rs.absolute(-1);
        assertEquals(4, rs.getRow());
        assertEquals(4, rs.getInt(1));
    }

    @Test(expected = SQLException.class)
    public void findColumnTest() throws SQLException {
        ResultSet rs = sharedConnection.createStatement().executeQuery("select 1 as 'hej'");
        assertEquals(1, rs.findColumn("hej"));

        rs.findColumn("nope");

    }

    @Test
    public void getStatementTest() throws SQLException {
        Statement stmt1 = sharedConnection.createStatement();
        ResultSet rs = stmt1.executeQuery("select 1 as 'hej'");
        assertEquals(stmt1, rs.getStatement());
    }

    @Test
    public void testAutocommit() throws SQLException {
        assertTrue(sharedConnection.getAutoCommit());
        sharedConnection.setAutoCommit(false);
        assertFalse(sharedConnection.getAutoCommit());
        
        /* Check that autocommit value "false" , that driver derives from server status flags
         * remains the same when EOF, ERROR or OK stream were received.
         */
        sharedConnection.createStatement().executeQuery("select 1");
        assertFalse(sharedConnection.getAutoCommit());
        sharedConnection.createStatement().execute("set @a=1");
        assertFalse(sharedConnection.getAutoCommit());
        try {
            sharedConnection.createStatement().execute("insert into nosuchtable values(1)");
        } catch (Exception e) {
            //eat exception
        }
        assertFalse(sharedConnection.getAutoCommit());
        ResultSet rs = sharedConnection.createStatement().executeQuery("select @@autocommit");
        assertTrue(rs.next());
        assertEquals(0, rs.getInt(1));


        sharedConnection.setAutoCommit(true);
        
        /* Check that autocommit value "true" , that driver derives from server status flags
         * remains the same when EOF, ERROR or OK stream were received.
         */
        assertTrue(sharedConnection.getAutoCommit());
        sharedConnection.createStatement().execute("set @a=1");
        assertTrue(sharedConnection.getAutoCommit());
        try {
            sharedConnection.createStatement().execute("insert into nosuchtable values(1)");
        } catch (Exception e) {
            //eat exception
        }
        assertTrue(sharedConnection.getAutoCommit());
        rs = sharedConnection.createStatement().executeQuery("select @@autocommit");
        assertTrue(rs.next());
        assertEquals(1, rs.getInt(1));
        
        /* Set autocommit value using Statement.execute */
        sharedConnection.createStatement().execute("set @@autocommit=0");
        assertFalse(sharedConnection.getAutoCommit());

        sharedConnection.createStatement().execute("set @@autocommit=1");
        assertTrue(sharedConnection.getAutoCommit());
        
        /* Use session variable to set autocommit to 0 */
        Connection connection = null;
        try {
            connection = setConnection("&sessionVariables=autocommit=0");
            assertFalse(connection.getAutoCommit());
            sharedConnection.setAutoCommit(true);
        } finally {
            if (connection != null) connection.close();
        }
    }

    @Test
    public void testUpdateCountSingle() throws SQLException {
        Statement stmt = sharedConnection.createStatement();
        stmt.execute("select 1");
        assertTrue(-1 == stmt.getUpdateCount());
    }

    @Test
    public void testUpdateCountMulti() throws SQLException {
        Connection connection = null;
        try {
            connection = setConnection("&allowMultiQueries=true");
            Statement stmt = connection.createStatement();
            stmt.execute("select 1;select 1");
            assertTrue(-1 == stmt.getUpdateCount());
            stmt.getMoreResults();
            assertTrue(-1 == stmt.getUpdateCount());
        } finally {
            if (connection != null) connection.close();
        }
    }

    /**
     * CONJ-385 - stored procedure update count regression.
     *
     * @throws SQLException if connection error occur.
     */
    @Test
    public void testUpdateCountProcedure() throws SQLException {
        createProcedure("multiUpdateCount", "() BEGIN  SELECT 1; SELECT 2; END");
        CallableStatement callableStatement = sharedConnection.prepareCall("{call multiUpdateCount()}");
        callableStatement.execute();
        assertTrue(-1 == callableStatement.getUpdateCount());
        callableStatement.getMoreResults();
        assertTrue(-1 == callableStatement.getUpdateCount());
    }


    @Test
    public void testConnectWithDb() throws SQLException {
        Assume.assumeTrue(System.getenv("MAXSCALE_VERSION") == null);

        requireMinimumVersion(5, 0);
        try {
            sharedConnection.createStatement().executeUpdate("drop database test_testdrop");
        } catch (Exception e) {
            //eat exception
        }
        Connection connection = null;
        try {
            connection = setConnection("&createDatabaseIfNotExist=true&profileSql=true", "test_testdrop");
            DatabaseMetaData dbmd = connection.getMetaData();
            ResultSet rs = dbmd.getCatalogs();
            boolean foundDb = false;
            while (rs.next()) {
                if (rs.getString("table_cat").equals("test_testdrop")) {
                    foundDb = true;
                }
            }
            assertTrue(foundDb);
            sharedConnection.createStatement().executeUpdate("drop database test_testdrop");
        } finally {
            if (connection != null) connection.close();
        }
    }


    @Test
    public void streamingResult() throws SQLException {
        Statement st = sharedConnection.createStatement();

        for (int i = 0; i < 100; i++) {
            st.execute("insert into streamingtest values('aaaaaaaaaaaaaaaaaa')");
        }
        st.setFetchSize(Integer.MIN_VALUE);
<<<<<<< HEAD
        ResultSet rs = null;
        try {
            rs = st.executeQuery("select * from streamingtest");
            rs.next();
=======
        try (ResultSet rs = st.executeQuery("select * from streamingtest")) {
            assertTrue(rs.next());
>>>>>>> 19091f7c
            Statement st2 = sharedConnection.createStatement();
            ResultSet rs2 = null;
            try {
                rs2 = st2.executeQuery("select * from streamingtest");
                rs2.next();
            } finally {
                rs2.close();
            }
        } finally {
            rs.close();
        }
    }

    // Test if driver works with sql_mode= NO_BACKSLASH_ESCAPES
    @Test
    public void noBackslashEscapes() throws SQLException {
        requireMinimumVersion(5, 0);

        // super privilege is needed for this test
        Assume.assumeTrue(hasSuperPrivilege("NoBackslashEscapes"));

        Statement st = sharedConnection.createStatement();
        ResultSet rs = st.executeQuery("select @@global.sql_mode");
        assertTrue(rs.next());
        String originalSqlMode = rs.getString(1);
        st.execute("set @@global.sql_mode = '" + originalSqlMode + ",NO_BACKSLASH_ESCAPES'");

        try {
            Connection connection = null;
            try {
                connection = setConnection("&profileSql=true");
                PreparedStatement preparedStatement =
                        connection.prepareStatement("insert into testBlob2(a) values(?)");
                byte[] bytes = new byte[255];
                for (byte i = -128; i < 127; i++) {
                    bytes[i + 128] = i;
                }
                MariaDbBlob blob = new MariaDbBlob(bytes);
                preparedStatement.setBlob(1, blob);
                int affectedRows = preparedStatement.executeUpdate();
                assertEquals(affectedRows, 1);
            } finally {
                if (connection != null) connection.close();
            }
        } finally {
            st.execute("set @@global.sql_mode='" + originalSqlMode + "'");
        }
    }

    // Test if driver works with sql_mode= NO_BACKSLASH_ESCAPES
    @Test
    public void noBackslashEscapes2() throws SQLException {
        requireMinimumVersion(5, 0);

        // super privilege is needed for this test
        Assume.assumeTrue(hasSuperPrivilege("NoBackslashEscapes2"));

        Statement st = sharedConnection.createStatement();
        ResultSet rs = st.executeQuery("select @@global.sql_mode");
        assertTrue(rs.next());
        String originalSqlMode = rs.getString(1);
        st.execute("set @@global.sql_mode = '" + originalSqlMode + ",NO_BACKSLASH_ESCAPES'");

        try {
<<<<<<< HEAD
            Connection connection = null;
            try {
                connection = setConnection("&profileSql=true");
                PreparedStatement preparedStatement =
                             connection.prepareStatement("insert into testString2(a) values(?)");
                preparedStatement.setString(1, "'\\");
                int affectedRows = preparedStatement.executeUpdate();
                assertEquals(affectedRows, 1);

                preparedStatement = connection.prepareStatement("select * from testString2");
                rs = preparedStatement.executeQuery();
                rs.next();
                String out = rs.getString(1);
                assertEquals(out, "'\\");

                Statement st2 = connection.createStatement();
                rs = st2.executeQuery("select 'a\\b\\c'");
                rs.next();
                assertEquals("a\\b\\c", rs.getString(1));
            } finally {
                if (connection != null) connection.close();
=======
            try (Connection connection = setConnection("&profileSql=true")) {
                try (PreparedStatement preparedStatement =
                             connection.prepareStatement("insert into testString2(a) values(?)")) {
                    preparedStatement.setString(1, "'\\");
                    int affectedRows = preparedStatement.executeUpdate();
                    assertEquals(affectedRows, 1);
                }
                try (PreparedStatement preparedStatement =
                             connection.prepareStatement("select * from testString2")) {
                    rs = preparedStatement.executeQuery();
                    assertTrue(rs.next());
                    String out = rs.getString(1);
                    assertEquals(out, "'\\");

                    Statement st2 = connection.createStatement();
                    rs = st2.executeQuery("select 'a\\b\\c'");
                    assertTrue(rs.next());
                    assertEquals("a\\b\\c", rs.getString(1));
                }
>>>>>>> 19091f7c
            }
        } finally {
            st.execute("set @@global.sql_mode='" + originalSqlMode + "'");
        }
    }

    // Test if driver works with sql_mode= ANSI_QUOTES
    @Test
    public void ansiQuotes() throws SQLException {

        // super privilege is needed for this test
        Assume.assumeTrue(hasSuperPrivilege("AnsiQuotes"));

        Statement st = sharedConnection.createStatement();
        ResultSet rs = st.executeQuery("select @@global.sql_mode");
        assertTrue(rs.next());
        String originalSqlMode = rs.getString(1);
        st.execute("set @@global.sql_mode = '" + originalSqlMode + ",ANSI_QUOTES'");

        try {
            Connection connection = null;
            try {
                connection = setConnection("&profileSql=true");
                PreparedStatement preparedStatement =
                        connection.prepareStatement("insert into testBlob2(a) values(?)");
                byte[] bytes = new byte[255];
                for (byte i = -128; i < 127; i++) {
                    bytes[i + 128] = i;
                }
                MariaDbBlob blob = new MariaDbBlob(bytes);
                preparedStatement.setBlob(1, blob);
                int affectedRows = preparedStatement.executeUpdate();
                assertEquals(affectedRows, 1);
            } finally {
                if (connection != null) connection.close();
            }
        } finally {
            st.execute("set @@global.sql_mode='" + originalSqlMode + "'");
        }
    }

    @Test
    public void unsignedTest() throws Exception {
        Statement st = sharedConnection.createStatement();
        st.execute("insert into unsignedtest values(4294967295)");
        ResultSet rs = st.executeQuery("select * from unsignedtest");
        assertTrue(rs.next());
        assertEquals(4294967295L, rs.getLong("unsignedtest.a"));
    }


    @Test
    // Bug in URL parser
    public void mdev3916() throws Exception {
        try {
            setConnection("&password=");
        } catch (SQLException ex) {
            //SQLException is ok because we might get for example an access denied exception
            if (!(ex.getMessage().contains("Could not connect: Access denied"))) {
                throw ex;
            }
        }
    }

    @Test
    public void conj1() throws Exception {
        Assume.assumeTrue(System.getenv("MAXSCALE_VERSION") == null);

        requireMinimumVersion(5, 0);
        Connection connection = null;
        try {
            connection = setConnection("&profileSql=true");
            Statement st = connection.createStatement();
            st.setQueryTimeout(1);
            st.execute("select sleep(0.5)");
            try {
                st.execute("select * from information_schema.columns as c1,  information_schema.tables, information_schema.tables as t2");
                fail("must be exception here");
            } catch (Exception e) {
                //normal exception
            }

            Statement st2 = connection.createStatement();
            assertEquals(st2.getQueryTimeout(), 0);
            // no exception
            ResultSet rs = st2.executeQuery("select sleep(1.5)");
            assertTrue(rs.next());
            assertEquals(0, rs.getInt(1));
            Statement st3 = connection.createStatement();

            st3.setQueryTimeout(1);
            rs = st3.executeQuery("select sleep(0.1)");
            assertTrue(rs.next());
            assertEquals(0, rs.getInt(1));
            assertEquals(st3.getQueryTimeout(), 1);
        } finally {
            if (connection != null) connection.close();
        }
    }

    /* Check that exception contains SQL statement, for queries with syntax errors */
    @Test
    public void dumpQueryOnSyntaxException() {
        String syntacticallyWrongQuery = "banana";
        try {
            Statement st = sharedConnection.createStatement();
            st.execute(syntacticallyWrongQuery);
        } catch (SQLException sqle) {
            assertTrue(sqle.getCause().getMessage().contains("Query is: " + syntacticallyWrongQuery));
        }
    }

    /* Check that query contains SQL statement, if dumpQueryOnException is true */
    @Test
    public void dumpQueryOnException() throws Exception {
        Connection connection = null;
        try {
            connection = setConnection("&profileSql=true&dumpQueriesOnException=true");
            String selectFromNonExistingTable = "select * from banana";
            try {
                Statement st = connection.createStatement();
                st.execute(selectFromNonExistingTable);
            } catch (SQLException sqle) {
                assertTrue(sqle.getCause().getMessage().contains("Query is: " + selectFromNonExistingTable));
            }
        } finally {
            if (connection != null) connection.close();
        }
    }

    /* CONJ-14 
     * getUpdateCount(), getResultSet() should indicate "no more results" with
     * (getUpdateCount() == -1 && getResultSet() == null)  
     */
    @Test
    public void conj14() throws Exception {
        Statement st = sharedConnection.createStatement();
        
        /* 1. Test update statement */
        st.execute("use " + database);
        assertEquals(0, st.getUpdateCount());

        /* No more results */
        assertFalse(st.getMoreResults());
        assertEquals(-1, st.getUpdateCount());
        assertEquals(null, st.getResultSet());
        
        /* 2. Test select statement */
        st.execute("select 1");
        assertEquals(-1, st.getUpdateCount());
        assertTrue(st.getResultSet() != null);
        
        /* No More results */
        assertFalse(st.getMoreResults());
        assertEquals(-1, st.getUpdateCount());
        assertEquals(null, st.getResultSet());
        
        /* Test batch  */
        Connection connection = null;
        try {
            connection = setConnection("&profileSql=true&allowMultiQueries=true");
            st = connection.createStatement();
            
            /* 3. Batch with two SELECTs */

            st.execute("select 1;select 2");
            /* First result (select)*/
            assertEquals(-1, st.getUpdateCount());
            assertTrue(st.getResultSet() != null);
            
            /* has more results */
            assertTrue(st.getMoreResults()); 
            
            /* Second result (select) */
            assertEquals(-1, st.getUpdateCount());
            assertTrue(st.getResultSet() != null);
            
            /* no more results */
            assertFalse(st.getMoreResults());
            assertEquals(-1, st.getUpdateCount());
            assertEquals(null, st.getResultSet());
            
            /* 4. Batch with a SELECT and non-SELECT */

            st.execute("select 1; use " + database);
            /* First result (select)*/
            assertEquals(-1, st.getUpdateCount());
            assertTrue(st.getResultSet() != null);
            
            /* Next result is no ResultSet */
            assertFalse(st.getMoreResults());
            assertNull(st.getResultSet());
            assertEquals(0, st.getUpdateCount());

            /* no more results */
            assertFalse(st.getMoreResults());
            assertEquals(-1, st.getUpdateCount());
            assertEquals(null, st.getResultSet());
        } finally {
            if (connection != null) connection.close();
        }
    }

    @Test
    public void conj25() throws Exception {
<<<<<<< HEAD
        Statement stmt = null;
        try {
            stmt = sharedConnection.createStatement();
=======
        try (Statement stmt = sharedConnection.createStatement()) {
>>>>>>> 19091f7c
            StringBuilder st = new StringBuilder("INSERT INTO conj25 VALUES (REPEAT('a',1024))");
            for (int i = 1; i <= 100; i++) {
                st.append(",(REPEAT('a',1024))");
            }
            stmt.setFetchSize(Integer.MIN_VALUE);
            stmt.execute(st.toString());
            stmt.executeQuery("SELECT * FROM conj25 a, conj25 b");
        } finally {
            stmt.close();
        }

    }

    @Test
<<<<<<< HEAD
    public void namedPipe() throws Exception {
        ResultSet rs = null;
        try {
            rs = sharedConnection.createStatement().executeQuery("select @@named_pipe,@@socket");
            rs.next();
=======
    public void namedPipe() {
        try (ResultSet rs = sharedConnection.createStatement().executeQuery("select @@named_pipe,@@socket")) {
            assertTrue(rs.next());
>>>>>>> 19091f7c
            if (rs.getBoolean(1)) {
                String namedPipeName = rs.getString(2);
                //skip test if no namedPipeName was obtained because then we do not use a socket connection
                Assume.assumeTrue(namedPipeName != null);
                Connection connection = null;
                try {
                    connection = setConnection("&pipe=" + namedPipeName);
                    Statement stmt = connection.createStatement();
                    ResultSet rs2 = stmt.executeQuery("SELECT 1");
                    assertTrue(rs2.next());
                } finally {
                    if (connection != null) connection.close();
                }
            }
        } catch (SQLException e) {
            //not on windows
        }
    }

    /**
     * CONJ-435 : "All pipe instances are busy" exception on multiple connections to the same named pipe.
     *
     * @throws Exception if any error occur.
     */
    @Test
    public void namedPipeBusyTest() throws Exception {
        try {
            ResultSet rs = sharedConnection.createStatement().executeQuery("select @@named_pipe,@@socket");
            assertTrue(rs.next());
            if (rs.getBoolean(1)) {
                String namedPipeName = rs.getString(2);
                //skip test if no namedPipeName was obtained because then we do not use a socket connection
                Assume.assumeTrue(namedPipeName != null);
                ExecutorService exec = Executors.newFixedThreadPool(100);
                //check blacklist shared
                for (int i = 0; i < 100; i++) {
                    exec.execute(new ConnectWithPipeThread("jdbc:mariadb:///testj?user="
                            + username + "&pipe=" + namedPipeName + "&connectTimeout=500"));
                }

                //wait for thread endings
                exec.shutdown();

                exec.awaitTermination(30, TimeUnit.SECONDS);
            }
        } catch (SQLException e) {
            assertTrue(e.getMessage(), e.getMessage().contains("Unknown system variable 'named_pipe'"));
        }
    }

    /**
     * CONJ-293 : permit connection to named pipe when no host is defined.
     */
    @Test
    public void namedPipeWithoutHost() {
<<<<<<< HEAD
        ResultSet rs = null;
        try {
            rs = sharedConnection.createStatement().executeQuery("select @@named_pipe,@@socket");
=======
        try (ResultSet rs = sharedConnection.createStatement().executeQuery("select @@named_pipe,@@socket")) {
>>>>>>> 19091f7c
            assertTrue(rs.next());
            if (rs.getBoolean(1)) {
                String namedPipeName = rs.getString(2);
                //skip test if no namedPipeName was obtained because then we do not use a socket connection
                Assume.assumeTrue(namedPipeName != null);
                Connection connection = null;
                try {
                    connection = DriverManager.getConnection("jdbc:mariadb:///testj?user="
                            + username + "&pipe=" + namedPipeName);
                    Statement stmt = connection.createStatement();
                    ResultSet rs2 = stmt.executeQuery("SELECT 1");
                    assertTrue(rs2.next());
                } finally {
                    if (connection != null) connection.close();
                }
            }
        } catch (SQLException e) {
            //not on windows
        }
    }

    @Test
    public void localSocket() throws Exception {
        requireMinimumVersion(5, 1);
        Assume.assumeTrue(System.getenv("TRAVIS") == null);
        Assume.assumeTrue(isLocalConnection("localSocket"));

        Statement st = sharedConnection.createStatement();
        ResultSet rs = st.executeQuery("select @@version_compile_os,@@socket");
        if (!rs.next()) {
            return;
        }
        System.out.println("os:" + rs.getString(1) + " path:" + rs.getString(2));
        String os = rs.getString(1);
        if (os.toLowerCase().startsWith("win")) {
            return;
        }

        String path = rs.getString(2);
        Connection connection = null;
        try {
            connection = setConnection("&localSocket=" + path + "&profileSql=true");
            rs = connection.createStatement().executeQuery("select 1");
            assertTrue(rs.next());
<<<<<<< HEAD
        } finally {
            if (connection != null) connection.close();
=======
>>>>>>> 19091f7c
        }
    }

    @Test
    public void sharedMemory() throws Exception {
        requireMinimumVersion(5, 1);
        Statement st = sharedConnection.createStatement();
        ResultSet rs = st.executeQuery("select @@version_compile_os");
        if (!rs.next()) {
            return;
        }

        String os = rs.getString(1);
        if (!os.toLowerCase().startsWith("win")) {
            return;  // skip test on non-Windows
        }

        rs = st.executeQuery("select @@shared_memory,@@shared_memory_base_name");
        if (!rs.next()) {
            return;
        }

        if (!rs.getString(1).equals("1")) {
            return;
        }

        String shmBaseName = rs.getString(2);
        Connection connection = null;
        try {
            connection = setConnection("&sharedMemory=" + shmBaseName + "&profileSql=true");
            rs = connection.createStatement().executeQuery("select repeat('a',100000)");
            assertTrue(rs.next());
            assertEquals(100000, rs.getString(1).length());
            char[] arr = new char[100000];
            Arrays.fill(arr, 'a');
            rs = connection.createStatement().executeQuery("select '" + new String(arr) + "'");
            assertTrue(rs.next());
            assertEquals(100000, rs.getString(1).length());
        } finally {
            if (connection != null) connection.close();
        }
    }

    @Test
    public void preparedStatementToString() throws Exception {
        PreparedStatement ps = null;
        try {
            ps = sharedConnection.prepareStatement("SELECT ?,?,?,?,?,?");
            ps.setInt(1, 1);
            ps.setBigDecimal(2, new BigDecimal("1"));
            ps.setString(3, "one");
            ps.setBoolean(4, true);
            Calendar calendar = new GregorianCalendar(1972, 3, 22);
            ps.setDate(5, new Date(calendar.getTime().getTime()));
            ps.setDouble(6, 1.5);
            assertEquals("sql : 'SELECT ?,?,?,?,?,?', parameters : [1,1,'one',1,'1972-04-22',1.5]", ps.toString());
        } finally {
            ps.close();
        }
    }

    /* Test that CLOSE_CURSORS_ON_COMMIT is silently ignored, and HOLD_CURSORS_OVER_COMMIT is actually used*/
    @Test
    public void resultSetHoldability() throws Exception {
        Statement st = sharedConnection.createStatement(ResultSet.TYPE_FORWARD_ONLY, ResultSet.CONCUR_READ_ONLY,
                ResultSet.CLOSE_CURSORS_AT_COMMIT);
        assertEquals(ResultSet.HOLD_CURSORS_OVER_COMMIT, st.getResultSetHoldability());
        PreparedStatement ps = sharedConnection.prepareStatement("SELECT 1", ResultSet.TYPE_FORWARD_ONLY,
                ResultSet.CONCUR_READ_ONLY, ResultSet.CLOSE_CURSORS_AT_COMMIT);
        assertEquals(ResultSet.HOLD_CURSORS_OVER_COMMIT, ps.getResultSetHoldability());
        ResultSet rs = ps.executeQuery();
        assertEquals(rs.getHoldability(), ResultSet.HOLD_CURSORS_OVER_COMMIT);
        CallableStatement cs = sharedConnection.prepareCall("{CALL foo}", ResultSet.TYPE_FORWARD_ONLY,
                ResultSet.CONCUR_READ_ONLY, ResultSet.CLOSE_CURSORS_AT_COMMIT);
        assertEquals(cs.getResultSetHoldability(), ResultSet.HOLD_CURSORS_OVER_COMMIT);
    }

    @Test
    public void emptyBatch() throws Exception {
        Statement st = sharedConnection.createStatement();
        st.executeBatch();
    }

    @Test
    public void createDbWithSpacesTest() throws SQLException {
        Connection connection = null;
        try {
            connection = setConnection("&createDatabaseIfNotExist=true&profileSql=true", "test with spaces");
            DatabaseMetaData dbmd = connection.getMetaData();
            ResultSet rs = dbmd.getCatalogs();
            boolean foundDb = false;
            while (rs.next()) {
                if (rs.getString("table_cat").equals("test with spaces")) {
                    foundDb = true;
                }
            }
            assertTrue("database \"test with spaces\" not created !?", foundDb);
            connection.createStatement().execute("drop database `test with spaces`");
        } finally {
            if (connection != null) connection.close();
        }
    }

    /**
     * CONJ-275 : Streaming resultSet with no result must not have a next() value to true.
     *
     * @throws Exception exception
     */
    @Test
    public void checkStreamingWithoutResult() throws Exception {
        PreparedStatement pstmt = sharedConnection.prepareStatement("SELECT * FROM conj275 where a = ?");
        pstmt.setFetchSize(10);
        pstmt.setString(1, "no result");
        ResultSet rs = pstmt.executeQuery();
        while (rs.next()) {
            fail("must not have result value");
        }
    }

    private static class ConnectWithPipeThread implements Runnable {
        private final String url;

        public ConnectWithPipeThread(String url) {
            this.url = url;
        }

        @Override
        public void run() {
            try {
                Connection connection = null;
                try {
                    connection = DriverManager.getConnection(url);
                    Thread.sleep(1000);
                } finally {
                    if (connection != null) connection.close();
                }

            } catch (SQLException | InterruptedException e) {
                e.printStackTrace();
            }
        }
    }

    /**
     * CONJ-497 - Long escapable string.
     *
     * @throws SQLException exception
     */
    @Test
    public void testLongEscapes() throws SQLException {
        //40m, because escaping will double the send byte numbers
        Assume.assumeTrue(checkMaxAllowedPacketMore40m("testLongEscapes"));
        createTable("testLongEscapes", "t1 longtext");
        PreparedStatement preparedStatement = null;
        try {
            preparedStatement = sharedConnection.prepareStatement("INSERT into testLongEscapes values (?)");
            byte[] arr = new byte[20000000];
            Arrays.fill(arr, (byte) '\'');
            preparedStatement.setBytes(1, arr);
            preparedStatement.execute();

            Arrays.fill(arr, (byte) '\"');
            preparedStatement.setBytes(1, arr);
            preparedStatement.execute();
        } finally {
            if (preparedStatement != null) preparedStatement.close();
        }

        Statement stmt = sharedConnection.createStatement();
        ResultSet rs = stmt.executeQuery("select length(t1) from testLongEscapes");
        assertTrue(rs.next());
        assertEquals(20000000, rs.getInt(1));
        assertTrue(rs.next());
        assertEquals(20000000, rs.getInt(1));
        assertFalse(rs.next());
    }

}<|MERGE_RESOLUTION|>--- conflicted
+++ resolved
@@ -199,14 +199,10 @@
         Map<String, Integer> initValues = loadVariables(stmt);
 
         //statement that cannot be prepared
-<<<<<<< HEAD
         PreparedStatement pstmt = null;
         try {
-            pstmt = sharedConnection.prepareStatement("select  TMP.field1 from (select ? from dual) TMP");
-=======
-        try (PreparedStatement pstmt = sharedConnection.prepareStatement(
-                "select  TMP.field1 from (select ? from dual) TMP")) {
->>>>>>> 19091f7c
+            pstmt = sharedConnection.prepareStatement(
+                    "select  TMP.field1 from (select ? from dual) TMP");
             try {
                 ParameterMetaData parameterMetaData = pstmt.getParameterMetaData();
                 fail();
@@ -223,37 +219,28 @@
         assertEquals(initValues.get("Com_stmt_close"), endingValues.get("Com_stmt_close"));
     }
 
+
     @Test
     public void parameterMetaDataReturnException() throws SQLException {
-<<<<<<< HEAD
         Assume.assumeFalse(sharedUsePrepare());
         //statement that cannot be prepared
         PreparedStatement preparedStatement = null;
         try {
             preparedStatement = sharedConnection.prepareStatement("selec1t 2 from dual");
-=======
-        //statement that cannot be prepared
-        try (PreparedStatement preparedStatement = sharedConnection.prepareStatement("selec1t 2 from dual")) {
->>>>>>> 19091f7c
             try {
                 preparedStatement.getParameterMetaData();
                 fail();
             } catch (SQLException sqle) {
                 assertEquals("42000", sqle.getSQLState());
-<<<<<<< HEAD
                 assertTrue(sqle.getMessage().contains("You have an error in your SQL syntax"));
             }
         } finally {
             if (preparedStatement != null) preparedStatement.close();
-=======
-                assertTrue(sqle.getMessage().contains(" You have an error in your SQL syntax"));
-            }
->>>>>>> 19091f7c
         }
     }
 
     private Map<String, Integer> loadVariables(Statement stmt) throws SQLException {
-        Map<String, Integer> variables = new HashMap<>();
+        Map<String, Integer> variables = new HashMap<String, Integer>();
         ResultSet rs = stmt.executeQuery("SHOW SESSION STATUS WHERE Variable_name in ('Prepared_stmt_count','Com_stmt_prepare', 'Com_stmt_close')");
         assertTrue(rs.next());
         variables.put(rs.getString(1), rs.getInt(2));
@@ -870,15 +857,10 @@
             st.execute("insert into streamingtest values('aaaaaaaaaaaaaaaaaa')");
         }
         st.setFetchSize(Integer.MIN_VALUE);
-<<<<<<< HEAD
         ResultSet rs = null;
         try {
             rs = st.executeQuery("select * from streamingtest");
-            rs.next();
-=======
-        try (ResultSet rs = st.executeQuery("select * from streamingtest")) {
             assertTrue(rs.next());
->>>>>>> 19091f7c
             Statement st2 = sharedConnection.createStatement();
             ResultSet rs2 = null;
             try {
@@ -943,7 +925,6 @@
         st.execute("set @@global.sql_mode = '" + originalSqlMode + ",NO_BACKSLASH_ESCAPES'");
 
         try {
-<<<<<<< HEAD
             Connection connection = null;
             try {
                 connection = setConnection("&profileSql=true");
@@ -955,37 +936,16 @@
 
                 preparedStatement = connection.prepareStatement("select * from testString2");
                 rs = preparedStatement.executeQuery();
-                rs.next();
+                assertTrue(rs.next());
                 String out = rs.getString(1);
                 assertEquals(out, "'\\");
 
                 Statement st2 = connection.createStatement();
                 rs = st2.executeQuery("select 'a\\b\\c'");
-                rs.next();
+                assertTrue(rs.next());
                 assertEquals("a\\b\\c", rs.getString(1));
             } finally {
                 if (connection != null) connection.close();
-=======
-            try (Connection connection = setConnection("&profileSql=true")) {
-                try (PreparedStatement preparedStatement =
-                             connection.prepareStatement("insert into testString2(a) values(?)")) {
-                    preparedStatement.setString(1, "'\\");
-                    int affectedRows = preparedStatement.executeUpdate();
-                    assertEquals(affectedRows, 1);
-                }
-                try (PreparedStatement preparedStatement =
-                             connection.prepareStatement("select * from testString2")) {
-                    rs = preparedStatement.executeQuery();
-                    assertTrue(rs.next());
-                    String out = rs.getString(1);
-                    assertEquals(out, "'\\");
-
-                    Statement st2 = connection.createStatement();
-                    rs = st2.executeQuery("select 'a\\b\\c'");
-                    assertTrue(rs.next());
-                    assertEquals("a\\b\\c", rs.getString(1));
-                }
->>>>>>> 19091f7c
             }
         } finally {
             st.execute("set @@global.sql_mode='" + originalSqlMode + "'");
@@ -1191,38 +1151,22 @@
 
     @Test
     public void conj25() throws Exception {
-<<<<<<< HEAD
-        Statement stmt = null;
-        try {
-            stmt = sharedConnection.createStatement();
-=======
-        try (Statement stmt = sharedConnection.createStatement()) {
->>>>>>> 19091f7c
-            StringBuilder st = new StringBuilder("INSERT INTO conj25 VALUES (REPEAT('a',1024))");
-            for (int i = 1; i <= 100; i++) {
-                st.append(",(REPEAT('a',1024))");
-            }
-            stmt.setFetchSize(Integer.MIN_VALUE);
-            stmt.execute(st.toString());
-            stmt.executeQuery("SELECT * FROM conj25 a, conj25 b");
-        } finally {
-            stmt.close();
-        }
-
-    }
-
-    @Test
-<<<<<<< HEAD
+        Statement stmt = sharedConnection.createStatement();
+        StringBuilder st = new StringBuilder("INSERT INTO conj25 VALUES (REPEAT('a',1024))");
+        for (int i = 1; i <= 100; i++) {
+            st.append(",(REPEAT('a',1024))");
+        }
+        stmt.setFetchSize(Integer.MIN_VALUE);
+        stmt.execute(st.toString());
+        stmt.executeQuery("SELECT * FROM conj25 a, conj25 b");
+    }
+
+    @Test
     public void namedPipe() throws Exception {
         ResultSet rs = null;
         try {
             rs = sharedConnection.createStatement().executeQuery("select @@named_pipe,@@socket");
-            rs.next();
-=======
-    public void namedPipe() {
-        try (ResultSet rs = sharedConnection.createStatement().executeQuery("select @@named_pipe,@@socket")) {
             assertTrue(rs.next());
->>>>>>> 19091f7c
             if (rs.getBoolean(1)) {
                 String namedPipeName = rs.getString(2);
                 //skip test if no namedPipeName was obtained because then we do not use a socket connection
@@ -1278,13 +1222,9 @@
      */
     @Test
     public void namedPipeWithoutHost() {
-<<<<<<< HEAD
         ResultSet rs = null;
         try {
             rs = sharedConnection.createStatement().executeQuery("select @@named_pipe,@@socket");
-=======
-        try (ResultSet rs = sharedConnection.createStatement().executeQuery("select @@named_pipe,@@socket")) {
->>>>>>> 19091f7c
             assertTrue(rs.next());
             if (rs.getBoolean(1)) {
                 String namedPipeName = rs.getString(2);
@@ -1329,11 +1269,8 @@
             connection = setConnection("&localSocket=" + path + "&profileSql=true");
             rs = connection.createStatement().executeQuery("select 1");
             assertTrue(rs.next());
-<<<<<<< HEAD
         } finally {
             if (connection != null) connection.close();
-=======
->>>>>>> 19091f7c
         }
     }
 
@@ -1471,7 +1408,10 @@
                     if (connection != null) connection.close();
                 }
 
-            } catch (SQLException | InterruptedException e) {
+            } catch (SQLException e) {
+                e.printStackTrace();
+                throw new RuntimeException(e);
+            } catch (InterruptedException e) {
                 e.printStackTrace();
             }
         }
