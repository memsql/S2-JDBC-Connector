.classpath
.project
.settings

# Keep empty directories:
# Keep empty directories: >> .gitignore/.git*
<<<<<<< HEAD
<<<<<<< HEAD
=======
/bin/
>>>>>>> rasmus-test-case-fixes
/target/

.idea
=======
/target/
>>>>>>> 6442bcee
<|MERGE_RESOLUTION|>--- conflicted
+++ resolved
@@ -4,14 +4,7 @@
 
 # Keep empty directories:
 # Keep empty directories: >> .gitignore/.git*
-<<<<<<< HEAD
-<<<<<<< HEAD
-=======
 /bin/
->>>>>>> rasmus-test-case-fixes
 /target/
 
-.idea
-=======
-/target/
->>>>>>> 6442bcee
+.idea