--- conflicted
+++ resolved
@@ -1,9 +1,6 @@
 # Changelog
-<<<<<<< HEAD
 * [1.5.0](#1.5.0) Snapshot available, not released 
-=======
 * [1.4.6](#1.4.6) Released on 13 june 2016 
->>>>>>> 67aaeb1c
 * [1.4.5](#1.4.5) Released on 18 mai 2016 
 * [1.4.4](#1.4.4) Released on 04 mai 2016 
 * [1.4.3](#1.4.3) Released on 22 april 2016 
@@ -12,18 +9,15 @@
 * [1.4.0](#1.4.0) Released on 31 march 2016
 
 ---
-<<<<<<< HEAD
 ## 1.5.0
 * [CONJ-291] Globally performance improvement
 * [CONJ-296] Support prepare + execute in one call (COM_MULTI protocol)
-=======
 
 ## 1.4.6
 * [CONJ-293] Permit named pipe connection without host
 * [CONJ-309] Possible NPE on aurora when failover occur during connection initialisation
 * [CONJ-312] NPE while loading a null from TIMESTAMP field using binary protocol
 * [misc] batch with one parameter correction (using rewriteBatchedStatements option)
->>>>>>> 67aaeb1c
 
 ## 1.4.5
 * [CONJ-297] Useless memory consumption when using Statement.setQueryTimeout
